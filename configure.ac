#*****************************************************************************
#       Copyright (C) 2005-2007 William Stein
#       Copyright (C) 2009-2011 David Kirkby
#       Copyright (C) 2012-2016 Jeroen Demeyer
#
# This program is free software: you can redistribute it and/or modify
# it under the terms of the GNU General Public License as published by
# the Free Software Foundation, either version 2 of the License, or
# (at your option) any later version.
#                  http://www.gnu.org/licenses/
#*****************************************************************************

dnl If you are going to update this, please stick the recommended layout
dnl in the autoconf manual - i.e.

dnl First check for programs
dnl Next check for libraries
dnl Next check for header files
dnl Next check for types
dnl Next check for structures
dnl Next check compiler characteristics
dnl Next check for library functions
dnl Next check for system services

dnl Older versions do not support $GFC
AC_PREREQ([2.69])

AC_DEFUN([SAGE_VERSION], m4_esyscmd_s([. src/bin/sage-version.sh && echo $SAGE_VERSION]))
AC_INIT([Sage], SAGE_VERSION, [sage-devel@googlegroups.com])


AC_COPYRIGHT([GPL version 3])
AC_CONFIG_SRCDIR([configure.ac])
AC_CONFIG_AUX_DIR([config])

dnl This is the hierarchy where everything gets installed (SAGE_LOCAL).
dnl By default, it is the subdirectory local, but the user
dnl can override it by supplying --prefix=....
AC_PREFIX_DEFAULT(`pwd -P`/local)

dnl We don't really use automake, but configure needs aclocal and the
dnl automake library files (like config.guess).
AM_INIT_AUTOMAKE([1.9.6 foreign])

# Allow "configure --disable-maintainer-mode" to disable timestamp checking
AM_MAINTAINER_MODE([enable])

dnl Make sure the path to our own m4 macros is always properly set
dnl and doesn't depend on how autoconf is called.
AC_CONFIG_MACRO_DIR([m4])

#---------------------------------------------------------
#
# This is essentially the configure part of the old "install" file.
# Over time, this should be changed to proper autoconf style with
# configure options.
#

########################################################################
# Set various environment variables (needed at configure time)
########################################################################

# Assume current directory is SAGE_ROOT.
SAGE_ROOT=`pwd -P`

SAGE_LOCAL="$prefix"
# The following line is necessary because the code below
# inspects stuff in the installation prefix at configure time.
# This is nonstandard.
if test "$SAGE_LOCAL" = NONE; then
    SAGE_LOCAL=local
fi
SAGE_SRC="$SAGE_ROOT/src"
SAGE_SPKG_INST="$SAGE_LOCAL/var/lib/sage/installed"

#---------------------------------------------------------

AC_ARG_ENABLE([build-as-root],
              [AS_HELP_STRING([--enable-build-as-root],
                              [allow building Sage as root (for use in containers)])],
              [enable_build_as_root=$enableval],
              [enable_build_as_root=no])
if test "$enable_build_as_root" != yes; then
   AX_CHECK_ROOT([AC_MSG_ERROR([You cannot build Sage as root, switch to an unprivileged user.  (If building in a container, use --enable-build-as-root.)])], [])
fi

# Check whether we are on a supported platform
AC_CANONICAL_BUILD()
AC_CANONICAL_HOST()

case $host in
*-*-sunos*|*-*-solaris2.[1-9])
AC_MSG_ERROR([[
Sage is not supported on any version of Solaris earlier than 10.
Sage has been tested on the first release of Solaris 10
(03/2005) and works on that. Sage may or may not work with
your version of Solaris.

More information can be found about Sage on Solaris
on the Wiki at http://wiki.sagemath.org/solaris]]);;

*-*-darwin[1-7].*)
AC_MSG_ERROR([[
Sage has never been built on OS X 10.3 (Panther)
or earlier. The oldest version of OS X successfully used
is OS X version 10.4 (Tiger). You might consider updating
your version of OS X if your hardware permits this, but
Apple charges for upgrades of OS X]]);;

*-*-hpux*)
AC_MSG_ERROR([[
You are attempting to build Sage on HP's HP-UX operating system,
which is not a supported platform for Sage yet though
some work has been done on HP-UX. A port does not look to
be particularly difficult. Some information can be
found on the Sage Wiki at http://wiki.sagemath.org/HP-UX

If you would like to help port Sage to HP-UX,
please join the sage-devel discussion list - see
http://groups.google.com/group/sage-devel
The Sage community would also appreciate any patches you submit]]);;

*-*-aix*)
AC_MSG_ERROR([[
You are attempting to build Sage on IBM's AIX operating system,
which is not a supported platform for Sage yet. Things may or
may not work. If you would like to help port Sage to AIX,
please join the sage-devel discussion list - see
http://groups.google.com/group/sage-devel
The Sage community would also appreciate any patches you submit]]);;

*-*-irix*)
AC_MSG_ERROR([[
You are attempting to build Sage on SGI's IRIX operating system,
which is not a supported platform for Sage yet. Things may or
may not work. If you would like to help port Sage to IRIX,
please join the sage-devel discussion list - see
http://groups.google.com/group/sage-devel
The Sage community would also appreciate any patches you submit]]);;

*-*-osf*)
AC_MSG_ERROR([[
You are attempting to build Sage on HP's Tru64 operating system,
which is not a supported platform for Sage yet. Things may or
may not work. If you would like to help port Sage to Tru64,
please join the sage-devel discussion list - see
http://groups.google.com/group/sage-devel
The Sage community would also appreciate any patches you submit]]);;

*-*-freebsd*)
AC_MSG_ERROR([[
You are attempting to build Sage on the FreeBSD operating system,
which is not a supported platform for Sage yet, though
developers are working on adding FreeBSD support. Things may or
may not work. If you would like to help port Sage to FreeBSD,
please join the sage-devel discussion list - see
http://groups.google.com/group/sage-devel
The Sage community would also appreciate any patches you submit]]);;

# The following are all supported platforms.
*-*-linux*);;
*-*-darwin*);;
*-*-solaris*);;
*-*-cygwin*);;

# Wildcard for other unsupported platforms
*)
AC_MSG_ERROR([[
You are attempting to build Sage on $host,
which is not a supported platform for Sage yet. Things may or
may not work. If you would like to help port Sage to $host,
please join the sage-devel discussion list - see
http://groups.google.com/group/sage-devel
The Sage community would also appreciate any patches you submit]]);;
esac


###############################################################################
# Check general programs
###############################################################################

AC_PROG_SED

AC_CHECK_PROG(found_ar, ar, yes, no)
if test x$found_ar != xyes
then
    AC_MSG_NOTICE([Sorry, the 'ar' command must be in the path to build AC_PACKAGE_NAME])
    AC_MSG_NOTICE([On some systems it can be found in /usr/ccs/bin ])
    AC_MSG_NOTICE(['ar' is also part of the GNU 'binutils' package.])
    AC_MSG_ERROR([Exiting, as the archiver 'ar' can not be found.])
fi

AC_CHECK_PROG(found_m4, m4, yes, no)
if test x$found_m4 != xyes
then
    AC_MSG_NOTICE([Sorry, the 'm4' command must be in the path to build AC_PACKAGE_NAME])
    AC_MSG_NOTICE([On some systems it can be found in /usr/ccs/bin])
    AC_MSG_NOTICE([See also http://www.gnu.org/software/m4/])
    AC_MSG_ERROR([Exiting, as the macro processor 'm4' can not be found.])
fi

m4_ifndef([PKG_PROG_PKG_CONFIG], [m4_errprint(
[Error: could not locate the pkg-config autoconf macros. These are
usually located in /usr/share/aclocal/pkg.m4. If your macros are
in a different location, try setting the environment variable
ACLOCAL="aclocal -I/other/macro/dir" before running ./bootstrap
])
dnl Exit autoconf with exit code 16 in this case. This will be
dnl caught by the bootstrap script.
m4_exit(16)])

PKG_PROG_PKG_CONFIG

AC_CHECK_PROG(found_ranlib, ranlib, yes, no)
if test x$found_ranlib != xyes
then
    AC_MSG_NOTICE([Sorry, the 'ranlib' command must be in the path to build AC_PACKAGE_NAME])
    AC_MSG_NOTICE([On some systems it can be found in /usr/ccs/bin ])
    AC_MSG_NOTICE(['ranlib' is also part of the GNU 'binutils' package.])
    AC_MSG_ERROR([Exiting, as 'ranlib' can not be found.])
fi

AC_CHECK_PROG(found_strip, strip, yes, no)
if test x$found_strip != xyes
then
    AC_MSG_NOTICE([Sorry, the 'strip' command must be in the path to build AC_PACKAGE_NAME])
    AC_MSG_NOTICE([On some systems 'strip' can be found in /usr/ccs/bin ])
    AC_MSG_NOTICE(['strip' is also part of the GNU 'binutils' package.])
    AC_MSG_ERROR([Exiting, as 'strip' can not be found.])
fi

# Check tar
AC_CACHE_CHECK([for GNU or BSD tar], [ac_cv_path_TAR], [
AC_PATH_PROGS_FEATURE_CHECK(TAR, [tar gtar], [[
ac_version_TAR=`$ac_path_TAR --version 2>&1`
if echo "$ac_version_TAR" | grep >/dev/null GNU; then
    ac_cv_path_TAR=$ac_path_TAR
    if test $ac_prog = tar; then
        ac_path_TAR_found=:
    fi
fi
if echo "$ac_version_TAR" | grep >/dev/null bsdtar; then
    ac_cv_path_TAR=$ac_path_TAR
    if test $ac_prog = tar; then
        ac_path_TAR_found=:
    fi
fi
]],
[AC_MSG_ERROR([could not find either a GNU or BSD version of tar])],
[$PATH:/usr/sfw/bin])
])

command_TAR=`command -v tar 2>/dev/null`
AS_IF([test x$command_TAR != x$ac_cv_path_TAR],
      [AC_MSG_ERROR([[found a good version of tar in $ac_cv_path_TAR, but it's not the first "tar" program in your PATH]])]
)

# Check make (unless MAKE is set)
if test -z "$MAKE"; then
    AC_CACHE_CHECK([for GNU make], [ac_cv_path_MAKE], [
    AC_PATH_PROGS_FEATURE_CHECK(MAKE, [make gmake], [[
    ac_version_MAKE=`$ac_path_MAKE --version 2>&1`
    if echo "$ac_version_MAKE" | grep >/dev/null GNU; then
        ac_cv_path_MAKE=$ac_path_MAKE
        if test $ac_prog = make; then
            ac_path_MAKE_found=:
        fi
    fi
    ]],
    [AC_MSG_ERROR([could not find a GNU version of make])],
    [$PATH:/usr/sfw/bin])
    ])

    command_MAKE=`command -v make 2>/dev/null`
    AS_IF([test x$command_MAKE != x$ac_cv_path_MAKE],
          [AC_MSG_ERROR([[found GNU make in $ac_cv_path_MAKE, but it's not the first "make" program in your PATH]])])
fi

# Check for system python
AC_MSG_CHECKING([for Python])
if SAGE_SYSTEM_PYTHON=$(build/bin/sage-system-python -c "import sys; print(sys.executable)"); then
    AC_MSG_RESULT([$SAGE_SYSTEM_PYTHON])
else
    AC_MSG_ERROR([You do not have a suitable version of Python installed])
fi

# Check for Latex, the use of which is less important in Sage than
# it used to be, as it was at one time required to build any documentation
# but this is no longer so.
AC_CHECK_PROG(found_latex, latex, yes, no)
if test x$found_latex != xyes
then
    AC_MSG_NOTICE([You do not have 'latex', which is recommended, but not])
    AC_MSG_NOTICE([required. Latex is only really used for building pdf])
    AC_MSG_NOTICE([documents and for %latex mode in the AC_PACKAGE_NAME notebook.])
fi

# Check that perl is available, with version 5.8.0 or later.
# Some packages need perl, however it is not clear whether Sage really
# requires version >= 5.8.0.  The R package *used* to require it, but
# not anymore. -- Jeroen Demeyer
AC_PATH_PROG([PERL],[perl])
AX_PROG_PERL_VERSION([5.8.0],[],[
    AC_MSG_ERROR([Exiting, since AC_PACKAGE_NAME requires perl-5.8.0 or later])
])

###############################################################################
# Check C/C++/Fortran compilers
###############################################################################

SAGE_CHECK_CONDA_COMPILERS

AC_PROG_CC()
AC_PROG_CPP()
AC_PROG_CXX()
AC_PROG_FC()

AC_SUBST(CC)
AC_SUBST(FC)

# On darwin, also set the objective C/C++ compilers
# Checking on all platforms doesn't hurt and stops
# configure from sending an error when run on non-darwin.
AC_PROG_OBJC()
AC_PROG_OBJCXX()
AC_SUBST(OBJC)
AC_SUBST(OBJCXX)

AS_IF([test "x$CXX" = x], [AC_MSG_ERROR([a C++ compiler is missing])])


###############################################################################
# Check header files
###############################################################################


# complex.h is one that might not exist on older systems.
AC_LANG(C++)
AC_CHECK_HEADER([complex.h],[],[
    AC_MSG_ERROR([Exiting, since you do not have the 'complex.h' header file.])
])


###############################################################################
# Check libraries
###############################################################################

# First check for something that should be in any maths library (sqrt).
AC_LANG(C++)
AC_CHECK_LIB(m,sqrt,[],[
                       AC_MSG_NOTICE([This system has no maths library installed.])
                       # On AIX this is not installed by default - strange as that might seem.
                       # but is in a fileset bos.adt.libm. However, the fileset bos.adt
                       # includes other things that are probably useful.
                       if test "x`uname`" = 'xAIX'
                       then
                          AC_MSG_NOTICE([On AIX, libm is contained in the bos.adt.libm fileset.])
                          AC_MSG_NOTICE([Actually, we recommend to install the complete bos.adt fileset.])
                          AC_MSG_NOTICE([This needs to be performed by a system administrator.])
                       fi
                       AC_MSG_ERROR([Exiting, since a maths library was not found.])
                       ])

# Check for system services

# Check that we are not building in a directory containing spaces
AS_IF([echo "$ac_pwd" |grep " " >/dev/null],
      AC_MSG_ERROR([the path to the Sage root directory ($ac_pwd) contains a space. Sage will not build correctly in this case])
)

SAGE_CHECK_OSX_SUPPORTED()

###############################################################################
# Collect substitutions for build/make/Makefile.in
###############################################################################

# Python version
AC_ARG_WITH([python],
[AS_HELP_STRING([--with-python=3],
    [build and use Python 3 (default)])])

case "$with_python" in
    3)  SAGE_PYTHON_VERSION=3;;
    3*) AC_MSG_WARN([the only allowed value for --with-python is 3; specific Python 3.x versions cannot be requested using --with-python.  For compatibility reasons, this is only a warning.  Use './configure PYTHON3=/path/to/python3' to use a specific Python 3 binary for the Sage venv.])
        SAGE_PYTHON_VERSION=3;;
    "") SAGE_PYTHON_VERSION=3;;
    *)
        AC_MSG_ERROR([the only allowed value for --with-python is 3.  Support for Python 2 has been removed in Sage 9.2.]);;
esac
AC_SUBST(SAGE_PYTHON_VERSION)

# $(TOOLCHAIN) variable containing prerequisites for the build
SAGE_TOOLCHAIN=gcc
if test "$SAGE_INSTALL_CCACHE" = yes ; then
    SAGE_TOOLCHAIN="$SAGE_TOOLCHAIN ccache"
fi
AC_SUBST([SAGE_TOOLCHAIN])

AC_ARG_ENABLE([experimental-packages],
  [AS_HELP_STRING([--enable-experimental-packages],
    [allow installing experimental packages (default: no = ask for user confirmation for each package)])])
AC_ARG_ENABLE([download-from-upstream-url],
  [AS_HELP_STRING([--enable-download-from-upstream-url],
    [allow downloading packages from their upstream URL if they cannot be found on the Sage mirrors])])

SAGE_SPKG_OPTIONS=""
AS_IF([test "x$enable_experimental_packages" = "xyes"], [
  AS_VAR_APPEND([SAGE_SPKG_OPTIONS], [" -y"])
])
AS_IF([test "x$enable_download_from_upstream_url" = "xyes"], [
  AS_VAR_APPEND([SAGE_SPKG_OPTIONS], [" -o"])
])
AC_SUBST([SAGE_SPKG_OPTIONS])

SAGE_SPKG_COLLECT()

<<<<<<< HEAD
# We need sage-env-config to exist before running this.
# TODO: fix this in Trac #21524
touch "$SAGE_SRC/bin/sage-env-config"

SAGE_SCRIPTS=''
for file in "$SAGE_SRC/bin/"*; do
    # Skip files with ".in" extension
    ext=${file##*.}
    if test "$ext" != in; then
        SAGE_SCRIPTS="${SAGE_SCRIPTS} \\$(printf '\n    ')\$(SAGE_LOCAL)${file#$SAGE_SRC}"
    fi
done

AC_SUBST([SAGE_SCRIPTS])

=======
>>>>>>> 7d291416
dnl AC_CONFIG_HEADERS([config.h])
AC_CONFIG_FILES([build/make/Makefile-auto build/make/Makefile])
AC_CONFIG_FILES([src/bin/sage-env-config build/bin/sage-build-env-config])

AC_CONFIG_FILES([build/pkgs/sage_conf/src/sage_conf.py build/pkgs/sage_conf/src/setup.cfg])

dnl Create basic directories needed for Sage
AC_CONFIG_COMMANDS(mkdirs,
    [
        for d in "$SAGE_LOGS" "$SAGE_LOCAL" \
            "$SAGE_LOCAL/bin" "$SAGE_LOCAL/etc" \
            "$SAGE_LOCAL/include" "$SAGE_LOCAL/lib" \
            "$SAGE_LOCAL/lib/pkgconfig" \
            "$SAGE_SHARE" "$SAGE_INST"; do
                AC_MSG_NOTICE([creating directory $d])
                mkdir -p "$d" || AC_MSG_ERROR(could not create $d)
        done

        if test -d "$SAGE_LOCAL/lib64"; then
            if test ! -L "$SAGE_LOCAL/lib64"; then
                AC_MSG_NOTICE([[$SAGE_LOCAL/lib64 is not a symlink, see Trac #19782]])
                AC_MSG_ERROR([[Cannot perform incremental update, run "make distclean && make"]])
            fi
        else
            AC_MSG_NOTICE([[creating symbolic link lib64 -> lib]])
            ln -s lib "$SAGE_LOCAL/lib64"
        fi
    ],
    [
        SAGE_LOGS="$SAGE_ROOT/logs/pkgs"
        SAGE_LOCAL="$SAGE_LOCAL"
        SAGE_SHARE="$SAGE_LOCAL/share"
        SAGE_INST="$SAGE_SPKG_INST"
    ])

AC_OUTPUT()

SAGE_SYSTEM_PACKAGE_NOTICE()

dnl vim:syntax=m4<|MERGE_RESOLUTION|>--- conflicted
+++ resolved
@@ -414,24 +414,6 @@
 
 SAGE_SPKG_COLLECT()
 
-<<<<<<< HEAD
-# We need sage-env-config to exist before running this.
-# TODO: fix this in Trac #21524
-touch "$SAGE_SRC/bin/sage-env-config"
-
-SAGE_SCRIPTS=''
-for file in "$SAGE_SRC/bin/"*; do
-    # Skip files with ".in" extension
-    ext=${file##*.}
-    if test "$ext" != in; then
-        SAGE_SCRIPTS="${SAGE_SCRIPTS} \\$(printf '\n    ')\$(SAGE_LOCAL)${file#$SAGE_SRC}"
-    fi
-done
-
-AC_SUBST([SAGE_SCRIPTS])
-
-=======
->>>>>>> 7d291416
 dnl AC_CONFIG_HEADERS([config.h])
 AC_CONFIG_FILES([build/make/Makefile-auto build/make/Makefile])
 AC_CONFIG_FILES([src/bin/sage-env-config build/bin/sage-build-env-config])
