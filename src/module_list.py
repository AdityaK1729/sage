--- conflicted
+++ resolved
@@ -1538,12 +1538,9 @@
     
     Extension('sage.rings.polynomial.skew_polynomial_finite_order',
               sources = ['sage/rings/polynomial/skew_polynomial_finite_order.pyx']),
-<<<<<<< HEAD
 
     Extension('sage.rings.polynomial.skew_polynomial_finite_field',
               sources = ['sage/rings/polynomial/skew_polynomial_finite_field.pyx']),
-=======
->>>>>>> bfbaddcc
 
     # Note that weil_polynomials includes distutils directives in order to support
     # conditional OpenMP compilation (by uncommenting lines)
