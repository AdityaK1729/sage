┌────────────────────────────────────────────────────────────────────┐
<<<<<<< HEAD
│ SageMath version 8.0.rc2, Release Date: 2017-07-14                 │
=======
│ SageMath version 8.0, Release Date: 2017-07-21                     │
>>>>>>> 74b03027
│ Type "notebook()" for the browser-based notebook interface.        │
│ Type "help()" for help.                                            │
└────────────────────────────────────────────────────────────────────┘<|MERGE_RESOLUTION|>--- conflicted
+++ resolved
@@ -1,9 +1,5 @@
 ┌────────────────────────────────────────────────────────────────────┐
-<<<<<<< HEAD
-│ SageMath version 8.0.rc2, Release Date: 2017-07-14                 │
-=======
 │ SageMath version 8.0, Release Date: 2017-07-21                     │
->>>>>>> 74b03027
 │ Type "notebook()" for the browser-based notebook interface.        │
 │ Type "help()" for help.                                            │
 └────────────────────────────────────────────────────────────────────┘