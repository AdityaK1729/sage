--- conflicted
+++ resolved
@@ -107,13 +107,8 @@
     #    return
 
     # Finally open the file
-<<<<<<< HEAD
     with open(f) as fin:
         F = fin.read()
-=======
-    with open(f) as fi:
-        F = fi.read()
->>>>>>> de6ab819
 
     # Check to see if a coding is specified in the .sage file. If it is,
     # then we want to copy it over to the new file and not include it in
