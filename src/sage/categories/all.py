<<<<<<< HEAD
from category import Category, HomCategory
=======
from category import Category
>>>>>>> f16112c7

from category_types import(
                        Elements,
                        Sequences,
                        SimplicialComplexes,
                        ChainComplexes,
)

from tensor     import tensor
from cartesian_product import cartesian_product

from functor  import (ForgetfulFunctor,
                      IdentityFunctor)

from homset   import (Hom, hom,
                      End, end,
                      Homset, HomsetWithBase)

from morphism import Morphism

from basic import *

from realizations import Realizations

from g_sets import GSets
from pointed_sets import PointedSets

from sets_with_partial_maps import SetsWithPartialMaps
from sets_with_grading import SetsWithGrading

from groupoid import Groupoid
from permutation_groups import PermutationGroups

# enumerated sets
from finite_sets import FiniteSets
from enumerated_sets import EnumeratedSets
from finite_enumerated_sets import FiniteEnumeratedSets
from infinite_enumerated_sets import InfiniteEnumeratedSets

# posets
from posets import Posets
from finite_posets import FinitePosets
from lattice_posets import LatticePosets
from finite_lattice_posets import FiniteLatticePosets

# finite groups/...
from finite_semigroups import FiniteSemigroups
from finite_monoids import FiniteMonoids
from finite_groups import FiniteGroups
from finite_permutation_groups import FinitePermutationGroups

# fields
from number_fields import NumberFields
from function_fields import FunctionFields

# modules
from left_modules import LeftModules
from right_modules import RightModules
from bimodules import Bimodules

from modules import Modules
RingModules = Modules
from vector_spaces import VectorSpaces

# (hopf) algebra structures
from algebras import Algebras
from commutative_algebras import CommutativeAlgebras
from coalgebras import Coalgebras
from bialgebras import Bialgebras
from hopf_algebras import HopfAlgebras

# specific algebras
from monoid_algebras import MonoidAlgebras
from group_algebras import GroupAlgebras
from matrix_algebras import MatrixAlgebras

# ideals
from ring_ideals import RingIdeals
Ideals = RingIdeals
from commutative_ring_ideals import CommutativeRingIdeals
from algebra_modules import AlgebraModules
from algebra_ideals import AlgebraIdeals
from commutative_algebra_ideals import CommutativeAlgebraIdeals

# schemes and varieties
from modular_abelian_varieties import ModularAbelianVarieties
from schemes import Schemes

# * with basis
from modules_with_basis import ModulesWithBasis
FreeModules = ModulesWithBasis
from hecke_modules            import HeckeModules
from algebras_with_basis      import AlgebrasWithBasis
from coalgebras_with_basis    import CoalgebrasWithBasis
from bialgebras_with_basis    import BialgebrasWithBasis
from hopf_algebras_with_basis import HopfAlgebrasWithBasis

# finite dimensional * with basis
from finite_dimensional_modules_with_basis       import FiniteDimensionalModulesWithBasis
from finite_dimensional_algebras_with_basis      import FiniteDimensionalAlgebrasWithBasis
from finite_dimensional_coalgebras_with_basis    import FiniteDimensionalCoalgebrasWithBasis
from finite_dimensional_bialgebras_with_basis    import FiniteDimensionalBialgebrasWithBasis
from finite_dimensional_hopf_algebras_with_basis import FiniteDimensionalHopfAlgebrasWithBasis

# graded *
from graded_modules       import GradedModules
from graded_algebras      import GradedAlgebras
from graded_coalgebras    import GradedCoalgebras
from graded_bialgebras    import GradedBialgebras
from graded_hopf_algebras import GradedHopfAlgebras

# graded * with basis
from graded_modules_with_basis       import GradedModulesWithBasis
from graded_algebras_with_basis      import GradedAlgebrasWithBasis
from graded_coalgebras_with_basis    import GradedCoalgebrasWithBasis
from graded_bialgebras_with_basis    import GradedBialgebrasWithBasis
from graded_hopf_algebras_with_basis import GradedHopfAlgebrasWithBasis


# Coxeter groups
from coxeter_groups import CoxeterGroups
from finite_coxeter_groups import FiniteCoxeterGroups
from weyl_groups import WeylGroups
from finite_weyl_groups import FiniteWeylGroups
from affine_weyl_groups import AffineWeylGroups

# crystal bases
from crystals import Crystals
from highest_weight_crystals import HighestWeightCrystals
from regular_crystals import RegularCrystals
from finite_crystals import FiniteCrystals
from classical_crystals import ClassicalCrystals

# polyhedra
from sage.misc.lazy_import import lazy_import
lazy_import('sage.categories.polyhedra', 'PolyhedralSets')<|MERGE_RESOLUTION|>--- conflicted
+++ resolved
@@ -1,8 +1,4 @@
-<<<<<<< HEAD
-from category import Category, HomCategory
-=======
 from category import Category
->>>>>>> f16112c7
 
 from category_types import(
                         Elements,
