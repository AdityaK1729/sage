--- conflicted
+++ resolved
@@ -936,11 +936,7 @@
             from sage.sets.family import Family
             return Family(self.index_set(), lambda i: self.simple_projection(i, side=side, length_increasing=length_increasing))
 
-<<<<<<< HEAD
-        def sign_representation(self, base_ring=None, side='twosided'):
-=======
         def sign_representation(self, base_ring=None):
->>>>>>> ab24dac4
             r"""
             Return the sign representation of ``self`` over ``base_ring``.
 
