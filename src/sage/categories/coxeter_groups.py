# -*- coding: utf-8 -*-
r"""
Coxeter Groups
"""
# ****************************************************************************
#  Copyright (C) 2009    Nicolas M. Thiery <nthiery at users.sf.net>
#                2015    Christian Stump <christian.stump at gmail.com>
#
#  Distributed under the terms of the GNU General Public License (GPL)
#                  https://www.gnu.org/licenses/
# *****************************************************************************
# With contributions from Dan Bump, Steve Pon, Qiang Wang, Anne Schilling, Christian Stump, Mark Shimozono
from copy import copy
from collections import deque

from sage.categories.category_singleton import Category_singleton
from sage.categories.enumerated_sets import EnumeratedSets
from sage.categories.finite_enumerated_sets import FiniteEnumeratedSets
from sage.categories.generalized_coxeter_groups import GeneralizedCoxeterGroups
from sage.misc.abstract_method import abstract_method
from sage.misc.cachefunc import cached_method, cached_in_parent_method
from sage.misc.call import attrcall
from sage.misc.constant_function import ConstantFunction
from sage.misc.flatten import flatten
from sage.misc.lazy_import import LazyImport
from sage.structure.element import have_same_parent, parent


class CoxeterGroups(Category_singleton):
    r"""
    The category of Coxeter groups.

    A *Coxeter group* is a group `W` with a distinguished (finite)
    family of involutions `(s_i)_{i\in I}`, called the *simple
    reflections*, subject to relations of the form `(s_is_j)^{m_{i,j}} = 1`.

    `I` is the *index set* of `W` and `|I|` is the *rank* of `W`.

    See :wikipedia:`Coxeter_group` for details.

    EXAMPLES::

        sage: C = CoxeterGroups(); C
        Category of coxeter groups
        sage: C.super_categories()
        [Category of generalized coxeter groups]

        sage: W = C.example(); W
        The symmetric group on {0, ..., 3}

        sage: W.simple_reflections()
        Finite family {0: (1, 0, 2, 3), 1: (0, 2, 1, 3), 2: (0, 1, 3, 2)}

    Here are some further examples::

        sage: FiniteCoxeterGroups().example()
        The 5-th dihedral group of order 10
        sage: FiniteWeylGroups().example()
        The symmetric group on {0, ..., 3}
        sage: WeylGroup(["B", 3])                                                       # needs sage.combinat sage.groups
        Weyl Group of type ['B', 3] (as a matrix group acting on the ambient space)

        sage: S4 = SymmetricGroup(4); S4                                                # needs sage.groups
        Symmetric group of order 4! as a permutation group
        sage: S4 in CoxeterGroups().Finite()                                            # needs sage.groups
        True

    Those will eventually be also in this category::

        sage: DihedralGroup(5)                                                          # needs sage.groups
        Dihedral group of order 10 as a permutation group

    .. TODO:: add a demo of usual computations on Coxeter groups.

    .. SEEALSO::

        - :mod:`sage.combinat.root_system`
        - :class:`WeylGroups`
        - :class:`GeneralizedCoxeterGroups`

    .. WARNING::

        It is assumed that morphisms in this category preserve the
        distinguished choice of simple reflections. In particular,
        subobjects in this category are parabolic subgroups. In this
        sense, this category might be better named ``Coxeter
        Systems``. In the long run we might want to have two distinct
        categories, one for Coxeter groups (with morphisms being just
        group morphisms) and one for Coxeter systems::

            sage: CoxeterGroups().is_full_subcategory(Groups())
            False
            sage: from sage.categories.generalized_coxeter_groups import GeneralizedCoxeterGroups
            sage: CoxeterGroups().is_full_subcategory(GeneralizedCoxeterGroups())
            True

    TESTS::

        sage: W = CoxeterGroups().example()
        sage: TestSuite(W).run()
    """

    def super_categories(self):
        """
        EXAMPLES::

            sage: CoxeterGroups().super_categories()
            [Category of generalized coxeter groups]
        """
        return [GeneralizedCoxeterGroups()]

    def additional_structure(self):
        r"""
        Return ``None``.

        Indeed, all the structure Coxeter groups have in addition to
        groups (simple reflections, ...) is already defined in the
        super category.

        .. SEEALSO:: :meth:`Category.additional_structure`

        EXAMPLES::

            sage: CoxeterGroups().additional_structure()
        """
        return None

    Finite = LazyImport('sage.categories.finite_coxeter_groups', 'FiniteCoxeterGroups')
    Algebras = LazyImport('sage.categories.coxeter_group_algebras', 'CoxeterGroupAlgebras')

    class ParentMethods:
        @abstract_method
        def coxeter_matrix(self):
            """
            Return the Coxeter matrix associated to ``self``.

            EXAMPLES::

                sage: G = WeylGroup(['A', 3])                                           # needs sage.combinat sage.groups
                sage: G.coxeter_matrix()                                                # needs sage.combinat sage.groups
                [1 3 2]
                [3 1 3]
                [2 3 1]
            """

        @cached_method
        def index_set(self):
            """
            Return the index set of ``self``.

            EXAMPLES::

                sage: # needs sage.combinat sage.groups
                sage: W = CoxeterGroup([[1,3],[3,1]])
                sage: W.index_set()
                (1, 2)
                sage: W = CoxeterGroup([[1,3],[3,1]], index_set=['x', 'y'])
                sage: W.index_set()
                ('x', 'y')
                sage: W = CoxeterGroup(['H', 3])
                sage: W.index_set()
                (1, 2, 3)
            """
            return self.coxeter_matrix().index_set()

        def coxeter_diagram(self):
            """
            Return the Coxeter diagram of ``self``.

            EXAMPLES::

                sage: # needs sage.combinat sage.graphs sage.groups
                sage: W = CoxeterGroup(['H', 3], implementation="reflection")
                sage: G = W.coxeter_diagram(); G
                Graph on 3 vertices
                sage: G.edges(sort=True)
                [(1, 2, 3), (2, 3, 5)]
                sage: CoxeterGroup(G) is W
                True
                sage: G = Graph([(0, 1, 3), (1, 2, oo)])
                sage: W = CoxeterGroup(G)
                sage: W.coxeter_diagram() == G
                True
                sage: CoxeterGroup(W.coxeter_diagram()) is W
                True
            """
            return self.coxeter_matrix().coxeter_graph()

        def coxeter_type(self):
            """
            Return the Coxeter type of ``self``.

            EXAMPLES::

                sage: W = CoxeterGroup(['H', 3])                                        # needs sage.combinat sage.groups
                sage: W.coxeter_type()                                                  # needs sage.combinat sage.groups
                Coxeter type of ['H', 3]
            """
            return self.coxeter_matrix().coxeter_type()

        def braid_relations(self):
            r"""
            Return the braid relations of ``self`` as a list of reduced
            words of the braid relations.

            EXAMPLES::

                sage: W = WeylGroup(["A", 2])                                           # needs sage.combinat sage.groups
                sage: W.braid_relations()                                               # needs sage.combinat sage.groups
                [[[1, 2, 1], [2, 1, 2]]]

                sage: W = WeylGroup(["B", 3])                                           # needs sage.combinat sage.groups
                sage: W.braid_relations()                                               # needs sage.combinat sage.groups
                [[[1, 2, 1], [2, 1, 2]], [[1, 3], [3, 1]], [[2, 3, 2, 3], [3, 2, 3, 2]]]
            """
            rels = []
            M = self.coxeter_matrix()
            I = self.index_set()
            for ii, i in enumerate(I):
                for j in I[ii + 1:]:
                    m = M[i, j]
                    rel = [i, j] * m
                    rels.append([rel[:m], rel[m:] if m % 2 else
                                 list(reversed(rel[m:]))])
            return rels

        def braid_group_as_finitely_presented_group(self):
            r"""
            Return the associated braid group.

            EXAMPLES::

                sage: W = CoxeterGroup(['A', 2])                                        # needs sage.combinat sage.groups
                sage: W.braid_group_as_finitely_presented_group()                       # needs sage.combinat sage.groups
                Finitely presented group < S1, S2 | S1*S2*S1*S2^-1*S1^-1*S2^-1 >

                sage: W = WeylGroup(['B', 2])                                           # needs sage.combinat sage.groups
                sage: W.braid_group_as_finitely_presented_group()                       # needs sage.combinat sage.groups
                Finitely presented group < S1, S2 | (S1*S2)^2*(S1^-1*S2^-1)^2 >

                sage: W = ReflectionGroup(['B',3], index_set=["AA","BB","5"])  # optional - gap3
                sage: W.braid_group_as_finitely_presented_group()              # optional - gap3
                Finitely presented group < SAA, SBB, S5 |
                 (SAA*SBB)^2*(SAA^-1*SBB^-1)^2, SAA*S5*SAA^-1*S5^-1,
                 SBB*S5*SBB*S5^-1*SBB^-1*S5^-1 >
            """
            from sage.groups.free_group import FreeGroup
            from sage.misc.misc_c import prod

            I = self.index_set()
            F = FreeGroup(["S%s" % i for i in I])
            S = F.gens()
            rels = self.braid_relations()
            return F / [prod(S[I.index(i)] for i in l) * prod(S[I.index(i)]**-1 for i in reversed(r)) for l, r in rels]

        def braid_orbit_iter(self, word):
            r"""
            Iterate over the braid orbit of a word ``word`` of indices.

            The input word does not need to be a reduced expression of
            an element.

            INPUT:

            - ``word`` -- a list (or iterable) of indices in
              ``self.index_set()``

            OUTPUT:

            all lists that can be obtained from
            ``word`` by replacements of braid relations

            EXAMPLES::

                sage: W = CoxeterGroups().example()
<<<<<<< HEAD
                sage: sorted(W.braid_orbit_iter([0, 1, 2, 1]))                # optional - sage.combinat sage.groups
=======
                sage: sorted(W.braid_orbit_iter([0, 1, 2, 1]))                          # needs sage.combinat sage.graphs
>>>>>>> 6ea1fe93
                [[0, 1, 2, 1], [0, 2, 1, 2], [2, 0, 1, 2]]
            """
            word = list(word)
            from sage.combinat.root_system.braid_orbit import BraidOrbit

            braid_rels = self.braid_relations()
            I = self.index_set()

            from sage.rings.integer_ring import ZZ
            be_careful = any(i not in ZZ for i in I)

            if be_careful:
                Iinv = {i: j for j, i in enumerate(I)}
                word = [Iinv[i] for i in word]
                braid_rels = [[[Iinv[i] for i in l],
                               [Iinv[i] for i in r]] for l, r in braid_rels]

            orb = BraidOrbit(word, braid_rels)

            if be_careful:
                for word in orb:
                    yield [I[i] for i in word]
            else:
                for I in orb:
                    yield list(I)

        def braid_orbit(self, word):
            r"""
            Return the braid orbit of a word ``word`` of indices.

            The input word does not need to be a reduced expression of
            an element.

            INPUT:

            - ``word``: a list (or iterable) of indices in
              ``self.index_set()``

            OUTPUT:

            a list of all lists that can be obtained from
            ``word`` by replacements of braid relations

            See :meth:`braid_relations` for the definition of braid
            relations.

            EXAMPLES::

                sage: W = CoxeterGroups().example()
                sage: s = W.simple_reflections()
                sage: w = s[0] * s[1] * s[2] * s[1]
                sage: word = w.reduced_word(); word
                [0, 1, 2, 1]

                sage: sorted(W.braid_orbit(word))                                       # needs sage.combinat sage.graphs
                [[0, 1, 2, 1], [0, 2, 1, 2], [2, 0, 1, 2]]

                sage: sorted(W.braid_orbit([2,1,1,2,1]))                                # needs sage.combinat sage.graphs
                [[1, 2, 1, 1, 2], [2, 1, 1, 2, 1], [2, 1, 2, 1, 2], [2, 2, 1, 2, 2]]

                sage: # optional - gap3
                sage: W = ReflectionGroup(['A',3], index_set=["AA","BB","5"])
                sage: w = W.long_element()
                sage: W.braid_orbit(w.reduced_word())
                [['BB', '5', 'AA', 'BB', '5', 'AA'],
                 ['5', 'BB', '5', 'AA', 'BB', '5'],
                 ['BB', 'AA', 'BB', '5', 'BB', 'AA'],
                 ['AA', '5', 'BB', 'AA', '5', 'BB'],
                 ['5', 'AA', 'BB', 'AA', '5', 'BB'],
                 ['AA', 'BB', '5', 'AA', 'BB', 'AA'],
                 ['AA', 'BB', 'AA', '5', 'BB', 'AA'],
                 ['AA', 'BB', '5', 'BB', 'AA', 'BB'],
                 ['BB', 'AA', '5', 'BB', 'AA', '5'],
                 ['BB', '5', 'AA', 'BB', 'AA', '5'],
                 ['AA', '5', 'BB', '5', 'AA', 'BB'],
                 ['5', 'BB', 'AA', '5', 'BB', '5'],
                 ['5', 'BB', 'AA', 'BB', '5', 'BB'],
                 ['5', 'AA', 'BB', '5', 'AA', 'BB'],
                 ['BB', '5', 'BB', 'AA', 'BB', '5'],
                 ['BB', 'AA', '5', 'BB', '5', 'AA']]

            .. TODO::

                The result should be full featured finite enumerated set
                (e.g., counting can be done much faster than iterating).

            .. SEEALSO::

                :meth:`.reduced_words`
            """
            return list(self.braid_orbit_iter(word))

        def __iter__(self):
            r"""
            Return an iterator over the elements of this Coxeter group.

            EXAMPLES::

                sage: D5 = FiniteCoxeterGroups().example(5)
                sage: sorted(list(D5)) # indirect doctest (but see :meth:`._test_enumerated_set_iter_list`)
                [(),
                 (1,),
                 (1, 2),
                 (1, 2, 1),
                 (1, 2, 1, 2),
                 (1, 2, 1, 2, 1),
                 (2,),
                 (2, 1),
                 (2, 1, 2),
                 (2, 1, 2, 1)]

                sage: # needs sage.combinat sage.groups
                sage: W = WeylGroup(["A", 2, 1])
                sage: g = iter(W)
                sage: next(g)
                [1 0 0]
                [0 1 0]
                [0 0 1]
                sage: next(g)
                [-1  1  1]
                [ 0  1  0]
                [ 0  0  1]
                sage: next(g)
                [ 1  0  0]
                [ 1 -1  1]
                [ 0  0  1]
            """
            return iter(self.weak_order_ideal(predicate=ConstantFunction(True)))

        def _element_constructor_(self, x, **args):
            """
            Construct an element of ``self`` from ``x``.

            EXAMPLES::

                sage: # needs sage.combinat sage.groups
                sage: W1 = WeylGroup("G2", prefix="s")
                sage: W2 = CoxeterGroup("G2")
                sage: W3 = CoxeterGroup("G2", implementation="permutation")
                sage: W1(W2.an_element())
                s1*s2
                sage: W2(W1.an_element())
                [ 2 -a]
                [ a -1]
                sage: W1(W3.an_element())
                s1*s2
                sage: s1, s2 = W1.simple_reflections()
                sage: W = CoxeterGroup("A1")
                sage: W(s1 * s2)
                Traceback (most recent call last):
                ...
                ValueError: inconsistent number of rows: should be 1 but got 3
            """
            P = parent(x)
            if P in CoxeterGroups():
                try:
                    return self.from_reduced_word(x.reduced_word())
                except KeyError:
                    # Unable to convert using the reduced word
                    #    because of an incompatible index
                    pass
            return self.element_class(self, x, **args)

        def weak_order_ideal(self, predicate, side="right", category=None):
            """
            Return a weak order ideal defined by a predicate

            INPUT:

            - ``predicate``: a predicate on the elements of ``self`` defining an
              weak order ideal in ``self``
            - ``side``: "left" or "right" (default: "right")

            OUTPUT: an enumerated set

            EXAMPLES::

                sage: D6 = FiniteCoxeterGroups().example(5)
                sage: I = D6.weak_order_ideal(predicate=lambda w: w.length() <= 3)
                sage: I.cardinality()
                7
                sage: list(I)
                [(), (1,), (2,), (1, 2), (2, 1), (1, 2, 1), (2, 1, 2)]

            We now consider an infinite Coxeter group::

                sage: W = WeylGroup(["A",1,1])                                          # needs sage.groups sage.rings.number_field
                sage: I = W.weak_order_ideal(predicate=lambda w: w.length() <= 2)       # needs sage.groups sage.rings.number_field
                sage: list(iter(I))                                                     # needs sage.groups sage.rings.number_field
                [
                [1 0]  [-1  2]  [ 1  0]  [ 3 -2]  [-1  2]
                [0 1], [ 0  1], [ 2 -1], [ 2 -1], [-2  3]
                ]

            Even when the result is finite, some features of
            :class:`FiniteEnumeratedSets` are not available::

                sage: I.cardinality()  # todo: not implemented
                5
                sage: list(I)          # todo: not implemented

            unless this finiteness is explicitly specified::

                sage: I = W.weak_order_ideal(predicate=lambda w: w.length() <= 2,       # needs sage.groups sage.rings.number_field
                ....:                        category=FiniteEnumeratedSets())
                sage: I.cardinality()                                                   # needs sage.groups sage.rings.number_field
                5
                sage: list(I)                                                           # needs sage.groups sage.rings.number_field
                [
                [1 0]  [-1  2]  [ 1  0]  [ 3 -2]  [-1  2]
                [0 1], [ 0  1], [ 2 -1], [ 2 -1], [-2  3]
                ]

            .. rubric:: Background

            The weak order is returned as a :class:`RecursivelyEnumeratedSet_forest`.
            This is achieved by assigning to each element `u1` of the
            ideal a single ancestor `u=u1 s_i`, where `i` is the
            smallest descent of `u`.

            This allows for iterating through the elements in
            roughly Constant Amortized Time and constant memory
            (taking the operations and size of the generated objects
            as constants).

            TESTS:

            We iterate over each level (i.e., breadth-first-search in the
            search forest), see :trac:`19926`::

                sage: W = CoxeterGroup(['A',2])                                         # needs sage.groups sage.rings.number_field
                sage: [x.length() for x in W]                                           # needs sage.groups sage.rings.number_field
                [0, 1, 1, 2, 2, 3]
            """
            from sage.sets.recursively_enumerated_set import RecursivelyEnumeratedSet_forest

            def succ(u):
                for i in u.descents(positive=True, side=side):
                    u1 = u.apply_simple_reflection(i, side)
                    if i == u1.first_descent(side=side) and predicate(u1):
                        yield u1

            from sage.categories.finite_coxeter_groups import FiniteCoxeterGroups
            default_category = FiniteEnumeratedSets() if self in FiniteCoxeterGroups() else EnumeratedSets()
            cat = default_category.or_subcategory(category)
            return RecursivelyEnumeratedSet_forest((self.one(),), succ,
                                                   algorithm='breadth',
                                                   category=cat)

        @cached_method
        def coxeter_element(self):
            """
            Return a Coxeter element.

            The result is the product of the simple reflections, in some order.

            .. NOTE::

                This implementation is shared with well generated
                complex reflection groups. It would be nicer to put it
                in some joint super category; however, in the current
                state of the art, there is none where it is clear that
                this is the right construction for obtaining a Coxeter
                element.

                In this context, this is an element having a regular
                eigenvector (a vector not contained in any reflection
                hyperplane of ``self``).

            EXAMPLES::

                sage: # needs sage.combinat sage.groups
                sage: CoxeterGroup(['A', 4]).coxeter_element().reduced_word()
                [1, 2, 3, 4]
                sage: CoxeterGroup(['B', 4]).coxeter_element().reduced_word()
                [1, 2, 3, 4]
                sage: CoxeterGroup(['D', 4]).coxeter_element().reduced_word()
                [1, 2, 4, 3]
                sage: CoxeterGroup(['F', 4]).coxeter_element().reduced_word()
                [1, 2, 3, 4]
                sage: CoxeterGroup(['E', 8]).coxeter_element().reduced_word()
                [1, 3, 2, 4, 5, 6, 7, 8]
                sage: CoxeterGroup(['H', 3]).coxeter_element().reduced_word()
                [1, 2, 3]

            This method is also used for well generated finite complex
            reflection groups::

                sage: W = ReflectionGroup((1,1,4))          # optional - gap3
                sage: W.coxeter_element().reduced_word()    # optional - gap3
                [1, 2, 3]

                sage: W = ReflectionGroup((2,1,4))          # optional - gap3
                sage: W.coxeter_element().reduced_word()    # optional - gap3
                [1, 2, 3, 4]

                sage: W = ReflectionGroup((4,1,4))          # optional - gap3
                sage: W.coxeter_element().reduced_word()    # optional - gap3
                [1, 2, 3, 4]

                sage: W = ReflectionGroup((4,4,4))          # optional - gap3
                sage: W.coxeter_element().reduced_word()    # optional - gap3
                [1, 2, 3, 4]

            TESTS::

                sage: WeylGroup(['A', 4]).coxeter_element().reduced_word()              # needs sage.combinat sage.groups
                [1, 2, 3, 4]
                sage: SymmetricGroup(3).coxeter_element()                               # needs sage.groups
                (1,3,2)
            """
            return self.prod(self.simple_reflections())

        @cached_method
        def standard_coxeter_elements(self):
            r"""
            Return all standard Coxeter elements in ``self``.

            This is the set of all elements in self obtained from any
            product of the simple reflections in ``self``.

            .. NOTE::

                - ``self`` is assumed to be well-generated.
                - This works even beyond real reflection groups, but the conjugacy
                  class is not unique and we only obtain one such class.

            EXAMPLES::

                sage: W = ReflectionGroup(4)                 # optional - gap3
                sage: sorted(W.standard_coxeter_elements())  # optional - gap3
                [(1,7,6,12,23,20)(2,8,17,24,9,5)(3,16,10,19,15,21)(4,14,11,22,18,13),
                 (1,10,4,12,21,22)(2,11,19,24,13,3)(5,15,7,17,16,23)(6,18,8,20,14,9)]

            TESTS::

                sage: W = SymmetricGroup(3)                                             # needs sage.groups
                sage: sorted(W.standard_coxeter_elements())                             # needs sage.combinat sage.groups
                [(1,2,3), (1,3,2)]

                sage: W = Permutations(3)
                sage: sorted(W.standard_coxeter_elements())                             # needs sage.graphs
                [[2, 3, 1], [3, 1, 2]]

                sage: W = CoxeterGroup(['D', 3])                                        # needs sage.combinat sage.groups
                sage: sorted(W.standard_coxeter_elements())                             # needs sage.combinat sage.groups
                [
                [-1  1  1]  [ 0 -1  1]  [ 0  1 -1]  [ 1 -1 -1]
                [-1  0  1]  [ 1 -1  0]  [ 0  0 -1]  [ 1 -1  0]
                [-1  1  0], [ 0 -1  0], [ 1  0 -1], [ 1  0 -1]
                ]

                sage: W = ColoredPermutations(3,2)                                      # needs sage.combinat
                sage: len(W.standard_coxeter_elements())                                # needs sage.combinat sage.graphs
                2
            """
            if not self.is_irreducible() or not self.is_well_generated():
                raise ValueError("this method is available for irreducible, well-generated complex reflection groups")
            from sage.combinat.permutation import Permutations
            return set(self.from_reduced_word(w)
                       for w in Permutations(self.index_set()))

        def grassmannian_elements(self, side="right"):
            """
            Return the left or right Grassmannian elements of ``self``
            as an enumerated set.

            INPUT:

            - ``side`` -- (default: ``"right"``) ``"left"`` or ``"right"``

            EXAMPLES::

                sage: S = CoxeterGroups().example()
                sage: G = S.grassmannian_elements()
                sage: G.cardinality()
                12
                sage: G.list()
                [(0, 1, 2, 3), (1, 0, 2, 3), (0, 2, 1, 3), (0, 1, 3, 2),
                 (2, 0, 1, 3), (1, 2, 0, 3), (0, 3, 1, 2), (0, 2, 3, 1),
                 (3, 0, 1, 2), (1, 3, 0, 2), (1, 2, 3, 0), (2, 3, 0, 1)]
                sage: sorted(tuple(w.descents()) for w in G)
                [(), (0,), (0,), (0,), (1,), (1,), (1,), (1,), (1,), (2,), (2,), (2,)]
                sage: G = S.grassmannian_elements(side = "left")
                sage: G.cardinality()
                12
                sage: sorted(tuple(w.descents(side = "left")) for w in G)
                [(), (0,), (0,), (0,), (1,), (1,), (1,), (1,), (1,), (2,), (2,), (2,)]
            """
            order_side = "left" if side == "right" else "right"
            return self.weak_order_ideal(attrcall("is_grassmannian", side=side),
                                         side=order_side)

        def fully_commutative_elements(self):
            r"""
            Return the set of fully commutative elements in this Coxeter group.

            .. SEEALSO::

                :class:`~sage.combinat.fully_commutative_elements.FullyCommutativeElements`

            EXAMPLES::

                sage: CoxeterGroup(['A', 3]).fully_commutative_elements()               # needs sage.combinat sage.groups
                Fully commutative elements of
                 Finite Coxeter group over Integer Ring with Coxeter matrix:
                [1 3 2]
                [3 1 3]
                [2 3 1]
            """
            from sage.combinat.fully_commutative_elements import FullyCommutativeElements
            return FullyCommutativeElements(self)

        def _test_reduced_word(self, **options):
            """
            Run sanity checks on :meth:`CoxeterGroups.ElementMethods.reduced_word` and
            :meth:`~sage.categories.complex_reflection_or_generalized_coxeter_groups.ComplexReflectionOrGeneralizedCoxeterGroups.ParentMethods.from_reduced_word`

            EXAMPLES::

                sage: W = CoxeterGroups().example()
                sage: W._test_reduced_word()
            """
            tester = self._tester(**options)
            s = self.simple_reflections()
            for x in tester.some_elements():
                red = x.reduced_word()
                tester.assertEqual(self.from_reduced_word(red), x)
                tester.assertEqual(self.prod((s[i] for i in red)), x)

        def simple_projection(self, i, side='right', length_increasing=True):
            r"""
            Return the simple projection `\pi_i` (or `\overline\pi_i` if ``length_increasing`` is ``False``).

            INPUT:

            - ``i`` - an element of the index set of ``self``

            See :meth:`.simple_projections` for the options and for
            the definition of the simple projections.

            EXAMPLES::

                sage: W = CoxeterGroups().example()
                sage: W
                The symmetric group on {0, ..., 3}
                sage: s = W.simple_reflections()
                sage: sigma = W.an_element()
                sage: sigma
                (1, 2, 3, 0)
                sage: u0 = W.simple_projection(0)
                sage: d0 = W.simple_projection(0, length_increasing=False)
                sage: sigma.length()
                3
                sage: pi=sigma*s[0]
                sage: pi.length()
                4
                sage: u0(sigma)
                (2, 1, 3, 0)
                sage: pi
                (2, 1, 3, 0)
                sage: u0(pi)
                (2, 1, 3, 0)
                sage: d0(sigma)
                (1, 2, 3, 0)
                sage: d0(pi)
                (1, 2, 3, 0)

            """
            if not (i in self.index_set() or i == 0):
                raise ValueError("%s is not 0 and not in the Dynkin node set %s" % (i, self.index_set()))
            return lambda x: x.apply_simple_projection(i, side=side,
                                                       length_increasing=length_increasing)

        def kazhdan_lusztig_cells(self, side='left'):
            r"""
            Compute the left, right, or two-sided Kazhdan-Lusztig cells of
            ``self`` if ``self`` is finite.

            The cells are computed  by using :func:`kazhdan_lusztig_cell()
            <CoxeterGroups.ElementMethods.kazhdan_lusztig_cell()>`.

            As detailed there, installation of the optional package ``coxeter3``
            is recommended (though not required) before using this function
            as it speeds up the computation.

            INPUT:

            - ``side`` -- (default: ``'left'``) either ``'left'``,
              ``'right'``, or ``'two-sided'``

            EXAMPLES:

            We compute the right cells in the Coxeter group of type `A_2`
            below. Note that each Coxeter group may be created with multiple
            implementations, namely, 'reflection' (default), 'permutation',
            'matrix', or 'coxeter3'. The choice of implementation affects the
            representation of elements in the output cells but not the method
            used for the cell computation::

                sage: # needs sage.combinat sage.groups
                sage: W = CoxeterGroup('A2')
                sage: KL_cells = W.kazhdan_lusztig_cells(side='right')
                sage: set([tuple(sorted(C, key=lambda w: w.reduced_word()))
                ....:      for C in KL_cells])
                {(
                [-1  1]  [ 0 -1]
                [ 0  1], [ 1 -1]
                ),
                 (
                [ 0 -1]
                [-1  0]
                ),
                 (
                [1 0]
                [0 1]
                ),
                 (
                [ 1  0]  [-1  1]
                [ 1 -1], [-1  0]
                )}
                sage: len(KL_cells)
                4

                sage: W = CoxeterGroup('A2', implementation='permutation')              # needs sage.combinat sage.groups
                sage: len(W.kazhdan_lusztig_cells(side='right'))                        # needs sage.combinat sage.groups
                4

            We compute the left cells in the Coxeter group of type `A_3`
            below. If the optional package ``coxeter3`` is installed, it
            runs in the background even if the group is not created with
            the ``'coxeter3'`` implementation::

                sage: # optional - coxeter3, needs sage.combinat sage.groups sage.libs.gap sage.modules sage.rings.number_field
                sage: W = CoxeterGroup('A3', implementation='coxeter3')
                sage: KL_cells = W.kazhdan_lusztig_cells()
                sage: set([tuple(sorted(C)) for C in KL_cells])
                {([],),
                 ([1], [2, 1], [3, 2, 1]),
                 ([1, 2], [2], [3, 2]),
                 ([1, 2, 1], [1, 3, 2, 1], [2, 1, 3, 2, 1]),
                 ([1, 2, 1, 3], [1, 2, 3, 2, 1], [2, 3, 2, 1]),
                 ([1, 2, 1, 3, 2], [1, 2, 3, 2], [2, 3, 2]),
                 ([1, 2, 1, 3, 2, 1],),
                 ([1, 2, 3], [2, 3], [3]),
                 ([1, 3], [2, 1, 3]),
                 ([1, 3, 2], [2, 1, 3, 2])}
                sage: len(KL_cells)
                10
                sage: W = CoxeterGroup('A3', implementation='permutation')
                sage: len(W.kazhdan_lusztig_cells())
                10

            Computing the two sided cells in `B_3`::

                sage: # optional - coxeter3, needs sage.combinat sage.groups sage.libs.gap sage.modules sage.rings.number_field
                sage: W = CoxeterGroup('B3', implementation='coxeter3')
                sage: b3_cells = W.kazhdan_lusztig_cells('two-sided')
                sage: len(b3_cells)
                6
                sage: set([tuple(sorted(C))
                ....:     for C in W.kazhdan_lusztig_cells()])
                {([],),
                 ([1], [1, 2, 3, 2, 1], [2, 1], [2, 3, 2, 1], [3, 2, 1]),
                 ([1, 2], [1, 2, 3, 2], [2], [2, 3, 2], [3, 2]),
                 ([1, 2, 3], [2, 3], [3], [3, 2, 3]),
                 ([2, 1, 2], [2, 3, 2, 1, 2], [3, 2, 1, 2]),
                 ([2, 1, 2, 3], [2, 3, 2, 1, 2, 3], [3, 2, 1, 2, 3]),
                 ([2, 1, 2, 3, 2], [2, 3, 2, 1, 2, 3, 2], [3, 2, 1, 2, 3, 2]),
                 ([2, 1, 2, 3, 2, 1],
                  [2, 3, 2, 1, 2, 3, 2, 1],
                  [3, 2, 1, 2, 3, 2, 1],
                  [3, 2, 3, 2, 1, 2]),
                 ([2, 3, 1], [3, 1], [3, 2, 3, 1]),
                 ([2, 3, 1, 2], [3, 1, 2], [3, 2, 3, 1, 2]),
                 ([2, 3, 1, 2, 3], [3, 1, 2, 3], [3, 2, 3, 1, 2, 3]),
                 ([2, 3, 1, 2, 3, 2],
                  [3, 1, 2, 3, 2],
                  [3, 2, 3, 1, 2, 3, 2],
                  [3, 2, 3, 2],
                  [3, 2, 3, 2, 1, 2, 3, 2]),
                 ([2, 3, 1, 2, 3, 2, 1],
                  [3, 1, 2, 3, 2, 1],
                  [3, 2, 3, 1, 2, 3, 2, 1],
                  [3, 2, 3, 2, 1],
                  [3, 2, 3, 2, 1, 2, 3]),
                 ([3, 2, 3, 2, 1, 2, 3, 2, 1],)}

            TESTS::

                sage: W = CoxeterGroup(['A', 2, 1])                                     # needs sage.combinat sage.groups
                sage: W.kazhdan_lusztig_cells()                                         # needs sage.combinat sage.groups
                Traceback (most recent call last):
                ...
                ValueError: the Coxeter group must be finite to compute Kazhdan--Lusztig cells
            """
            if not self.coxeter_type().is_finite():
                raise ValueError('the Coxeter group must be finite to compute Kazhdan--Lusztig cells')

            # The identity is its own left-, right-, and two-sided- cell.
            identity = frozenset([self.one()])
            cells = {identity}

            for w in self:
                if not any(w in c for c in cells):
                    cell = w.kazhdan_lusztig_cell(side=side)
                    cells.add(frozenset(cell))

            return cells

        @cached_method
        def simple_projections(self, side='right', length_increasing=True):
            r"""
            Return the family of simple projections, also known as 0-Hecke or Demazure operators.

            INPUT:

            - ``self`` -- a Coxeter group `W`
            - ``side`` -- 'left' or 'right' (default: 'right')
            - ``length_increasing`` -- a boolean (default: ``True``) specifying
              whether the operator increases or decreases length

            This returns the simple projections of `W`, as a family.

            To each simple reflection `s_i` of `W`, corresponds a
            *simple projection* `\pi_i` from `W` to `W` defined by:

                      `\pi_i(w) = w s_i` if `i` is not a descent of `w`
                      `\pi_i(w) = w` otherwise.

            The simple projections `(\pi_i)_{i\in I}` move elements
            down the right permutohedron, toward the maximal element.
            They satisfy the same braid relations as the simple reflections,
            but are idempotents `\pi_i^2=\pi` not involutions `s_i^2 = 1`. As such,
            the simple projections generate the `0`-Hecke monoid.

            By symmetry, one can also define the projections
            `(\overline\pi_i)_{i\in I}` (when the option ``length_increasing`` is False):

                      `\overline\pi_i(w) = w s_i` if `i` is a descent of `w`
                      `\overline\pi_i(w) = w` otherwise.

            as well as the analogues acting on the left (when the option ``side`` is 'left').

            EXAMPLES::

                sage: W = CoxeterGroups().example(); W
                The symmetric group on {0, ..., 3}
                sage: s = W.simple_reflections()
                sage: sigma = W.an_element(); sigma
                (1, 2, 3, 0)
                sage: pi = W.simple_projections(); pi
                Finite family {0: <function ...<lambda> at ...>,
                               1: <function ...<lambda> at ...>,
                               2: <function ...<lambda> ...>}
                sage: pi[1](sigma)
                (1, 3, 2, 0)
                sage: W.simple_projection(1)(sigma)
                (1, 3, 2, 0)
            """
            from sage.sets.family import Family
            return Family(self.index_set(), lambda i: self.simple_projection(i, side=side, length_increasing=length_increasing))

        def sign_representation(self, base_ring=None, side="twosided"):
            r"""
            Return the sign representation of ``self`` over ``base_ring``.

            INPUT:

            - ``base_ring`` -- (optional) the base ring; the default is `\ZZ`
            - ``side`` -- ignored

            EXAMPLES::

                sage: W = WeylGroup(["A", 1, 1])                                        # needs sage.combinat sage.groups
                sage: W.sign_representation()                                           # needs sage.combinat sage.groups
                Sign representation of
                 Weyl Group of type ['A', 1, 1] (as a matrix group acting on the root space)
                 over Integer Ring

            """
            if base_ring is None:
                from sage.rings.integer_ring import ZZ
                base_ring = ZZ
            from sage.modules.with_basis.representation import SignRepresentationCoxeterGroup
            return SignRepresentationCoxeterGroup(self, base_ring)

        def demazure_product(self, Q):
            r"""
            Return the Demazure product of the list ``Q`` in ``self``.

            INPUT:

            - ``Q`` is a list of elements from the index set of ``self``.

            This returns the Coxeter group element that represents the
            composition of 0-Hecke or Demazure operators.

            See :meth:`CoxeterGroups.ParentMethods.simple_projections`.

            EXAMPLES::

                sage: # needs sage.combinat sage.groups
                sage: W = WeylGroup(['A', 2])
                sage: w = W.demazure_product([2,2,1])
                sage: w.reduced_word()
                [2, 1]
                sage: w = W.demazure_product([2,1,2,1,2])
                sage: w.reduced_word()
                [1, 2, 1]

                sage: W = WeylGroup(['B', 2])                                           # needs sage.combinat sage.groups
                sage: w = W.demazure_product([2,1,2,1,2])                               # needs sage.combinat sage.groups
                sage: w.reduced_word()                                                  # needs sage.combinat sage.groups
                [2, 1, 2, 1]
            """
            return self.one().apply_demazure_product(Q)

        def bruhat_interval(self, x, y):
            """
            Return the list of ``t`` such that ``x <= t <= y``.

            EXAMPLES::

                sage: W = WeylGroup("A3", prefix="s")                                   # needs sage.combinat sage.groups
                sage: s1, s2, s3 = W.simple_reflections()                               # needs sage.combinat sage.groups
                sage: W.bruhat_interval(s2, s1*s3*s2*s1*s3)                             # needs sage.combinat sage.groups
                [s1*s2*s3*s2*s1, s2*s3*s2*s1, s3*s1*s2*s1, s1*s2*s3*s1,
                 s1*s2*s3*s2, s3*s2*s1, s2*s3*s1, s2*s3*s2, s1*s2*s1,
                 s3*s1*s2, s1*s2*s3, s2*s1, s3*s2, s2*s3, s1*s2, s2]

                sage: W = WeylGroup(['A', 2, 1], prefix="s")                            # needs sage.combinat sage.groups
                sage: s0, s1, s2 = W.simple_reflections()                               # needs sage.combinat sage.groups
                sage: W.bruhat_interval(1, s0*s1*s2)                                    # needs sage.combinat sage.groups
                [s0*s1*s2, s1*s2, s0*s2, s0*s1, s2, s1, s0, 1]
            """
            if x == 1:
                x = self.one()
            if y == 1:
                y = self.one()
            if x == y:
                return [x]
            ret = []
            if not x.bruhat_le(y):
                return ret
            ret.append([y])
            while ret[-1]:
                nextlayer = []
                for z in ret[-1]:
                    for t in z.bruhat_lower_covers():
                        if t not in nextlayer:
                            if x.bruhat_le(t):
                                nextlayer.append(t)
                ret.append(nextlayer)
            return flatten(ret)

        def bruhat_interval_poset(self, x, y, facade=False):
            r"""
            Return the poset of the Bruhat interval between ``x`` and ``y``
            in Bruhat order.

            EXAMPLES::

                sage: W = WeylGroup("A3", prefix="s")                                   # needs sage.combinat sage.groups
                sage: s1, s2, s3 = W.simple_reflections()                               # needs sage.combinat sage.groups
                sage: W.bruhat_interval_poset(s2, s1*s3*s2*s1*s3)                       # needs sage.combinat sage.groups
                Finite poset containing 16 elements

                sage: W = WeylGroup(['A', 2, 1], prefix="s")                            # needs sage.combinat sage.groups
                sage: s0, s1, s2 = W.simple_reflections()                               # needs sage.combinat sage.groups
                sage: W.bruhat_interval_poset(1, s0*s1*s2)                              # needs sage.combinat sage.groups
                Finite poset containing 8 elements

            TESTS::

                sage: W.bruhat_interval_poset(s0*s1*s2, s0*s1*s2)                       # needs sage.combinat sage.groups
                Finite poset containing 1 elements
            """
            if x == 1:
                x = self.one()
            if y == 1:
                y = self.one()
            from sage.combinat.posets.posets import Poset
            if x == y:
                return Poset([[x], []])
            if not x.bruhat_le(y):
                return Poset()
            curlayer = set([y])
            d = {}
            while curlayer:
                nextlayer = set()
                for z in curlayer:
                    for t in z.bruhat_lower_covers():
                        if not x.bruhat_le(t):
                            continue
                        if t in d:
                            d[t].append(z)
                        else:
                            d[t] = [z]
                        if t not in nextlayer:
                            nextlayer.add(t)
                curlayer = nextlayer

            from sage.graphs.graph import DiGraph
            return Poset(DiGraph(d, format='dict_of_lists',
                                 data_structure='static_sparse'),
                         cover_relations=True,
                         facade=facade)

        def bruhat_graph(self, x=None, y=None, edge_labels=False):
            r"""
            Return the Bruhat graph as a directed graph, with an edge `u \to v`
            if and only if `u < v` in the Bruhat order, and `u = r \cdot v`.

            The Bruhat graph `\Gamma(x,y)`, defined if `x \leq y` in the
            Bruhat order, has as its vertices the Bruhat interval
            `\{ t | x \leq t \leq y \}`, and as its edges are the pairs
            `(u, v)` such that `u = r \cdot v` where `r` is a reflection,
            that is, a conjugate of a simple reflection.

            REFERENCES:

            Carrell, The Bruhat graph of a Coxeter group, a conjecture of Deodhar,
            and rational smoothness of Schubert varieties. Algebraic groups and
            their generalizations: classical methods (University Park, PA, 1991),
            53--61, Proc. Sympos. Pure Math., 56, Part 1, Amer. Math. Soc.,
            Providence, RI, 1994.

            EXAMPLES::

                sage: W = CoxeterGroup(['H', 3])                                        # needs sage.combinat sage.graphs sage.groups
                sage: G = W.bruhat_graph(); G                                           # needs sage.combinat sage.graphs sage.groups
                Digraph on 120 vertices

                sage: # needs sage.combinat sage.graphs sage.groups
                sage: W = CoxeterGroup(['A', 2, 1])
                sage: s1, s2, s3 = W.simple_reflections()
                sage: W.bruhat_graph(s1, s1*s3*s2*s3)
                Digraph on 6 vertices
                sage: W.bruhat_graph(s1, s3*s2*s3)
                Digraph on 0 vertices

                sage: W = WeylGroup("A3", prefix="s")                                   # needs sage.combinat sage.graphs sage.groups
                sage: s1, s2, s3 = W.simple_reflections()                               # needs sage.combinat sage.graphs sage.groups
                sage: G = W.bruhat_graph(s1*s3, s1*s2*s3*s2*s1); G                      # needs sage.combinat sage.graphs sage.groups
                Digraph on 10 vertices

            Check that the graph has the correct number of edges
            (see :trac:`17744`)::

                sage: len(G.edges(sort=False))                                          # needs sage.combinat sage.graphs sage.groups
                16
            """
            if x is None or x == 1:
                x = self.one()
            if y is None:
                if self.is_finite():
                    y = self.long_element()
                else:
                    raise TypeError("infinite groups must specify a maximal element")
            elif y == 1:
                y = self.one()

            # Sort bruhat_interval in weakly decreasing order of length.
            # We do this so we do not need to check the length in the
            #   for loops below.
            g = sorted(self.bruhat_interval(x, y), key=lambda w: -w.length())
            d = []

            if self.is_finite():
                ref = self.reflections()
                for i, u in enumerate(g):
                    for v in g[:i]:
                        w = u * v.inverse()
                        if w in ref:
                            if edge_labels:
                                d.append((u, v, w))
                            else:
                                d.append((u, v))
            else:
                for i, u in enumerate(g):
                    for v in g[:i]:
                        w = u * v.inverse()
                        if w.is_reflection():
                            if edge_labels:
                                d.append((u, v, w))
                            else:
                                d.append((u, v))

            from sage.graphs.graph import DiGraph
            return DiGraph(d)

        def canonical_representation(self):
            r"""
            Return the canonical faithful representation of ``self``.

            EXAMPLES::

                sage: W = WeylGroup("A3")                                               # needs sage.combinat sage.groups
                sage: W.canonical_representation()                                      # needs sage.combinat sage.groups
                Finite Coxeter group over Integer Ring with Coxeter matrix:
                [1 3 2]
                [3 1 3]
                [2 3 1]
            """
            from sage.groups.matrix_gps.coxeter_group import CoxeterMatrixGroup
            return CoxeterMatrixGroup(self.coxeter_matrix(),
                                      index_set=self.index_set())

        def elements_of_length(self, n):
            r"""
            Return all elements of length `n`.

            EXAMPLES::

                sage: A = AffinePermutationGroup(['A', 2, 1])                           # needs sage.combinat
                sage: [len(list(A.elements_of_length(i))) for i in [0..5]]              # needs sage.combinat
                [1, 3, 6, 9, 12, 15]

                sage: W = CoxeterGroup(['H', 3])                                        # needs sage.combinat sage.groups
                sage: [len(list(W.elements_of_length(i))) for i in range(4)]            # needs sage.combinat sage.groups
                [1, 3, 5, 7]

                sage: W = CoxeterGroup(['A', 2])                                        # needs sage.combinat sage.groups
                sage: [len(list(W.elements_of_length(i))) for i in range(6)]            # needs sage.combinat sage.groups
                [1, 2, 2, 1, 0, 0]
            """
            I = self.weak_order_ideal(ConstantFunction(True), side='right')
            return I.elements_of_depth_iterator(n)

        def random_element_of_length(self, n):
            r"""
            Return a random element of length ``n`` in ``self``.

            Starts at the identity, then chooses an upper cover at random.

            Not very uniform: actually constructs a uniformly random
            reduced word of length `n`. Thus we most likely get
            elements with lots of reduced words!

            EXAMPLES::

                sage: # needs sage.combinat sage.groups
                sage: A = AffinePermutationGroup(['A', 7, 1])
                sage: p = A.random_element_of_length(10)
                sage: p in A
                True
                sage: p.length() == 10
                True

                sage: # needs sage.combinat sage.groups
                sage: W = CoxeterGroup(['A', 4])
                sage: p = W.random_element_of_length(5)
                sage: p in W
                True
                sage: p.length() == 5
                True
            """
            from sage.misc.prandom import randint
            x = self.one()
            for _ in range(1, n + 1):
                antiD = x.descents(positive=True)
                rnd = randint(0, len(antiD) - 1)
                x = x.apply_simple_reflection_right(antiD[rnd])
            return x

        # parabolic_subgroup

        def _test_simple_projections(self, **options):
            """
            Runs sanity checks on :meth:`.simple_projections`
            and :meth:`CoxeterGroups.ElementMethods.apply_simple_projection`

            EXAMPLES::

                sage: W = CoxeterGroups().example()
                sage: W._test_simple_projections()
            """
            tester = self._tester(**options)
            for side in ['left', 'right']:
                pi = self.simple_projections(side=side)
                opi = self.simple_projections(side=side, length_increasing=False)
                for i in self.index_set():
                    for w in tester.some_elements():
                        tester.assertEqual(pi[i](w), w.apply_simple_projection(i, side=side))
                        tester.assertEqual(pi[i](w), w.apply_simple_projection(i, side=side, length_increasing=True))
                        tester.assertEqual(opi[i](w), w.apply_simple_projection(i, side=side, length_increasing=False))
                        tester.assertTrue(pi[i](w).has_descent(i, side=side))
                        tester.assertFalse(opi[i](w).has_descent(i, side=side))
                        tester.assertEqual(set([pi[i](w), opi[i](w)]),
                                           set([w, w.apply_simple_reflection(i, side=side)]))

        def _test_has_descent(self, **options):
            """
            Run sanity checks on the method
            :meth:`CoxeterGroups.ElementMethods.has_descent` of the
            elements of self.

            EXAMPLES::

                sage: W = CoxeterGroups().example()
                sage: W._test_has_descent()

                sage: # needs sage.combinat sage.groups
                sage: W = Permutations(4)
                sage: W._test_has_descent()
                sage: sage.combinat.permutation.Permutations.options.mult = "r2l"
                sage: W._test_has_descent()
                sage: sage.combinat.permutation.Permutations.options._reset()

                sage: W = SignedPermutations(3)                                         # needs sage.combinat
                sage: W._test_has_descent()
            """
            tester = self._tester(**options)
            s = self.simple_reflections()
            for i in self.index_set():
                tester.assertTrue(not self.one().has_descent(i))
                tester.assertTrue(not self.one().has_descent(i, side='left'))
                tester.assertTrue(not self.one().has_descent(i, side='right'))
                tester.assertTrue(self.one().has_descent(i, positive=True))
                tester.assertTrue(self.one().has_descent(i, positive=True, side='left'))
                tester.assertTrue(self.one().has_descent(i, positive=True, side='right'))
                for j in self.index_set():
                    tester.assertEqual(s[i].has_descent(j, side='left'), i == j)
                    tester.assertEqual(s[i].has_descent(j, side='right'), i == j)
                    tester.assertEqual(s[i].has_descent(j), i == j)
                    tester.assertEqual(s[i].has_descent(j, positive=True, side='left'), i != j)
                    tester.assertEqual(s[i].has_descent(j, positive=True, side='right'), i != j)
                    tester.assertEqual(s[i].has_descent(j, positive=True), i != j)
                    if i == j:
                        continue
                    u = s[i].apply_simple_reflection_right(j)
                    v = s[j].apply_simple_reflection_right(i)
                    tester.assertTrue(u.has_descent(i, side='left'))
                    tester.assertTrue(u.has_descent(j, side='right'))
                    tester.assertEqual(u.has_descent(j, side='left'), u == v)
                    tester.assertEqual(u.has_descent(i, side='right'), u == v)

        def _test_descents(self, **options):
            """
            Run sanity checks on the method
            :meth:`CoxeterGroups.ElementMethods.descents` of the
            elements of ``self``.

            EXAMPLES::

                sage: W = CoxeterGroups().example()
                sage: W._test_descents()
            """
            tester = self._tester(**options)
            s = self.simple_reflections()
            tester.assertEqual(len(self.one().descents(side='right')), 0)
            tester.assertEqual(len(self.one().descents(side='left')), 0)
            for i in self.index_set():
                si = s[i]
                tester.assertEqual([i], si.descents(side='left'))
                tester.assertEqual([i], si.descents(side='right'))
                tester.assertNotIn(i, si.descents(positive=True, side='left'))
                tester.assertNotIn(i, si.descents(positive=True, side='right'))

        def _test_coxeter_relations(self, **options):
            r"""
            Test whether the Coxeter relations hold for ``self``.

            This checks nothing in the case of infinite order.

            TESTS::

                sage: A = AffinePermutationGroup(['A', 7, 1])                           # needs sage.combinat
                sage: A._test_coxeter_relations()                                       # needs sage.combinat

                sage: cm = CartanMatrix([[2,-5,0], [-2,2,-1], [0,-1,2]])                # needs sage.graphs
                sage: W = WeylGroup(cm)                                                 # needs sage.combinat sage.graphs sage.groups
                sage: W._test_coxeter_relations()                                       # needs sage.combinat sage.graphs sage.groups

                sage: # needs sage.combinat sage.groups
                sage: W = Permutations(4)
                sage: W._test_coxeter_relations()
                sage: sage.combinat.permutation.Permutations.options.mult = "r2l"
                sage: W._test_coxeter_relations()
                sage: sage.combinat.permutation.Permutations.options._reset()

                sage: W = SignedPermutations(3)                                         # needs sage.combinat
                sage: W._test_coxeter_relations()                                       # needs sage.combinat
            """
            tester = self._tester(**options)
            s = self.simple_reflections()
            one = self.one()
            for si in s:
                tester.assertEqual(si**2, one)
            try:
                cox_mat = self.coxeter_matrix()
            except ImportError:
                return
            I = cox_mat.index_set()
            for ii, i in enumerate(I):
                for j in I[ii + 1:]:
                    mij = cox_mat[i, j]
                    if mij == -1:  # -1 stands for infinity
                        continue
                    l = s[i] * s[j]
                    tester.assertEqual(l**mij, one, "Coxeter relation fails")
                    for p in range(1, mij):
                        tester.assertNotEqual(l**p, one, "unexpected relation")

    class ElementMethods:
        def has_descent(self, i, side='right', positive=False):
            """
            Return whether i is a (left/right) descent of self.

            See :meth:`.descents` for a description of the options.

            EXAMPLES::

                sage: W = CoxeterGroups().example()
                sage: s = W.simple_reflections()
                sage: w = s[0] * s[1] * s[2]
                sage: w.has_descent(2)
                True
                sage: [ w.has_descent(i)                for i in [0,1,2] ]
                [False, False, True]
                sage: [ w.has_descent(i, side='left')   for i in [0,1,2] ]
                [True, False, False]
                sage: [ w.has_descent(i, positive=True) for i in [0,1,2] ]
                [True, True, False]

            This default implementation delegates the work to
            :meth:`.has_left_descent` and :meth:`.has_right_descent`.
            """
            if not isinstance(positive, bool):
                raise TypeError("%s is not a boolean" % bool)
            if side == 'right':
                return self.has_right_descent(i) != positive
            if side != 'left':
                raise ValueError("%s is neither 'right' nor 'left'" % side)
            return self.has_left_descent(i) != positive

#        @abstract_method(optional = True)
        def has_right_descent(self, i):
            """
            Return whether ``i`` is a right descent of self.

            EXAMPLES::

                sage: W = CoxeterGroups().example(); W
                The symmetric group on {0, ..., 3}
                sage: w = W.an_element(); w
                (1, 2, 3, 0)
                sage: w.has_right_descent(0)
                False
                sage: w.has_right_descent(1)
                False
                sage: w.has_right_descent(2)
                True
            """
            return (~self).has_left_descent(i)

        def has_left_descent(self, i):
            """
            Return whether `i` is a left descent of self.

            This default implementation uses that a left descent of
            `w` is a right descent of `w^{-1}`.

            EXAMPLES::

                sage: W = CoxeterGroups().example(); W
                The symmetric group on {0, ..., 3}
                sage: w = W.an_element(); w
                (1, 2, 3, 0)
                sage: w.has_left_descent(0)
                True
                sage: w.has_left_descent(1)
                False
                sage: w.has_left_descent(2)
                False

            TESTS::

                sage: w.has_left_descent.__module__
                'sage.categories.coxeter_groups'
            """
            return (~self).has_right_descent(i)

        def first_descent(self, side='right', index_set=None, positive=False):
            """
            Return the first left (resp. right) descent of self, as
            an element of ``index_set``, or ``None`` if there is none.

            See :meth:`.descents` for a description of the options.

            EXAMPLES::

                sage: W = CoxeterGroups().example()
                sage: s = W.simple_reflections()
                sage: w = s[2]*s[0]
                sage: w.first_descent()
                0
                sage: w = s[0]*s[2]
                sage: w.first_descent()
                0
                sage: w = s[0]*s[1]
                sage: w.first_descent()
                1
            """
            if index_set is None:
                index_set = self.parent().index_set()
            for i in index_set:
                if self.has_descent(i, side=side, positive=positive):
                    return i
            return None

        def descents(self, side='right', index_set=None, positive=False):
            """
            Return the descents of self, as a list of elements of the
            index_set.

            INPUT:

            - ``index_set`` - a subset (as a list or iterable) of the nodes of the Dynkin diagram;
              (default: all of them)
            - ``side`` - 'left' or 'right' (default: 'right')
            - ``positive`` - a boolean (default: ``False``)

            The ``index_set`` option can be used to restrict to the
            parabolic subgroup indexed by ``index_set``.

            If positive is ``True``, then returns the non-descents
            instead

            .. TODO::

                find a better name for ``positive``: complement? non_descent?

            Caveat: the return type may change to some other iterable
            (tuple, ...) in the future. Please use keyword arguments
            also, as the order of the arguments may change as well.

            EXAMPLES::

                sage: W = CoxeterGroups().example()
                sage: s = W.simple_reflections()
                sage: w = s[0]*s[1]
                sage: w.descents()
                [1]
                sage: w = s[0]*s[2]
                sage: w.descents()
                [0, 2]

            .. TODO:: side, index_set, positive
            """
            if index_set is None:
                index_set = self.parent().index_set()
            return [i for i in index_set if self.has_descent(i, side=side,
                                                             positive=positive)]

        def is_grassmannian(self, side="right") -> bool:
            """
            Return whether ``self`` is Grassmannian.

            INPUT:

            - ``side`` -- "left" or "right" (default: "right")

            An element is Grassmannian if it has at
            most one descent on the right (resp. on the left).

            EXAMPLES::

                sage: W = CoxeterGroups().example(); W
                The symmetric group on {0, ..., 3}
                sage: s = W.simple_reflections()
                sage: W.one().is_grassmannian()
                True
                sage: s[1].is_grassmannian()
                True
                sage: (s[1]*s[2]).is_grassmannian()
                True
                sage: (s[0]*s[1]).is_grassmannian()
                True
                sage: (s[1]*s[2]*s[1]).is_grassmannian()
                False

                sage: (s[0]*s[2]*s[1]).is_grassmannian(side="left")
                False
                sage: (s[0]*s[2]*s[1]).is_grassmannian(side="right")
                True
                sage: (s[0]*s[2]*s[1]).is_grassmannian()
                True
            """
            return len(self.descents(side=side)) <= 1

        def is_fully_commutative(self) -> bool:
            r"""
            Check if ``self`` is a fully-commutative element.

            We use the characterization that an element `w` in a Coxeter
            system `(W,S)` is fully-commutative if and only if for every pair
            of generators `s,t \in S` for which `m(s,t)>2`, no reduced
            word of `w` contains the 'braid' word `sts...` of length
            `m(s,t)` as a contiguous subword. See [Ste1996]_.

            EXAMPLES::

<<<<<<< HEAD
=======
                sage: # needs sage.combinat sage.groups
>>>>>>> 6ea1fe93
                sage: W = CoxeterGroup(['A', 3])
                sage: len([1 for w in W if w.is_fully_commutative()])
                14
                sage: W = CoxeterGroup(['B', 3])
                sage: len([1 for w in W if w.is_fully_commutative()])
                24

            TESTS::

<<<<<<< HEAD
                sage: W = CoxeterGroup(matrix(2,2,[1,7,7,1]),index_set='ab')
                sage: len([1 for w in W if w.is_fully_commutative()])
=======
                sage: W = CoxeterGroup(matrix(2,2,[1,7,7,1]), index_set='ab')           # needs sage.combinat sage.groups
                sage: len([1 for w in W if w.is_fully_commutative()])                   # needs sage.combinat sage.groups
>>>>>>> 6ea1fe93
                13
            """
            word = self.reduced_word()
            from sage.combinat.root_system.braid_orbit import is_fully_commutative as is_fully_comm

            group = self.parent()
            braid_rels = group.braid_relations()
            I = group.index_set()

            from sage.rings.integer_ring import ZZ
            be_careful = any(i not in ZZ for i in I)

            if be_careful:
                Iinv = {i: j for j, i in enumerate(I)}
                word = [Iinv[i] for i in word]
                braid_rels = [[[Iinv[i] for i in l],
                               [Iinv[i] for i in r]] for l, r in braid_rels]

            return is_fully_comm(word, braid_rels)

        def reduced_word_reverse_iterator(self):
            """
            Return a reverse iterator on a reduced word for ``self``.

            EXAMPLES::

                sage: W = CoxeterGroups().example()
                sage: s = W.simple_reflections()
                sage: sigma = s[0]*s[1]*s[2]
                sage: rI=sigma.reduced_word_reverse_iterator()
                sage: [i for i in rI]
                [2, 1, 0]
                sage: s[0]*s[1]*s[2]==sigma
                True
                sage: sigma.length()
                3

            .. SEEALSO::

                :meth:`.reduced_word`

            Default implementation: recursively remove the first right
            descent until the identity is reached (see :meth:`.first_descent` and
            :meth:`~sage.categories.complex_reflection_or_generalized_coxeter_groups.ComplexReflectionOrGeneralizedCoxeterGroups.ElementMethods.apply_simple_reflection`).
            """
            while True:
                i = self.first_descent()
                if i is None:
                    return
                self = self.apply_simple_reflection(i, 'right')
                yield i

        def reduced_word(self):
            r"""
            Return a reduced word for ``self``.

            This is a word `[i_1,i_2,\ldots,i_k]` of minimal length
            such that
            `s_{i_1} s_{i_2} \cdots s_{i_k} = \operatorname{self}`,
            where the `s_i` are the simple reflections.

            EXAMPLES::

                sage: W = CoxeterGroups().example()
                sage: s = W.simple_reflections()
                sage: w = s[0]*s[1]*s[2]
                sage: w.reduced_word()
                [0, 1, 2]
                sage: w = s[0]*s[2]
                sage: w.reduced_word()
                [2, 0]

            .. SEEALSO::

                - :meth:`.reduced_words`, :meth:`.reduced_word_reverse_iterator`,
                - :meth:`length`, :meth:`reduced_word_graph`
            """
            result = list(self.reduced_word_reverse_iterator())
            return list(reversed(result))

        def reduced_words_iter(self):
            r"""
            Iterate over all reduced words for ``self``.

            See :meth:`reduced_word` for the definition of a reduced
            word.

            The algorithm uses the Matsumoto property that any two
            reduced expressions are related by braid relations, see
            Theorem 3.3.1(ii) in [BB2005]_.

            .. SEEALSO::

                :meth:`braid_orbit_iter`

            EXAMPLES::

                sage: W = CoxeterGroups().example()
                sage: s = W.simple_reflections()
                sage: w = s[0] * s[2]
<<<<<<< HEAD
                sage: sorted(w.reduced_words_iter())                                    # optional - sage.combinat
=======
                sage: sorted(w.reduced_words_iter())                                    # needs sage.combinat sage.graphs
>>>>>>> 6ea1fe93
                [[0, 2], [2, 0]]
            """
            return self.parent().braid_orbit_iter(self.reduced_word())

        def reduced_words(self):
            r"""
            Return all reduced words for ``self``.

            See :meth:`reduced_word` for the definition of a reduced
            word.

            The algorithm uses the Matsumoto property that any two
            reduced expressions are related by braid relations, see
            Theorem 3.3.1(ii) in [BB2005]_.

            .. SEEALSO::

                :meth:`braid_orbit`

            EXAMPLES::

                sage: W = CoxeterGroups().example()
                sage: s = W.simple_reflections()
                sage: w = s[0] * s[2]
                sage: sorted(w.reduced_words())                                         # needs sage.graphs sage.modules
                [[0, 2], [2, 0]]

                sage: W = WeylGroup(['E', 6])                                           # needs sage.combinat sage.groups
                sage: w = W.from_reduced_word([2,3,4,2])                                # needs sage.combinat sage.groups
                sage: sorted(w.reduced_words())                                         # needs sage.combinat sage.groups
                [[2, 3, 4, 2], [3, 2, 4, 2], [3, 4, 2, 4]]

                sage: # optional - gap3, needs sage.combinat sage.groups
                sage: W = ReflectionGroup(['A',3],
                ....:                     index_set=["AA","BB","5"])
                sage: w = W.long_element()
                sage: w.reduced_words()
                [['BB', '5', 'AA', 'BB', '5', 'AA'],
                 ['5', 'BB', '5', 'AA', 'BB', '5'],
                 ['BB', 'AA', 'BB', '5', 'BB', 'AA'],
                 ['AA', '5', 'BB', 'AA', '5', 'BB'],
                 ['5', 'AA', 'BB', 'AA', '5', 'BB'],
                 ['AA', 'BB', '5', 'AA', 'BB', 'AA'],
                 ['AA', 'BB', 'AA', '5', 'BB', 'AA'],
                 ['AA', 'BB', '5', 'BB', 'AA', 'BB'],
                 ['BB', 'AA', '5', 'BB', 'AA', '5'],
                 ['BB', '5', 'AA', 'BB', 'AA', '5'],
                 ['AA', '5', 'BB', '5', 'AA', 'BB'],
                 ['5', 'BB', 'AA', '5', 'BB', '5'],
                 ['5', 'BB', 'AA', 'BB', '5', 'BB'],
                 ['5', 'AA', 'BB', '5', 'AA', 'BB'],
                 ['BB', '5', 'BB', 'AA', 'BB', '5'],
                 ['BB', 'AA', '5', 'BB', '5', 'AA']]

            .. TODO::

                The result should be full featured finite enumerated set
                (e.g., counting can be done much faster than iterating).

            .. SEEALSO::

                :meth:`.reduced_word`, :meth:`.reduced_word_reverse_iterator`,
                :meth:`length`, :meth:`reduced_word_graph`
            """
            return list(self.reduced_words_iter())

        def support(self):
            r"""
            Return the support of ``self``, that is the simple reflections that
            appear in the reduced expressions of ``self``.

            OUTPUT:

            The support of ``self`` as a set of integers

            EXAMPLES::

                sage: W = CoxeterGroups().example()
                sage: w = W.from_reduced_word([1,2,1])
                sage: w.support()
                {1, 2}
            """
            return set(self.reduced_word())

        def has_full_support(self):
            r"""
            Return whether ``self`` has full support.

            An element is said to have full support if its support contains
            all simple reflections.

            EXAMPLES::

                sage: W = CoxeterGroups().example()
                sage: w = W.from_reduced_word([1,2,1])
                sage: w.has_full_support()
                False
                sage: w = W.from_reduced_word([1,2,1,0,1])
                sage: w.has_full_support()
                True
                """
            return self.support() == set(self.parent().index_set())

        def reduced_word_graph(self):
            r"""
            Return the reduced word graph of ``self``.

            The reduced word graph of an element `w` in a Coxeter group
            is the graph whose vertices are the reduced words for `w`
            (see :meth:`reduced_word` for a definition of this term),
            and which has an `m`-colored edge between two reduced words
            `x` and `y` whenever `x` and `y` differ by exactly one
            length-`m` braid move (with `m \geq 2`).

            This graph is always connected (a theorem due to Tits) and
            has no multiple edges.

            EXAMPLES::

                sage: # needs sage.combinat sage.graphs sage.groups
                sage: W = WeylGroup(['A', 3], prefix='s')
                sage: w0 = W.long_element()
                sage: G = w0.reduced_word_graph()
                sage: G.num_verts()
                16
                sage: len(w0.reduced_words())
                16
                sage: G.num_edges()
                18
                sage: len([e for e in G.edges(sort=False) if e[2] == 2])
                10
                sage: len([e for e in G.edges(sort=False) if e[2] == 3])
                8

            TESTS::

                sage: p = Permutation([3,2,4,1])
                sage: pp = WeylGroup(['A',3]).from_reduced_word(p.reduced_word())       # needs sage.combinat sage.groups
                sage: pp.reduced_word_graph()                                           # needs sage.combinat sage.graphs sage.groups
                Graph on 3 vertices

                sage: # needs sage.combinat sage.graphs sage.groups
                sage: w1 = W.one()
                sage: G = w1.reduced_word_graph()
                sage: G.num_verts()
                1
                sage: G.num_edges()
                0

            .. SEEALSO::

                :meth:`.reduced_words`, :meth:`.reduced_word_reverse_iterator`,
                :meth:`length`, :meth:`reduced_word`
            """
            R = self.reduced_words()
            from sage.graphs.graph import Graph
            # Special case for when the graph does not contain any edges
            if len(R) == 1:
                return Graph({tuple(R[0]): []}, immutable=True)

            P = self.parent()
            edges = []
            for i, x in enumerate(R):
                x = tuple(x)
                for y in R[i:]:
                    y = tuple(y)
                    # Check that the reduced expressions differ by only
                    #   a single braid move
                    j = 0
                    while j < len(x) and x[j] == y[j]:
                        j += 1
                    if j == len(x):
                        continue
                    a, b = x[j], y[j]
                    m = P.coxeter_matrix()[a, b]
                    subword = [a, b] * (m // 2)
                    subword2 = [b, a] * (m // 2)
                    if m % 2:
                        subword.append(a)
                        subword2.append(b)
                    if (x[j:j + m] != tuple(subword)
                            or y[j:j + m] != tuple(subword2)
                            or x[j + m:] != y[j + m:]):
                        continue
                    edges.append([x, y, m])
            G = Graph(edges, immutable=True, format="list_of_edges")
            colors = {2: 'blue', 3: 'red', 4: 'green'}
            G.set_latex_options(edge_labels=True,
                                color_by_label=lambda x: colors[x])
            return G

        def length(self):
            r"""
            Return the length of ``self``.

            This is the minimal length of
            a product of simple reflections giving ``self``.

            EXAMPLES::

                sage: W = CoxeterGroups().example()
                sage: s1 = W.simple_reflection(1)
                sage: s2 = W.simple_reflection(2)
                sage: s1.length()
                1
                sage: (s1*s2).length()
                2
                sage: W = CoxeterGroups().example()
                sage: s = W.simple_reflections()
                sage: w = s[0]*s[1]*s[0]
                sage: w.length()
                3
                sage: W = CoxeterGroups().example()
                sage: R.<x> = ZZ[]
                sage: s = sum(x^w.length() for w in W)
                sage: p = prod(sum(x^i for i in range(j)) for j in range(1, 5))
                sage: s - p
                0

            .. SEEALSO::

                :meth:`.reduced_word`

            .. TODO::

                Should use reduced_word_iterator (or reverse_iterator)
            """
            return len(self.reduced_word())

        def reflection_length(self):
            """
            Return the reflection length of ``self``.

            The reflection length is the length of the shortest expression
            of the element as a product of reflections.

            .. SEEALSO::

                :meth:`absolute_length`

            EXAMPLES::

                sage: W = WeylGroup(['A', 3])                                           # needs sage.combinat sage.groups
                sage: s = W.simple_reflections()                                        # needs sage.combinat sage.groups
                sage: (s[1]*s[2]*s[3]).reflection_length()                              # needs sage.combinat sage.groups
                3

                sage: W = SymmetricGroup(4)                                             # needs sage.groups
                sage: s = W.simple_reflections()                                        # needs sage.groups
                sage: (s[3]*s[2]*s[3]).reflection_length()                              # needs sage.combinat sage.groups
                1

            """
            return self.absolute_length()

        def absolute_length(self):
            """
            Return the absolute length of ``self``.

            The absolute length is the length of the shortest expression
            of the element as a product of reflections.

            For permutations in the symmetric groups, the absolute
            length is the size minus the number of its disjoint
            cycles.

            .. SEEALSO::

                :meth:`absolute_le`

            EXAMPLES::

                sage: W = WeylGroup(["A", 3])                                           # needs sage.combinat sage.groups
                sage: s = W.simple_reflections()                                        # needs sage.combinat sage.groups
                sage: (s[1]*s[2]*s[3]).absolute_length()                                # needs sage.combinat sage.groups
                3

                sage: W = SymmetricGroup(4)                                             # needs sage.groups
                sage: s = W.simple_reflections()                                        # needs sage.groups
                sage: (s[3]*s[2]*s[1]).absolute_length()                                # needs sage.combinat sage.groups
                3
            """
            M = self.canonical_matrix()
            return (M - 1).image().dimension()

        def absolute_le(self, other):
            r"""
            Return whether ``self`` is smaller than ``other`` in the absolute
            order.

            A general reflection is an element of the form `w s_i w^{-1}`,
            where `s_i` is a simple reflection. The absolute order is defined
            analogously to the weak order but using general reflections rather
            than just simple reflections.

            This partial order can be used to define noncrossing partitions
            associated with this Coxeter group.

            .. SEEALSO::

                :meth:`absolute_length`

            EXAMPLES::

                sage: # needs sage.combinat sage.groups
                sage: W = WeylGroup(["A", 3])
                sage: s = W.simple_reflections()
                sage: w0 = s[1]
                sage: w1 = s[1]*s[2]*s[3]
                sage: w0.absolute_le(w1)
                True
                sage: w1.absolute_le(w0)
                False
                sage: w1.absolute_le(w1)
                True

            TESTS:

            Check that this is independent of the implementation of the group, see :trac:`34799`::

                sage: # needs sage.combinat sage.groups
                sage: W1 = WeylGroup(['A', 2])
                sage: W2 = Permutations(3)
                sage: P = lambda pi: W2(list(pi.to_permutation()))
                sage: d1 = set((P(w1), P(w2)) for w1 in W1 for w2 in W1
                ....:                         if w1.absolute_le(w2))
                sage: d2 = set((w1, w2) for w1 in W2 for w2 in W2
                ....:                   if w1.absolute_le(w2))
                sage: d1 == d2
                True
                sage: sage.combinat.permutation.Permutations.options.mult = "r2l"
                sage: d3 = set((w1, w2)
                ....:          for w1 in W2 for w2 in W2 if w1.absolute_le(w2))
                sage: d1 == d3
                True
                sage: sage.combinat.permutation.Permutations.options._reset()

                sage: # needs sage.combinat sage.groups
                sage: W1 = WeylGroup(['B', 2])
                sage: W2 = SignedPermutations(2)
                sage: P = lambda pi: W2(list(pi.to_permutation()))
                sage: d1 = set((P(w1), P(w2))
                ....:          for w1 in W1 for w2 in W1 if w1.absolute_le(w2))
                sage: d2 = set((w1, w2)
                ....:          for w1 in W2 for w2 in W2 if w1.absolute_le(w2))
                sage: d1 == d2
                True
            """
            if self == other:
                return True
            if self.absolute_length() >= other.absolute_length():
                return False
            return self.absolute_length() + (self.inverse() * other).absolute_length() == other.absolute_length()

        def absolute_covers(self):
            r"""
            Return the list of covers of ``self`` in absolute order.

            .. SEEALSO::

                :meth:`absolute_length`

            EXAMPLES::

                sage: # needs sage.combinat sage.groups
                sage: W = WeylGroup(["A", 3])
                sage: s = W.simple_reflections()
                sage: w0 = s[1]
                sage: w1 = s[1]*s[2]*s[3]
                sage: w0.absolute_covers()
                [
                [0 0 1 0]  [0 1 0 0]  [0 1 0 0]  [0 0 0 1]  [0 1 0 0]
                [1 0 0 0]  [1 0 0 0]  [0 0 1 0]  [1 0 0 0]  [0 0 0 1]
                [0 1 0 0]  [0 0 0 1]  [1 0 0 0]  [0 0 1 0]  [0 0 1 0]
                [0 0 0 1], [0 0 1 0], [0 0 0 1], [0 1 0 0], [1 0 0 0]
                ]
            """
            W = self.parent()
            return [self * t for t in W.reflections()
                    if self.absolute_length() < (self * t).absolute_length()]

        def canonical_matrix(self):
            r"""
            Return the matrix of ``self`` in the canonical faithful
            representation.

            This is an `n`-dimension real faithful essential representation,
            where `n` is the number of generators of the Coxeter group.
            Note that this is not always the most natural matrix
            representation, for instance in type `A_n`.

            EXAMPLES::

                sage: W = WeylGroup(["A", 3])                                           # needs sage.combinat sage.groups
                sage: s = W.simple_reflections()                                        # needs sage.combinat sage.groups
                sage: (s[1]*s[2]*s[3]).canonical_matrix()                               # needs sage.combinat sage.groups
                [ 0  0 -1]
                [ 1  0 -1]
                [ 0  1 -1]
            """
            G = self.parent().canonical_representation()
            return G.prod(G.simple_reflection(i) for i in self.reduced_word()).matrix()

        def coset_representative(self, index_set, side='right'):
            r"""
            Return the unique shortest element of the Coxeter group
            `W` which is in the same left (resp. right) coset as
            ``self``, with respect to the parabolic subgroup `W_I`.

            INPUT:

            - ``index_set`` - a subset (or iterable) of the nodes of the Dynkin diagram
            - ``side`` - 'left' or 'right'

            EXAMPLES::

                sage: W = CoxeterGroups().example(5)
                sage: s = W.simple_reflections()
                sage: w = s[2]*s[1]*s[3]
                sage: w.coset_representative([]).reduced_word()
                [2, 3, 1]
                sage: w.coset_representative([1]).reduced_word()
                [2, 3]
                sage: w.coset_representative([1,2]).reduced_word()
                [2, 3]
                sage: w.coset_representative([1,3]               ).reduced_word()
                [2]
                sage: w.coset_representative([2,3]               ).reduced_word()
                [2, 1]
                sage: w.coset_representative([1,2,3]             ).reduced_word()
                []
                sage: w.coset_representative([],      side='left').reduced_word()
                [2, 3, 1]
                sage: w.coset_representative([1],     side='left').reduced_word()
                [2, 3, 1]
                sage: w.coset_representative([1,2],   side='left').reduced_word()
                [3]
                sage: w.coset_representative([1,3],   side='left').reduced_word()
                [2, 3, 1]
                sage: w.coset_representative([2,3],   side='left').reduced_word()
                [1]
                sage: w.coset_representative([1,2,3], side='left').reduced_word()
                []

            """
            while True:
                i = self.first_descent(side=side, index_set=index_set)
                if i is None:
                    return self
                self = self.apply_simple_reflection(i, side=side)

        def apply_simple_projection(self, i, side='right', length_increasing=True):
            r"""
            Return the result of the application of the simple
            projection `\pi_i` (resp. `\overline\pi_i`) on ``self``.

            INPUT:

            - ``i`` - an element of the index set of the Coxeter group
            - ``side`` - 'left' or 'right' (default: 'right')
            - ``length_increasing`` - a boolean (default: True) specifying
              the direction of the projection

            See :meth:`CoxeterGroups.ParentMethods.simple_projections`
            for the definition of the simple projections.

            EXAMPLES::

                sage: W = CoxeterGroups().example()
                sage: w = W.an_element()
                sage: w
                (1, 2, 3, 0)
                sage: w.apply_simple_projection(2)
                (1, 2, 3, 0)
                sage: w.apply_simple_projection(2, length_increasing=False)
                (1, 2, 0, 3)

                sage: # needs sage.combinat sage.groups
                sage: W = WeylGroup(['C', 4], prefix="s")
                sage: v = W.from_reduced_word([1,2,3,4,3,1])
                sage: v
                s1*s2*s3*s4*s3*s1
                sage: v.apply_simple_projection(2)
                s1*s2*s3*s4*s3*s1*s2
                sage: v.apply_simple_projection(2, side='left')
                s1*s2*s3*s4*s3*s1
                sage: v.apply_simple_projection(1, length_increasing=False)
                s1*s2*s3*s4*s3

            """
            if self.has_descent(i, side=side, positive=length_increasing):
                return self.apply_simple_reflection(i, side=side)
            return self

        def binary_factorizations(self, predicate=ConstantFunction(True)):
            """
            Return the set of all the factorizations `self = u v` such
            that `l(self) = l(u) + l(v)`.

            Iterating through this set is Constant Amortized Time
            (counting arithmetic operations in the Coxeter group as
            constant time) complexity, and memory linear in the length
            of `self`.

            One can pass as optional argument a predicate p such that
            `p(u)` implies `p(u')` for any `u` left factor of `self`
            and `u'` left factor of `u`. Then this returns only the
            factorizations `self = uv` such `p(u)` holds.

            EXAMPLES:

            We construct the set of all factorizations of the maximal
            element of the group::

                sage: # needs sage.combinat sage.groups
                sage: W = WeylGroup(['A', 3])
                sage: s = W.simple_reflections()
                sage: w0 = W.from_reduced_word([1,2,3,1,2,1])
                sage: w0.binary_factorizations().cardinality()
                24

            The same number of factorizations, by bounded length::

                sage: [w0.binary_factorizations(                                        # needs sage.combinat sage.groups
                ....:      lambda u: u.length() <= l
                ....:  ).cardinality()
                ....:  for l in [-1,0,1,2,3,4,5,6]]
                [0, 1, 4, 9, 15, 20, 23, 24]

            The number of factorizations of the elements just below
            the maximal element::

                sage: [(s[i]*w0).binary_factorizations().cardinality()                  # needs sage.combinat sage.groups
                ....:  for i in [1,2,3]]
                [12, 12, 12]
                sage: w0.binary_factorizations(lambda u: False).cardinality()           # needs sage.combinat sage.groups
                0

            TESTS::

                sage: w0.binary_factorizations().category()                             # needs sage.combinat sage.groups
                Category of finite enumerated sets

            Check that this is independent of the implementation of the group, see :trac:`34799`::

                sage: # needs sage.combinat sage.groups
                sage: W1 = WeylGroup(['A', 3])
                sage: W2 = Permutations(4)
                sage: P = lambda pi: W2(list(pi.to_permutation()))
                sage: d1 = {P(pi): set((P(w[0]), P(w[1]))
                ....:                  for w in pi.binary_factorizations())
                ....:       for pi in W1}
                sage: d2 = {pi: set(pi.binary_factorizations()) for pi in W2}
                sage: d1 == d2
                True
                sage: sage.combinat.permutation.Permutations.options.mult = "r2l"
                sage: d3 = {pi: set(pi.binary_factorizations()) for pi in W2}
                sage: d1 == d3
                True
                sage: sage.combinat.permutation.Permutations.options._reset()
            """
            from sage.sets.recursively_enumerated_set import RecursivelyEnumeratedSet_forest
            W = self.parent()
            if not predicate(W.one()):
                from sage.sets.finite_enumerated_set import FiniteEnumeratedSet
                return FiniteEnumeratedSet([])

            def succ(u_v):
                u, v = u_v
                for i in v.descents(side='left'):
                    u1 = u.apply_simple_reflection_right(i)
                    if i == u1.first_descent() and predicate(u1):
                        yield u1, v.apply_simple_reflection_left(i)
            return RecursivelyEnumeratedSet_forest(((W.one(), self),), succ,
                                                   category=FiniteEnumeratedSets())

        @cached_in_parent_method
        def bruhat_lower_covers(self):
            r"""
            Return all elements that ``self`` covers in (strong) Bruhat order.

            If ``w = self`` has a descent at `i`, then the elements that
            `w` covers are exactly `\{ws_i, u_1s_i, u_2s_i,..., u_js_i\}`,
            where the `u_k` are elements that `ws_i` covers that also
            do not have a descent at `i`.

            EXAMPLES::

                sage: W = WeylGroup(["A", 3])                                           # needs sage.combinat sage.groups
                sage: w = W.from_reduced_word([3,2,3])                                  # needs sage.combinat sage.groups
                sage: print([v.reduced_word() for v in w.bruhat_lower_covers()])        # needs sage.combinat sage.groups
                [[3, 2], [2, 3]]

                sage: # needs sage.combinat sage.groups
                sage: W = WeylGroup(["A", 3])
                sage: print([v.reduced_word()
                ....:        for v in W.simple_reflection(1).bruhat_lower_covers()])
                [[]]
                sage: print([v.reduced_word()
                ....:        for v in W.one().bruhat_lower_covers()])
                []
                sage: W = WeylGroup(["B", 4, 1])
                sage: w = W.from_reduced_word([0,2])
                sage: print([v.reduced_word() for v in w.bruhat_lower_covers()])
                [[2], [0]]
                sage: W = WeylGroup("A3", prefix="s", implementation="permutation")
                sage: s1, s2, s3 = W.simple_reflections()
                sage: (s1*s2*s3*s1).bruhat_lower_covers()
                [s2*s1*s3, s1*s2*s1, s1*s2*s3]

            We now show how to construct the Bruhat poset::

                sage: # needs sage.combinat sage.groups
                sage: W = WeylGroup(["A", 3])
                sage: covers = tuple([u, v]
                ....:                for v in W for u in v.bruhat_lower_covers())
                sage: P = Poset((W, covers), cover_relations=True)                      # needs sage.graphs
                sage: P.show()                                                          # needs sage.graphs sage.plot

            Alternatively, one can just use::

                sage: P = W.bruhat_poset()                                              # needs sage.combinat sage.graphs sage.groups

            The algorithm is taken from Stembridge's 'coxeter/weyl' package for Maple.
            """
            desc = self.first_descent(side='right')
            if desc is None:
                return []
            ww = self.apply_simple_reflection(desc, side='right')
            return [u.apply_simple_reflection(desc, side='right') for u in ww.bruhat_lower_covers() if not u.has_descent(desc, side='right')] + [ww]

        @cached_in_parent_method
        def bruhat_upper_covers(self):
            r"""
            Return all elements that cover ``self`` in (strong) Bruhat order.

            The algorithm works recursively, using the 'inverse' of the method described for
            lower covers :meth:`bruhat_lower_covers`. Namely, it runs through all `i` in the
            index set. Let `w` equal ``self``. If `w` has no right descent `i`, then `w s_i` is a cover;
            if `w` has a decent at `i`, then `u_j s_i` is a cover of `w` where `u_j` is a cover
            of `w s_i`.

            EXAMPLES::

                sage: W = WeylGroup(['A', 3, 1], prefix="s")                            # needs sage.combinat sage.groups
                sage: w = W.from_reduced_word([1,2,1])                                  # needs sage.combinat sage.groups
                sage: w.bruhat_upper_covers()                                           # needs sage.combinat sage.groups
                [s1*s2*s1*s0, s1*s2*s0*s1, s0*s1*s2*s1, s3*s1*s2*s1, s2*s3*s1*s2, s1*s2*s3*s1]

                sage: W = WeylGroup(['A', 3])                                           # needs sage.combinat sage.groups
                sage: w = W.long_element()                                              # needs sage.combinat sage.groups
                sage: w.bruhat_upper_covers()                                           # needs sage.combinat sage.groups
                []

                sage: # needs sage.combinat sage.groups
                sage: W = WeylGroup(['A', 3])
                sage: w = W.from_reduced_word([1,2,1])
                sage: S = [v for v in W if w in v.bruhat_lower_covers()]
                sage: C = w.bruhat_upper_covers()
                sage: set(S) == set(C)
                True
            """
            Covers = set()
            for i in self.parent().index_set():
                if i in self.descents(side='right'):
                    Covers.update(x.apply_simple_reflection(i, side='right')
                                  for x in self.apply_simple_reflection(i, side='right').bruhat_upper_covers()
                                  if i not in x.descents(side='right'))
                else:
                    Covers.add(self.apply_simple_reflection(i, side='right'))
            return sorted(Covers)

        @cached_in_parent_method
        def bruhat_lower_covers_reflections(self):
            r"""
            Return all 2-tuples of lower_covers and reflections (``v``, ``r``) where ``v`` is covered by ``self`` and ``r`` is the reflection such that ``self`` = ``v`` ``r``.

            ALGORITHM:

            See :meth:`.bruhat_lower_covers`

            EXAMPLES::

                sage: W = WeylGroup(['A', 3], prefix="s")                               # needs sage.combinat sage.groups
                sage: w = W.from_reduced_word([3,1,2,1])                                # needs sage.combinat sage.groups
                sage: w.bruhat_lower_covers_reflections()                               # needs sage.combinat sage.groups
                [(s1*s2*s1, s1*s2*s3*s2*s1), (s3*s2*s1, s2), (s3*s1*s2, s1)]

            TESTS:

            Check bug discovered in :trac:`32669` is fixed::

                sage: W = CoxeterGroup(['A', 3], implementation='permutation')          # needs sage.combinat sage.groups
                sage: W.w0.bruhat_lower_covers_reflections()                            # needs sage.combinat sage.groups
                [((1,3,7,9)(2,11,6,10)(4,8,5,12), (2,5)(3,9)(4,6)(8,11)(10,12)),
                 ((1,11)(3,10)(4,9)(5,7)(6,12), (1,4)(2,8)(3,5)(7,10)(9,11)),
                 ((1,9,7,3)(2,10,6,11)(4,12,5,8), (1,7)(2,4)(5,6)(8,10)(11,12))]
            """
            i = self.first_descent(side='right')
            if i is None:
                return []
            wi = self.apply_simple_reflection(i, side='right')
            return [(u.apply_simple_reflection(i, side='right'),
                     r.apply_conjugation_by_simple_reflection(i))
                    for u, r in wi.bruhat_lower_covers_reflections()
                    if not u.has_descent(i, side='right')] + [
                (wi, self.parent().simple_reflection(i))]

        def lower_cover_reflections(self, side='right'):
            r"""
            Return the reflections ``t`` such that ``self`` covers ``self`` ``t``.

            If ``side`` is 'left', ``self`` covers ``t`` ``self``.

            EXAMPLES::

                sage: # needs sage.combinat sage.groups
                sage: W = WeylGroup(['A', 3],prefix="s")
                sage: w = W.from_reduced_word([3,1,2,1])
                sage: w.lower_cover_reflections()
                [s1*s2*s3*s2*s1, s2, s1]
                sage: w.lower_cover_reflections(side='left')
                [s2*s3*s2, s3, s1]

            """
            if side == 'left':
                self = self.inverse()
            return [x[1] for x in self.bruhat_lower_covers_reflections()]

        @cached_in_parent_method
        def bruhat_upper_covers_reflections(self):
            r"""
            Return all 2-tuples of covers and reflections (``v``, ``r``) where ``v`` covers ``self`` and ``r`` is the reflection such that ``self`` = ``v`` ``r``.

            ALGORITHM:

            See :meth:`.bruhat_upper_covers`

            EXAMPLES::

                sage: W = WeylGroup(['A', 4], prefix="s")                               # needs sage.combinat sage.groups
                sage: w = W.from_reduced_word([3,1,2,1])                                # needs sage.combinat sage.groups
                sage: w.bruhat_upper_covers_reflections()                               # needs sage.combinat sage.groups
                [(s1*s2*s3*s2*s1, s3), (s2*s3*s1*s2*s1, s2*s3*s2),
                 (s3*s4*s1*s2*s1, s4), (s4*s3*s1*s2*s1, s1*s2*s3*s4*s3*s2*s1)]
            """
            Covers = set()
            for i in self.parent().index_set():
                wi = self.apply_simple_reflection(i)
                if i in self.descents():
                    Covers.update((u.apply_simple_reflection(i), r.apply_conjugation_by_simple_reflection(i))
                                  for u, r in wi.bruhat_upper_covers_reflections() if i not in u.descents())
                else:
                    Covers.add((wi, self.parent().simple_reflection(i)))
            return sorted(Covers)

        def cover_reflections(self, side='right'):
            r"""
            Return the set of reflections ``t`` such that ``self`` ``t`` covers ``self``.

            If ``side`` is 'left', ``t`` ``self`` covers ``self``.

            EXAMPLES::

                sage: # needs sage.combinat sage.groups
                sage: W = WeylGroup(['A', 4], prefix="s")
                sage: w = W.from_reduced_word([3,1,2,1])
                sage: w.cover_reflections()
                [s3, s2*s3*s2, s4, s1*s2*s3*s4*s3*s2*s1]
                sage: w.cover_reflections(side='left')
                [s4, s2, s1*s2*s1, s3*s4*s3]

            """
            if side == 'left':
                self = self.inverse()
            return [x[1] for x in self.bruhat_upper_covers_reflections()]

        @cached_in_parent_method
        def bruhat_le(self, other):
            """
            Return whether ``self`` <= ``other`` in the Bruhat order.

            INPUT:

            - other -- an element of the same Coxeter group

            OUTPUT: a boolean

            EXAMPLES::

                sage: # needs sage.combinat sage.groups
                sage: W = WeylGroup(["A", 3])
                sage: u = W.from_reduced_word([1,2,1])
                sage: v = W.from_reduced_word([1,2,3,2,1])
                sage: u.bruhat_le(u)
                True
                sage: u.bruhat_le(v)
                True
                sage: v.bruhat_le(u)
                False
                sage: v.bruhat_le(v)
                True
                sage: s = W.simple_reflections()
                sage: s[1].bruhat_le(W.one())
                False

            The implementation uses the equivalent condition that any
            reduced word for ``other`` contains a reduced word for
            ``self`` as subword. See Stembridge, A short derivation of
            the Möbius function for the Bruhat order. J. Algebraic
            Combin. 25 (2007), no. 2, 141--148, Proposition 1.1.

            Complexity: `O(l * c)`, where `l` is the minimum of the
            lengths of `u` and of `v`, and `c` is the cost of the low
            level methods :meth:`first_descent`, :meth:`has_descent`,
            :meth:`~sage.categories.complex_reflection_or_generalized_coxeter_groups.ComplexReflectionOrGeneralizedCoxeterGroups.ElementMethods.apply_simple_reflection`),
            etc. Those are typically `O(n)`, where `n` is the rank of the
            Coxeter group.

            TESTS:

            We now run consistency tests with permutations and
            :meth:`bruhat_lower_covers`::

                sage: W = WeylGroup(["A", 3])                                           # needs sage.combinat sage.groups
                sage: P4 = Permutations(4)
                sage: def P4toW(w): return W.from_reduced_word(w.reduced_word())
                sage: for u in P4:                                                      # needs sage.combinat sage.groups
                ....:     for v in P4:
                ....:         assert u.bruhat_lequal(v) == P4toW(u).bruhat_le(P4toW(v))

                sage: # needs sage.combinat sage.graphs sage.groups
                sage: W = WeylGroup(["B", 3])
                sage: P = W.bruhat_poset()  # This is built from bruhat_lower_covers
                sage: Q = Poset((W, attrcall("bruhat_le")))     # long time (10s)
                sage: all(u.bruhat_le(v) == P.is_lequal(u,v)    # long time (7s)
                ....:     for u in W for v in W)
                True
                sage: all(P.is_lequal(u,v) == Q.is_lequal(u,v)  # long time (9s)
                ....:     for u in W for v in W)
                True
            """
            if not have_same_parent(self, other):
                raise TypeError("%s and %s do not have the same parent" % (self, other))
            # could first compare the length, when that information is cheap
            desc = other.first_descent()
            if desc is not None:
                return self.apply_simple_projection(desc, length_increasing=False).bruhat_le(other.apply_simple_reflection(desc))
            return self == other

        def weak_le(self, other, side='right'):
            """
            Comparison in weak order.

            INPUT:

            - other -- an element of the same Coxeter group
            - side -- 'left' or 'right'  (default: 'right')

            OUTPUT: a boolean

            This returns whether ``self`` <= ``other`` in left
            (resp. right) weak order, that is if 'v' can be obtained
            from 'v' by length increasing multiplication by simple
            reflections on the left (resp. right).

            EXAMPLES::

                sage: # needs sage.combinat sage.groups
                sage: W = WeylGroup(["A", 3])
                sage: u = W.from_reduced_word([1,2])
                sage: v = W.from_reduced_word([1,2,3,2])
                sage: u.weak_le(u)
                True
                sage: u.weak_le(v)
                True
                sage: v.weak_le(u)
                False
                sage: v.weak_le(v)
                True

            Comparison for left weak order is achieved with the option ``side``::

                sage: u.weak_le(v, side='left')                                         # needs sage.combinat sage.groups
                False

            The implementation uses the equivalent condition that any
            reduced word for `u` is a right (resp. left) prefix of
            some reduced word for `v`.

            Complexity: `O(l * c)`, where `l` is the minimum of the
            lengths of `u` and of `v`, and `c` is the cost of the low
            level methods :meth:`first_descent`, :meth:`has_descent`,
            :meth:`~sage.categories.complex_reflection_or_generalized_coxeter_groups.ComplexReflectionOrGeneralizedCoxeterGroups.ElementMethods.apply_simple_reflection`),
            etc. Those are typically `O(n)`, where `n` is the rank of the
            Coxeter group.

            We now run consistency tests with permutations::

                sage: W = WeylGroup(["A", 3])                                           # needs sage.combinat sage.groups
                sage: P4 = Permutations(4)
                sage: def P4toW(w): return W.from_reduced_word(w.reduced_word())
                sage: for u in P4:              # long time (5s on sage.math, 2011), needs sage.combinat sage.groups
                ....:     for v in P4:
                ....:         assert u.permutohedron_lequal(v) == P4toW(u).weak_le(P4toW(v))
                ....:         assert u.permutohedron_lequal(v, side='left') == P4toW(u).weak_le(P4toW(v), side='left')
            """
            if not have_same_parent(self, other):
                raise TypeError(f"{self} and {other} do not have the same parent")
            # could first compare the length, when that information is cheap
            prefix_side = 'left' if side == 'right' else 'right'

            while True:
                desc = self.first_descent(side=prefix_side)
                if desc is None:
                    return True
                if not other.has_descent(desc, side=prefix_side):
                    return False
                self = self.apply_simple_reflection(desc, side=prefix_side)
                other = other.apply_simple_reflection(desc, side=prefix_side)

        def weak_covers(self, side='right', index_set=None, positive=False):
            """
            Return all elements that ``self`` covers in weak order.

            INPUT:

            - side -- 'left' or 'right'  (default: 'right')
            - positive -- a boolean (default: False)
            - index_set -- a list of indices or None

            OUTPUT: a list

            EXAMPLES::

                sage: W = WeylGroup(['A', 3])                                           # needs sage.combinat sage.groups
                sage: w = W.from_reduced_word([3,2,1])                                  # needs sage.combinat sage.groups
                sage: [x.reduced_word() for x in w.weak_covers()]                       # needs sage.combinat sage.groups
                [[3, 2]]

            To obtain instead elements that cover self, set ``positive=True``::

                sage: [x.reduced_word() for x in w.weak_covers(positive=True)]          # needs sage.combinat sage.groups
                [[3, 1, 2, 1], [2, 3, 2, 1]]

            To obtain covers for left weak order, set the option side to 'left'::

                sage: # needs sage.combinat sage.groups
                sage: [x.reduced_word() for x in w.weak_covers(side='left')]
                [[2, 1]]
                sage: w = W.from_reduced_word([3,2,3,1])
                sage: [x.reduced_word() for x in w.weak_covers()]
                [[2, 3, 2], [3, 2, 1]]
                sage: [x.reduced_word() for x in w.weak_covers(side='left')]
                [[3, 2, 1], [2, 3, 1]]

            Covers w.r.t. a parabolic subgroup are obtained with the option ``index_set``::

                sage: [x.reduced_word() for x in w.weak_covers(index_set=[1,2])]        # needs sage.combinat sage.groups
                [[2, 3, 2]]
            """
            return [self.apply_simple_reflection(i, side=side)
                    for i in self.descents(side=side, index_set=index_set,
                                           positive=positive)]

        def coxeter_sorting_word(self, c):
            r"""
            Return the ``c``-sorting word of ``self``.

            For a Coxeter element `c` and an element `w`, the `c`-sorting
            word of `w` is the lexicographic minimal reduced expression of
            `w` in the infinite word `c^\infty`.

            INPUT:

            - ``c``-- a Coxeter element.

            OUTPUT:

            the ``c``-sorting word of ``self`` as a list of integers.

            EXAMPLES::

                sage: W = CoxeterGroups().example()
                sage: c = W.from_reduced_word([0,2,1])
                sage: w = W.from_reduced_word([1,2,1,0,1])
                sage: w.coxeter_sorting_word(c)
                [2, 1, 2, 0, 1]
            """
            if hasattr(c, "reduced_word"):
                c = c.reduced_word()
            elif not isinstance(c, list):
                c = list(c)
            n = self.parent().rank()
            pi = self
            l = pi.length()
            i = 0
            sorting_word = []
            while l > 0:
                s = c[i]
                if pi.has_left_descent(s):
                    pi = pi.apply_simple_reflection_left(s)
                    l -= 1
                    sorting_word.append(s)
                i += 1
                if i == n:
                    i = 0
            return sorting_word

        def is_coxeter_sortable(self, c, sorting_word=None):
            r"""
            Return whether ``self`` is ``c``-sortable.

            Given a Coxeter element `c`, an element `w` is `c`-sortable if
            its `c`-sorting word decomposes into a sequence of weakly
            decreasing subwords of `c`.

            INPUT:

            - ``c`` -- a Coxeter element.
            - ``sorting_word`` -- sorting word (default: None) used to
              not recompute the ``c``-sorting word if already computed.

            OUTPUT:

            is ``self`` ``c``-sortable

            EXAMPLES::

                sage: W = CoxeterGroups().example()
                sage: c = W.from_reduced_word([0,2,1])
                sage: w = W.from_reduced_word([1,2,1,0,1])
                sage: w.coxeter_sorting_word(c)
                [2, 1, 2, 0, 1]
                sage: w.is_coxeter_sortable(c)
                False
                sage: w = W.from_reduced_word([0,2,1,0,2])
                sage: w.coxeter_sorting_word(c)
                [2, 0, 1, 2, 0]
                sage: w.is_coxeter_sortable(c)
                True

                sage: W = CoxeterGroup(['A', 3])                                        # needs sage.combinat sage.groups
                sage: c = W.from_reduced_word([1,2,3])                                  # needs sage.combinat sage.groups

            Number of `c`-sortable elements in `A_3` (Catalan number)::

                sage: len([w for w in W if w.is_coxeter_sortable(c)])
                14

            TESTS::

                sage: W = SymmetricGroup(3)                                             # needs sage.groups
                sage: c = Permutation((1,2,3))
                sage: sorted(w for w in W if w.is_coxeter_sortable(c))                  # needs sage.combinat sage.groups
                [(), (2,3), (1,2), (1,3,2), (1,3)]
            """
            if hasattr(c, "reduced_word"):
                c = c.reduced_word()
            elif not isinstance(c, list):
                c = list(c)
            if sorting_word is None:
                sorting_word = self.coxeter_sorting_word(c)
            n = len(c)
            containment_list = [True] * n
            l = 0
            i = 0
            while l < len(sorting_word):
                s = c[i]
                t = sorting_word[l]
                if s == t:
                    l += 1
                    if not containment_list[i]:
                        return False
                else:
                    containment_list[i] = False
                i += 1
                if i == n:
                    i = 0
            return True

        def apply_demazure_product(self, element, side='right',
                                   length_increasing=True):
            r"""
            Return the Demazure or 0-Hecke product of ``self`` with another Coxeter group element.

            See :meth:`CoxeterGroups.ParentMethods.simple_projections`.

            INPUT:

            - ``element`` -- either an element of the same Coxeter
                group as ``self`` or a tuple or a list (such as a
                reduced word) of elements from the index set of the
                Coxeter group.

            - ``side`` -- 'left' or 'right' (default: 'right'); the
                side of ``self`` on which the element should be
                applied. If ``side`` is 'left' then the operation is
                applied on the left.

            - ``length_increasing`` -- a boolean (default True)
                whether to act length increasingly or decreasingly

            EXAMPLES::

                sage: # needs sage.combinat sage.groups
                sage: W = WeylGroup(['C', 4], prefix="s")
                sage: v = W.from_reduced_word([1,2,3,4,3,1])
                sage: v.apply_demazure_product([1,3,4,3,3])
                s4*s1*s2*s3*s4*s3*s1
                sage: v.apply_demazure_product([1,3,4,3], side='left')
                s3*s4*s1*s2*s3*s4*s2*s3*s1
                sage: v.apply_demazure_product((1,3,4,3), side='left')
                s3*s4*s1*s2*s3*s4*s2*s3*s1
                sage: v.apply_demazure_product(v)
                s2*s3*s4*s1*s2*s3*s4*s2*s3*s2*s1

            """
            # if self and element have the same parent
            if self.parent().is_parent_of(element):
                the_word = element.reduced_word()
            else:
                # check for a list or tuple of elements of the index set
                if isinstance(element, tuple):
                    element = list(element)
                elif not isinstance(element, list):
                    raise TypeError(f"Bad Coxeter group element input: {element}")
                I = self.parent().index_set()
                if not all(i in I for i in element):
                    raise ValueError("%s does not have all its members in the index set of the %s" % (element, self.parent()))
                # the copy is so that if we need to reverse the list, the original will not
                # get reversed
                the_word = copy(element)
            if side == 'left':
                the_word.reverse()
            for i in the_word:
                self = self.apply_simple_projection(i, side=side, length_increasing=length_increasing)
            return self

        def min_demazure_product_greater(self, element):
            r"""
            Find the unique Bruhat-minimum element ``u`` such that ``v`` `\le` ``w`` * ``u`` where ``v`` is ``self``, ``w`` is ``element`` and ``*`` is the Demazure product.

            INPUT:

            - ``element`` is either an element of the same Coxeter group as ``self`` or a list (such as a reduced word) of elements from the index set of the Coxeter group.

            EXAMPLES::

                sage: # needs sage.combinat sage.groups
                sage: W = WeylGroup(['A', 4], prefix="s")
                sage: v = W.from_reduced_word([2,3,4,1,2])
                sage: u = W.from_reduced_word([2,3,2,1])
                sage: v.min_demazure_product_greater(u)
                s4*s2
                sage: v.min_demazure_product_greater([2,3,2,1])
                s4*s2
                sage: v.min_demazure_product_greater((2,3,2,1))
                s4*s2

            """
            # if self and element have the same parent
            if self.parent().is_parent_of(element):
                the_word = element.reduced_word()
            # else require that ``element`` is a list or tuple of index_set elements
            else:
                if not isinstance(element, (tuple, list)):
                    raise TypeError("Bad Coxeter group element input: %s" % (element))
                I = self.parent().index_set()
                if not all(i in I for i in element):
                    raise ValueError("%s does not have all its members in the index set of the %s" % (element, self.parent()))
                the_word = element
            for i in the_word:
                if self.has_descent(i, side='left'):
                    self = self.apply_simple_reflection(i, side='left')
            return self

        def deodhar_factor_element(self, w, index_set):
            r"""
            Return Deodhar's Bruhat order factoring element.

            INPUT:

            - ``w`` is an element of the same Coxeter group ``W`` as ``self``
            - ``index_set`` is a subset of Dynkin nodes defining a parabolic subgroup ``W'`` of ``W``

            It is assumed that ``v = self`` and ``w`` are minimum length coset representatives
            for ``W/W'`` such that ``v`` `\le` ``w`` in Bruhat order.

            OUTPUT:

            Deodhar's element ``f(v,w)`` is the unique element of ``W'`` such that,
            for all ``v'`` and ``w'`` in ``W'``, ``vv'`` `\le` ``ww'`` in ``W`` if and only if
            ``v'`` `\le` ``f(v,w) * w'`` in ``W'`` where ``*`` is the Demazure product.

            EXAMPLES::

                sage: # needs sage.combinat sage.groups
                sage: W = WeylGroup(['A', 5], prefix="s")
                sage: v = W.from_reduced_word([5])
                sage: w = W.from_reduced_word([4,5,2,3,1,2])
                sage: v.deodhar_factor_element(w, [1,3,4])
                s3*s1
                sage: W = WeylGroup(['C', 2])
                sage: w = W.from_reduced_word([2,1])
                sage: w.deodhar_factor_element(W.from_reduced_word([2]),[1])
                Traceback (most recent call last):
                ...
                ValueError: [2, 1] is not of minimum length in its coset
                for the parabolic subgroup with index set [1]

            REFERENCES:

            - [Deo1987a]_
            """
            if self != self.coset_representative(index_set):
                raise ValueError("%s is not of minimum length in its coset for the parabolic subgroup with index set %s" % (self.reduced_word(), index_set))
            if w != w.coset_representative(index_set):
                raise ValueError("%s is not of minimum length in its coset for the parabolic subgroup with index set %s" % (w.reduced_word(), index_set))
            if not self.bruhat_le(w):
                raise ValueError("Must have %s <= %s" % (self.reduced_word(), w.reduced_word()))
            if w.is_one():
                return w
            i = w.first_descent(side='left')
            sw = w.apply_simple_reflection(i, side='left')
            sv = self.apply_simple_reflection(i, side='left')
            if self.has_descent(i, side='left'):
                return sv.deodhar_factor_element(sw, index_set)
            dsp = self.deodhar_factor_element(sw, index_set)
            des = sv.first_descent(side='right', index_set=index_set)
            if des is None:
                return dsp
            return dsp.apply_simple_projection(des, side='left')

        def deodhar_lift_up(self, w, index_set):
            r"""
            Letting ``v = self``, given a Bruhat relation ``v W'`` `\le` ``w W'`` among cosets
            with respect to the subgroup ``W'`` given by the Dynkin node subset ``index_set``,
            returns the Bruhat-minimum lift ``x`` of ``wW'`` such that ``v`` `\le` ``x``.

            INPUT:

            - ``w`` is an element of the same Coxeter group ``W`` as ``self``.
            - ``index_set`` is a subset of Dynkin nodes defining a parabolic subgroup ``W'``.

            OUTPUT:

            The unique Bruhat-minimum element ``x`` in ``W`` such that ``x W' = w W'``
            and ``v`` `\le` ``x``.

            .. SEEALSO:: :meth:`sage.categories.coxeter_groups.CoxeterGroups.ElementMethods.deodhar_lift_down`

            EXAMPLES::

                sage: # needs sage.combinat sage.groups
                sage: W = WeylGroup(['A', 3], prefix="s")
                sage: v = W.from_reduced_word([1,2,3])
                sage: w = W.from_reduced_word([1,3,2])
                sage: v.deodhar_lift_up(w, [3])
                s1*s2*s3*s2
            """
            vmin = self.coset_representative(index_set)
            wmin = w.coset_representative(index_set)
            if not vmin.bruhat_le(wmin):
                raise ValueError("Must have %s <= %s mod the parabolic subgroup with index set %s" % (self.reduced_word(), w.reduced_word(), index_set))
            vJ = vmin.inverse() * self
            dsp = vmin.deodhar_factor_element(wmin, index_set)
            return wmin * vJ.min_demazure_product_greater(dsp)

        def deodhar_lift_down(self, w, index_set):
            r"""
            Letting ``v = self``, given a Bruhat relation ``v W'`` `\ge` ``w W'`` among cosets
            with respect to the subgroup ``W'`` given by the Dynkin node subset ``index_set``,
            returns the Bruhat-maximum lift ``x`` of ``wW'`` such that ``v`` `\ge` ``x``.

            INPUT:

            - ``w`` is an element of the same Coxeter group ``W`` as ``self``.
            - ``index_set`` is a subset of Dynkin nodes defining a parabolic subgroup ``W'``.

            OUTPUT:

            The unique Bruhat-maximum element ``x`` in ``W`` such that ``x W' = w W'``
            and ``v`` `\ge` ``x``.

            .. SEEALSO:: :meth:`sage.categories.coxeter_groups.CoxeterGroups.ElementMethods.deodhar_lift_up`

            EXAMPLES::

                sage: # needs sage.combinat sage.groups
                sage: W = WeylGroup(['A', 3], prefix="s")
                sage: v = W.from_reduced_word([1,2,3,2])
                sage: w = W.from_reduced_word([3,2])
                sage: v.deodhar_lift_down(w, [3])
                s2*s3*s2

            """
            vmin = self.coset_representative(index_set)
            wmin = w.coset_representative(index_set)
            if not wmin.bruhat_le(vmin):
                raise ValueError("Must have %s <= %s mod the parabolic subgroup with index set %s" % (w.reduced_word(), self.reduced_word(), index_set))

            vJ = vmin.inverse() * self
            dsp = wmin.deodhar_factor_element(vmin, index_set)
            return wmin * dsp.apply_demazure_product(vJ)

        @cached_in_parent_method
        def inversions_as_reflections(self):
            r"""
            Return the set of reflections ``r`` such that ``self`` ``r < self``.

            EXAMPLES::

                sage: W = WeylGroup(['A', 3], prefix="s")                               # needs sage.combinat sage.groups
                sage: w = W.from_reduced_word([3,1,2,1])                                # needs sage.combinat sage.groups
                sage: w.inversions_as_reflections()                                     # needs sage.combinat sage.groups
                [s1, s1*s2*s1, s2, s1*s2*s3*s2*s1]
            """
            i = self.first_descent()
            if i is None:
                return []
            wi = self.apply_simple_reflection(i)
            return [self.parent().simple_reflection(i)] + [u.apply_conjugation_by_simple_reflection(i) for u in wi.inversions_as_reflections()]

        def left_inversions_as_reflections(self):
            r"""
            Return the set of reflections ``r`` such that ``r``  ``self`` < ``self``.

            EXAMPLES::

                sage: W = WeylGroup(['A', 3], prefix="s")                               # needs sage.combinat sage.groups
                sage: w = W.from_reduced_word([3,1,2,1])                                # needs sage.combinat sage.groups
                sage: w.left_inversions_as_reflections()                                # needs sage.combinat sage.groups
                [s1, s3, s1*s2*s3*s2*s1, s2*s3*s2]
            """
            return self.inverse().inversions_as_reflections()

        def lower_covers(self, side='right', index_set=None):
            """
            Return all elements that ``self`` covers in weak order.

            INPUT:

            - ``side`` -- ``'left'`` or ``'right'`` (default: ``'right'``)
            - ``index_set`` -- a list of indices or ``None``

            OUTPUT: a list

            EXAMPLES::

                sage: W = WeylGroup(['A', 3])                                           # needs sage.combinat sage.groups
                sage: w = W.from_reduced_word([3,2,1])                                  # needs sage.combinat sage.groups
                sage: [x.reduced_word() for x in w.lower_covers()]                      # needs sage.combinat sage.groups
                [[3, 2]]

            To obtain covers for left weak order, set the option side to 'left'::

                sage: [x.reduced_word() for x in w.lower_covers(side='left')]           # needs sage.combinat sage.groups
                [[2, 1]]
                sage: w = W.from_reduced_word([3,2,3,1])                                # needs sage.combinat sage.groups
                sage: [x.reduced_word() for x in w.lower_covers()]                      # needs sage.combinat sage.groups
                [[2, 3, 2], [3, 2, 1]]

            Covers w.r.t. a parabolic subgroup are obtained with the option ``index_set``::

                sage: [x.reduced_word() for x in w.lower_covers(index_set=[1,2])]       # needs sage.combinat sage.groups
                [[2, 3, 2]]
                sage: [x.reduced_word() for x in w.lower_covers(side='left')]           # needs sage.combinat sage.groups
                [[3, 2, 1], [2, 3, 1]]
            """
            return self.weak_covers(side=side, index_set=index_set,
                                    positive=False)

        def upper_covers(self, side='right', index_set=None):
            """
            Return all elements that cover ``self`` in weak order.

            INPUT:

            - ``side`` -- ``'left'`` or ``'right'`` (default: ``'right'``)
            - ``index_set`` -- a list of indices or ``None``

            OUTPUT: a list

            EXAMPLES::

                sage: W = WeylGroup(['A', 3])                                           # needs sage.combinat sage.groups
                sage: w = W.from_reduced_word([2,3])                                    # needs sage.combinat sage.groups
                sage: [x.reduced_word() for x in w.upper_covers()]                      # needs sage.combinat sage.groups
                [[2, 3, 1], [2, 3, 2]]

            To obtain covers for left weak order, set the option ``side`` to 'left'::

                sage: [x.reduced_word() for x in w.upper_covers(side='left')]           # needs sage.combinat sage.groups
                [[1, 2, 3], [2, 3, 2]]

            Covers w.r.t. a parabolic subgroup are obtained with the option ``index_set``::

                sage: [x.reduced_word() for x in w.upper_covers(index_set=[1])]         # needs sage.combinat sage.groups
                [[2, 3, 1]]
                sage: [x.reduced_word()                                                 # needs sage.combinat sage.groups
                ....:  for x in w.upper_covers(side='left', index_set=[1])]
                [[1, 2, 3]]
            """
            return self.weak_covers(side=side, index_set=index_set,
                                    positive=True)

        def kazhdan_lusztig_cell(self, side='left'):
            r"""
            Compute the left, right, or two-sided Kazhdan-Lusztig cell
            containing the element ``self`` depending on the specified ``side``.

            Let `C'` denote the Kazhdan-Lusztig `C^{\prime}`-basis of the
            Iwahori-Hecke algebra `H` of a Coxeter system `(W,S)`. Two elements
            `x,y` of the Coxeter group `W` are said to lie in the same left
            Kazhdan-Lusztig cell if there exist sequences `x = w_1, w_2, \ldots,
            w_k = y` and `y = u_1, u_2, \ldots, u_l = x` such that for all
            `1 \leq i < k` and all `1 \leq j < l`, there exist some Coxeter
            generators `s,t \in S` for which `C'_{w_{i+1}}` appears in
            `C'_s C'_{w_i}` and `C'_{u_{j+1}}` appears in `C'_s C'_{u_j}`
            in `H`.  Right and two-sided Kazhdan-Lusztig cells of `W` are
            defined similarly; see [Lus2013]_.

            In this function, we compute products in the `C^{\prime}` basis by
            using :class:`IwahoriHeckeAlgebra.Cp`. As mentioned in that class,
            installing the optional package ``coxeter3`` is recommended
            (though not required) before using this function because the
            package speeds up product computations that are sometimes
            computationally infeasible without it.

            INPUT:

            - ``w`` -- an element of ``self``

            - ``side`` -- (default: ``'left'``) the kind of cell to compute;
              must be either ``'left'``, ``'right'``, or ``'two-sided'``

            EXAMPLES:

            We compute the left cell of the generator `s_1` in type `A_3` in
            three different implementations of the Coxeter group. Note that the
            choice of implementation affects the representation of elements in
            the output cell but not the method used for the cell computation::

                sage: W = CoxeterGroup('A3', implementation='permutation')              # needs sage.combinat sage.groups
                sage: s1, s2, s3 = W.simple_reflections()                               # needs sage.combinat sage.groups
                sage: s1.kazhdan_lusztig_cell()                                         # needs sage.combinat sage.groups
                {(1,2,3,12)(4,5,10,11)(6,7,8,9),
                 (1,2,10)(3,6,5)(4,7,8)(9,12,11),
                 (1,7)(2,4)(5,6)(8,10)(11,12)}

            The cell computation uses the optional package ``coxeter3`` in
            the background if available to speed up the computation,
            even in the different implementations::

                sage: # optional - coxeter3, needs sage.combinat sage.groups sage.modules
                sage: W = WeylGroup('A3', prefix='s')
                sage: s1,s2,s3 = W.simple_reflections()
                sage: s1.kazhdan_lusztig_cell()
                {s3*s2*s1, s2*s1, s1}
                sage: W = CoxeterGroup('A3', implementation='coxeter3')
                sage: s1,s2,s3 = W.simple_reflections()
                sage: s1.kazhdan_lusztig_cell()
                {[1], [2, 1], [3, 2, 1]}

           Next, we compute a right cell and a two-sided cell in `A_3`::

                sage: # optional - coxeter3, needs sage.combinat sage.groups sage.modules
                sage: W = CoxeterGroup('A3', implementation='coxeter3')
                sage: s1,s2,s3 = W.simple_reflections()
                sage: w = s1 * s3
                sage: w.kazhdan_lusztig_cell(side='right')
                {[1, 3], [1, 3, 2]}
                sage: w.kazhdan_lusztig_cell(side='two-sided')
                {[1, 3], [1, 3, 2], [2, 1, 3], [2, 1, 3, 2]}

            Some slightly longer computations in `B_4`::

                sage: # optional - coxeter3, needs sage.combinat sage.groups sage.modules
                sage: W = CoxeterGroup('B4', implementation='coxeter3')
                sage: s1,s2,s3,s4 = W.simple_reflections()
                sage: s1.kazhdan_lusztig_cell(side='right')     # long time (4 seconds)
                {[1],
                 [1, 2],
                 [1, 2, 3],
                 [1, 2, 3, 4],
                 [1, 2, 3, 4, 3],
                 [1, 2, 3, 4, 3, 2],
                 [1, 2, 3, 4, 3, 2, 1]}
                sage: (s4*s2*s3*s4).kazhdan_lusztig_cell(side='two-sided')      # long time (8 seconds)
                {[2, 3, 1],
                 [2, 3, 1, 2],
                 [2, 3, 4, 1],
                 [2, 3, 4, 1, 2],
                 [2, 3, 4, 1, 2, 3],
                 [2, 3, 4, 1, 2, 3, 4],
                 [2, 3, 4, 3, 1],
                 [2, 3, 4, 3, 1, 2],
                 ...
                 [4, 3, 4, 2, 3, 4, 1, 2, 3, 4]}
            """
            from sage.algebras.iwahori_hecke_algebra import IwahoriHeckeAlgebra
            from sage.rings.polynomial.laurent_polynomial_ring import LaurentPolynomialRing
            from sage.rings.integer_ring import ZZ

            R = LaurentPolynomialRing(ZZ, 'v')
            v = R.gen(0)
            H = IwahoriHeckeAlgebra(self.parent(), v**2)
            Cp = H.Cp()

            w = self.parent()(self)

            vertices, edges = {w}, set()
            queue = deque([w])

            while queue:
                x = queue.pop()
                cp_x = Cp(x)
                for s in self.parent().simple_reflections():
                    cp_s = Cp(s)
                    terms = []
                    # Determine the Cp basis elements appearing in the product of Cp_s and Cp_w
                    if side == 'left' or side == 'two-sided':
                        terms.extend(list(cp_s * cp_x))
                    if side == 'right' or side == 'two-sided':
                        terms.extend(list(cp_x * cp_s))
                    for y, _ in terms:
                        # the result of multiplication will always have coeff != 0
                        if y != x:
                            edges.add((x, y))
                        if y not in vertices:
                            vertices.add(y)
                            queue.appendleft(y)

            from sage.graphs.digraph import DiGraph
            g = DiGraph([list(vertices), list(edges)])
            return set(g.strongly_connected_component_containing_vertex(w))<|MERGE_RESOLUTION|>--- conflicted
+++ resolved
@@ -273,11 +273,7 @@
             EXAMPLES::
 
                 sage: W = CoxeterGroups().example()
-<<<<<<< HEAD
-                sage: sorted(W.braid_orbit_iter([0, 1, 2, 1]))                # optional - sage.combinat sage.groups
-=======
                 sage: sorted(W.braid_orbit_iter([0, 1, 2, 1]))                          # needs sage.combinat sage.graphs
->>>>>>> 6ea1fe93
                 [[0, 1, 2, 1], [0, 2, 1, 2], [2, 0, 1, 2]]
             """
             word = list(word)
@@ -1582,10 +1578,7 @@
 
             EXAMPLES::
 
-<<<<<<< HEAD
-=======
                 sage: # needs sage.combinat sage.groups
->>>>>>> 6ea1fe93
                 sage: W = CoxeterGroup(['A', 3])
                 sage: len([1 for w in W if w.is_fully_commutative()])
                 14
@@ -1595,13 +1588,8 @@
 
             TESTS::
 
-<<<<<<< HEAD
-                sage: W = CoxeterGroup(matrix(2,2,[1,7,7,1]),index_set='ab')
-                sage: len([1 for w in W if w.is_fully_commutative()])
-=======
                 sage: W = CoxeterGroup(matrix(2,2,[1,7,7,1]), index_set='ab')           # needs sage.combinat sage.groups
                 sage: len([1 for w in W if w.is_fully_commutative()])                   # needs sage.combinat sage.groups
->>>>>>> 6ea1fe93
                 13
             """
             word = self.reduced_word()
@@ -1702,11 +1690,7 @@
                 sage: W = CoxeterGroups().example()
                 sage: s = W.simple_reflections()
                 sage: w = s[0] * s[2]
-<<<<<<< HEAD
-                sage: sorted(w.reduced_words_iter())                                    # optional - sage.combinat
-=======
                 sage: sorted(w.reduced_words_iter())                                    # needs sage.combinat sage.graphs
->>>>>>> 6ea1fe93
                 [[0, 2], [2, 0]]
             """
             return self.parent().braid_orbit_iter(self.reduced_word())
