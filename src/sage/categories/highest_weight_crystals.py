"""
Highest Weight Crystals
"""
#*****************************************************************************
#  Copyright (C) 2010    Anne Schilling <anne at math.ucdavis.edu>
#
#  Distributed under the terms of the GNU General Public License (GPL)
#                  http://www.gnu.org/licenses/
#******************************************************************************

from sage.misc.cachefunc import cached_method
from sage.categories.category_singleton import Category_singleton
from sage.categories.crystals import Crystals, CrystalHomset, \
    CrystalMorphismByGenerators, TwistedCrystalMorphismByGenerators, \
    VirtualCrystalMorphismByGenerators

class HighestWeightCrystals(Category_singleton):
    """
    The category of highest weight crystals.

    A crystal is highest weight if it is acyclic; in particular, every
    connected component has a unique highest weight element, and that
    element generate the component.

    EXAMPLES::

        sage: C = HighestWeightCrystals()
        sage: C
        Category of highest weight crystals
        sage: C.super_categories()
        [Category of crystals]
        sage: C.example()
        Highest weight crystal of type A_3 of highest weight omega_1

    TESTS::

        sage: TestSuite(C).run()
        sage: B = HighestWeightCrystals().example()
        sage: TestSuite(B).run(verbose = True)
        running ._test_an_element() . . . pass
        running ._test_category() . . . pass
        running ._test_elements() . . .
          Running the test suite of self.an_element()
          running ._test_category() . . . pass
          running ._test_eq() . . . pass
          running ._test_not_implemented_methods() . . . pass
          running ._test_pickling() . . . pass
          running ._test_stembridge_local_axioms() . . . pass
          pass
        running ._test_elements_eq_reflexive() . . . pass
        running ._test_elements_eq_symmetric() . . . pass
        running ._test_elements_eq_transitive() . . . pass
        running ._test_elements_neq() . . . pass
        running ._test_enumerated_set_contains() . . . pass
        running ._test_enumerated_set_iter_cardinality() . . . pass
        running ._test_enumerated_set_iter_list() . . . pass
        running ._test_eq() . . . pass
        running ._test_fast_iter() . . . pass
        running ._test_not_implemented_methods() . . . pass
        running ._test_pickling() . . . pass
        running ._test_some_elements() . . . pass
        running ._test_stembridge_local_axioms() . . . pass
    """

    def super_categories(self):
        r"""
        EXAMPLES::

            sage: HighestWeightCrystals().super_categories()
            [Category of crystals]
        """
        return [Crystals()]

    def example(self):
        """
        Returns an example of highest weight crystals, as per
        :meth:`Category.example`.

        EXAMPLES::

            sage: B = HighestWeightCrystals().example(); B
            Highest weight crystal of type A_3 of highest weight omega_1
        """
        from sage.categories.crystals import Crystals
        return Crystals().example()

    class ParentMethods:

        @cached_method
        def highest_weight_vectors(self):
            r"""
            Returns the highest weight vectors of ``self``

            This default implementation selects among the module
            generators those that are highest weight, and caches the result.
            A crystal element `b` is highest weight if `e_i(b)=0` for all `i` in the
            index set.


            EXAMPLES::

                sage: C = CrystalOfLetters(['A',5])
                sage: C.highest_weight_vectors()
                [1]

            ::

                sage: C = CrystalOfLetters(['A',2])
                sage: T = TensorProductOfCrystals(C,C,C,generators=[[C(2),C(1),C(1)],[C(1),C(2),C(1)]])
                sage: T.highest_weight_vectors()
                [[2, 1, 1], [1, 2, 1]]
            """
            return [g for g in self.module_generators if g.is_highest_weight()]

        def highest_weight_vector(self):
            r"""
            Returns the highest weight vector if there is a single one;
            otherwise, raises an error.

            Caveat: this assumes that :meth:`.highest_weight_vectors`
            returns a list or tuple.

            EXAMPLES::

                sage: C = CrystalOfLetters(['A',5])
                sage: C.highest_weight_vector()
                1
            """
            hw = self.highest_weight_vectors();
            if len(hw) == 1:
                return hw[0]
            else:
                raise RuntimeError("The crystal does not have exactly one highest weight vector")

        # TODO: Not every highest weight crystal is a lowest weight crystal
        @cached_method
        def lowest_weight_vectors(self):
            r"""
            Return the lowest weight vectors of ``self``.

            This default implementation selects among all elements of the crystal
            those that are lowest weight, and cache the result.
            A crystal element `b` is lowest weight if `f_i(b)=0` for all `i` in the
            index set.

            EXAMPLES::

                sage: C = CrystalOfLetters(['A',5])
                sage: C.lowest_weight_vectors()
                [6]

            ::

                sage: C = CrystalOfLetters(['A',2])
                sage: T = TensorProductOfCrystals(C,C,C,generators=[[C(2),C(1),C(1)],[C(1),C(2),C(1)]])
                sage: T.lowest_weight_vectors()
                [[3, 2, 3], [3, 3, 2]]
            """
            return [g for g in self if g.is_lowest_weight()]

        def __iter__(self, index_set=None, max_depth = float("inf")):
            """
            Returns the iterator of ``self``.

            INPUT:

            - ``index_set`` -- (Default: ``None``) The index set; if ``None``
              then use the index set of the crystal

            - ``max_depth`` -- (Default: infinity) The maximum depth to build

            EXAMPLES::

                sage: C = CrystalOfLSPaths(['A',2,1],[0,1,0])
                sage: [p for p in C.__iter__(max_depth=3)]
                [(Lambda[1],), (Lambda[0] - Lambda[1] + Lambda[2],), (2*Lambda[0] - Lambda[2],),
                (-Lambda[0] + 2*Lambda[2] - delta,),
                (1/2*Lambda[0] + Lambda[1] - Lambda[2] - 1/2*delta, -1/2*Lambda[0] + Lambda[2] - 1/2*delta),
                (-Lambda[0] + Lambda[1] + 1/2*Lambda[2] - delta, Lambda[0] - 1/2*Lambda[2])]
                sage: [p for p in C.__iter__(index_set=[0, 1], max_depth=3)]
                [(Lambda[1],), (Lambda[0] - Lambda[1] + Lambda[2],), (-Lambda[0] + 2*Lambda[2] - delta,)]
            """
            if index_set is None:
                index_set = self.index_set()
            from sage.combinat.backtrack import TransitiveIdealGraded
            return TransitiveIdealGraded(lambda x: [x.f(i) for i in index_set],
                                         self.module_generators, max_depth).__iter__()

<<<<<<< HEAD
        # TODO: This is not correct if a factor has multiple heads (i.e., we
        #   should have a category for uniqueness of highest/lowest weights)
        connected_components_generators = highest_weight_vectors

        def _Hom_(self, Y, category=None, **options):
            r"""
            Return the homset from ``self`` to ``Y`` in the
            category ``category``.

            INPUT::

            - ``Y`` -- a crystal
            - ``category`` -- a subcategory of :class:`HighestWeightCrysals`()
              or ``None``

            The sole purpose of this method is to construct the homset as a
            :class:`~sage.categories.highest_weight_crystals.HighestWeightCrystalHomset`.
            If ``category`` is specified and is not a subcategory of
            :class:`HighestWeightCrystals`, a ``TypeError`` is raised instead

            This method is not meant to be called directly. Please use
            :func:`sage.categories.homset.Hom` instead.
=======
        @cached_method
        def q_dimension(self, q=None, prec=None, use_product=False):
            r"""
            Return the `q`-dimension of ``self``.

            Let `B(\lambda)` denote a highest weight crystal. Recall that
            the degree of the `\mu`-weight space of `B(\lambda)` (under
            the principal gradation) is equal to
            `\langle \rho^{\vee}, \lambda - \mu \rangle` where
            `\langle \rho^{\vee}, \alpha_i \rangle = 1` for all `i \in I`
            (in particular, take `\rho^{\vee} = \sum_{i \in I} h_i`).

            The `q`-dimension of a highest weight crystal `B(\lambda)` is
            defined as

            .. MATH::

                \dim_q B(\lambda) := \sum_{j \geq 0} \dim(B_j) q^j,

            where `B_j` denotes the degree `j` portion of `B(\lambda)`. This
            can be expressed as the product

            .. MATH::

                \dim_q B(\lambda) = \prod_{\alpha^{\vee} \in \Delta_+^{\vee}}
                \left( \frac{1 - q^{\langle \lambda + \rho, \alpha^{\vee}
                \rangle}}{1 - q^{\langle \rho, \alpha^{\vee} \rangle}}
                \right)^{\mathrm{mult}\, \alpha},

            where `\Delta_+^{\vee}` denotes the set of positive coroots.
            Taking the limit as `q \to 1` gives the dimension of `B(\lambda)`.
            For more information, see [Kac]_ Section 10.10.

            INPUT:

            - ``q`` -- the (generic) parameter `q`

            - ``prec`` -- (default: ``None``) The precision of the power
              series ring to use if the crystal is not known to be finite
              (i.e. the number of terms returned).
              If ``None``, then the result is returned as a lazy power series.

            - ``use_product`` -- (default: ``False``) if we have a finite
              crystal and ``True``, use the product formula

            EXAMPLES::

                sage: C = CrystalOfTableaux(['A',2], shape=[2,1])
                sage: qdim = C.q_dimension(); qdim
                q^4 + 2*q^3 + 2*q^2 + 2*q + 1
                sage: qdim(1)
                8
                sage: len(C) == qdim(1)
                True
                sage: C.q_dimension(use_product=True) == qdim
                True
                sage: C.q_dimension(prec=20)
                q^4 + 2*q^3 + 2*q^2 + 2*q + 1
                sage: C.q_dimension(prec=2)
                2*q + 1

                sage: R.<t> = QQ[]
                sage: C.q_dimension(q=t^2)
                t^8 + 2*t^6 + 2*t^4 + 2*t^2 + 1

                sage: C = CrystalOfTableaux(['A',2], shape=[5,2])
                sage: C.q_dimension()
                q^10 + 2*q^9 + 4*q^8 + 5*q^7 + 6*q^6 + 6*q^5
                 + 6*q^4 + 5*q^3 + 4*q^2 + 2*q + 1

                sage: C = CrystalOfTableaux(['B',2], shape=[2,1])
                sage: qdim = C.q_dimension(); qdim
                q^10 + 2*q^9 + 3*q^8 + 4*q^7 + 5*q^6 + 5*q^5
                 + 5*q^4 + 4*q^3 + 3*q^2 + 2*q + 1
                sage: qdim == C.q_dimension(use_product=True)
                True

                sage: C = CrystalOfTableaux(['D',4], shape=[2,1])
                sage: C.q_dimension()
                q^16 + 2*q^15 + 4*q^14 + 7*q^13 + 10*q^12 + 13*q^11
                 + 16*q^10 + 18*q^9 + 18*q^8 + 18*q^7 + 16*q^6 + 13*q^5
                 + 10*q^4 + 7*q^3 + 4*q^2 + 2*q + 1

            We check with a finite tensor product::

                sage: TP = TensorProductOfCrystals(C, C)
                sage: TP.cardinality()
                25600
                sage: qdim = TP.q_dimension(use_product=True); qdim # long time
                q^32 + 2*q^31 + 8*q^30 + 15*q^29 + 34*q^28 + 63*q^27 + 110*q^26
                 + 175*q^25 + 276*q^24 + 389*q^23 + 550*q^22 + 725*q^21
                 + 930*q^20 + 1131*q^19 + 1362*q^18 + 1548*q^17 + 1736*q^16
                 + 1858*q^15 + 1947*q^14 + 1944*q^13 + 1918*q^12 + 1777*q^11
                 + 1628*q^10 + 1407*q^9 + 1186*q^8 + 928*q^7 + 720*q^6
                 + 498*q^5 + 342*q^4 + 201*q^3 + 117*q^2 + 48*q + 26
                sage: qdim(1) # long time
                25600
                sage: TP.q_dimension() == qdim # long time
                True

            The `q`-dimensions of infinite crystals are returned
            as formal power series::

                sage: C = CrystalOfLSPaths(['A',2,1], [1,0,0])
                sage: C.q_dimension(prec=5)
                1 + q + 2*q^2 + 2*q^3 + 4*q^4 + O(q^5)
                sage: C.q_dimension(prec=10)
                1 + q + 2*q^2 + 2*q^3 + 4*q^4 + 5*q^5 + 7*q^6
                 + 9*q^7 + 13*q^8 + 16*q^9 + O(q^10)
                sage: qdim = C.q_dimension(); qdim
                1 + q + 2*q^2 + 2*q^3 + 4*q^4 + 5*q^5 + 7*q^6
                 + 9*q^7 + 13*q^8 + 16*q^9 + 22*q^10 + O(x^11)
                sage: qdim.compute_coefficients(15)
                sage: qdim
                1 + q + 2*q^2 + 2*q^3 + 4*q^4 + 5*q^5 + 7*q^6
                 + 9*q^7 + 13*q^8 + 16*q^9 + 22*q^10 + 27*q^11
                 + 36*q^12 + 44*q^13 + 57*q^14 + 70*q^15 + O(x^16)

            REFERENCES:

            .. [Kac] Victor G. Kac. *Infinite-dimensional Lie Algebras*.
               Third edition. Cambridge University Press, Cambridge, 1990.
            """
            from sage.rings.all import ZZ
            WLR = self.weight_lattice_realization()
            I = self.index_set()
            mg = self.highest_weight_vectors()
            max_deg = float('inf') if prec is None else prec - 1

            def iter_by_deg(gens):
                next = set(gens)
                deg = -1
                while next and deg < max_deg:
                    deg += 1
                    yield len(next)
                    todo = next
                    next = set([])
                    while todo:
                        x = todo.pop()
                        for i in I:
                            y = x.f(i)
                            if y is not None:
                                next.add(y)
                # def iter_by_deg

            from sage.categories.finite_crystals import FiniteCrystals
            if self in FiniteCrystals():
                if q is None:
                    from sage.rings.polynomial.polynomial_ring_constructor import PolynomialRing
                    q = PolynomialRing(ZZ, 'q').gen(0)

                if use_product:
                    # Since we are in the classical case, all roots occur with multiplicity 1
                    pos_coroots = map(lambda x: x.associated_coroot(), WLR.positive_roots())
                    rho = WLR.rho()
                    P = q.parent()
                    ret = P.zero()
                    for v in self.highest_weight_vectors():
                        hw = v.weight()
                        ret += P.prod((1 - q**(rho+hw).scalar(ac)) / (1 - q**rho.scalar(ac))
                                      for ac in pos_coroots)
                    # We do a cast since the result would otherwise live in the fraction field
                    return P(ret)

            elif prec is None:
                # If we're here, we may not be a finite crystal.
                # In fact, we're probably infinite.
                from sage.combinat.species.series import LazyPowerSeriesRing
                if q is None:
                    P = LazyPowerSeriesRing(ZZ, names='q')
                else:
                    P = q.parent()
                if not isinstance(P, LazyPowerSeriesRing):
                    raise TypeError("the parent of q must be a lazy power series ring")
                ret = P(iter_by_deg(mg))
                ret.compute_coefficients(10)
                return ret

            from sage.rings.power_series_ring import PowerSeriesRing, PowerSeriesRing_generic
            if q is None:
                q = PowerSeriesRing(ZZ, 'q', default_prec=prec).gen(0)
            P = q.parent()
            ret = P.sum(c * q**deg for deg,c in enumerate(iter_by_deg(mg)))
            if ret.degree() == max_deg and isinstance(P, PowerSeriesRing_generic):
                ret = P(ret, prec)
            return ret

    class ElementMethods:
>>>>>>> 12bbca02

            EXAMPLES::

                sage: B = CrystalOfTableaux(['A',2], shape=[2,1])
                sage: H = B._Hom_(B)
                sage: H
                Set of Crystal Morphisms from The crystal of tableaux of type ['A', 2] and shape(s) [[2, 1]]
                 to The crystal of tableaux of type ['A', 2] and shape(s) [[2, 1]]
                sage: type(H)
                <class 'sage.categories.highest_weight_crystals.HighestWeightCrystalHomset_with_category'>
            """
            if category is None:
                category = self.category()
            elif not category.is_subcategory(HighestWeightCrystals()):
                raise TypeError("{} is not a subcategory of HighestWeightCrystals()".format(category))
            if Y not in Crystals():
                raise TypeError("{} is not a crystal".format(Y))
            return HighestWeightCrystalHomset(self, Y, category=category, **options)

    class ElementMethods:
        pass

###############################################################################
## Morphisms

class HighestWeightCrystalMorphism(CrystalMorphismByGenerators):
    """
    A crystal morphism whose domain is a highest weight crystal.

    INPUT:

    - ``parent`` -- a homset
    - ``on_gens`` -- a function for the images of the module generators
    - ``cartan_type`` -- (optional) the Cartan type of the morphism; the
      default is the Cartan type of the domain
    - ``index_set`` -- (optional) the index set of the morphism; the
      default is the index set of the Cartan type
    - ``gens`` -- a list of generators to define the morphism; the
      default is to use the highest weight vectors of the crystal
    - ``check`` -- (default: ``True``) check if the crystal morphism is valid
    """
    def __init__(self, parent, on_gens, cartan_type=None, index_set=None, gens=None, check=True):
        """
        Initialize ``self``.

        TESTS::

            sage: B = InfinityCrystalOfTableaux(['B',2])
            sage: C = InfinityCrystalOfNakajimaMonomials(['B',2])
            sage: psi = B.crystal_morphism(C.module_generators)
        """
        if gens is None:
            gens = parent.domain().highest_weight_vectors()
        return CrystalMorphismByGenerators.__init__(self, parent, on_gens, cartan_type,
                                                    index_set, gens, check)

    def _call_(self, x):
        """
        Return the image of ``x`` under ``self``.

        EXAMPLES::

            sage: B = InfinityCrystalOfTableaux(['B',2])
            sage: C = InfinityCrystalOfNakajimaMonomials(['B',2])
            sage: psi = B.crystal_morphism(C.module_generators)
            sage: b = B.highest_weight_vector()
            sage: psi(b)
            1
            sage: c = psi(b.f_string([1,1,1,2,2,1,2,2])); c
            Y(1,0)^-4 Y(2,0)^4 Y(2,1)^-4 
            sage: c == C.highest_weight_vector().f_string([1,1,1,2,2,1,2,2])
            True
        """
        mg, path = x.to_highest_weight(self._index_set)
        y = self._on_gens(mg)
        if y is None:
            return None
        return y.f_string(reversed(path))

class HighestWeightTwistedCrystalMorphism(TwistedCrystalMorphismByGenerators):
    """
    A twisted crystal morphism whose domain is a highest weight crystal.

    INPUT:

    - ``parent`` -- a homset
    - ``on_gens`` -- a function for the images of the generators
    - ``automorphism`` -- the twisting automorphism
    - ``cartan_type`` -- (optional) the Cartan type of the morphism; the
      default is the Cartan type of the domain
    - ``index_set`` -- (optional) the index set of the morphism; the
      default is the index set of the Cartan type
    - ``gens`` -- a list of generators to define the morphism; the
      default is to use the highest weight vectors of the crystal
    - ``check`` -- (default: ``True``) check if the crystal morphism is valid
    """
    def __init__(self, parent, on_gens, automorphism, cartan_type=None,
                 index_set=None, gens=None, check=True):
        """
        Initialize ``self``.

        TESTS::

            sage: B = CrystalOfTableaux(['D',4], shape=[1])
            sage: H = Hom(B, B)
            sage: d = {1:1, 2:2, 3:4, 4:3}
            sage: psi = H(B.module_generators, automorphism=lambda x: d[x])
        """
        if gens is None:
            gens = parent.domain().highest_weight_vectors()
        return TwistedCrystalMorphismByGenerators.__init__(self, parent, on_gens, automorphism,
                                                           cartan_type, index_set, gens, check)

    def _call_(self, x):
        """
        Return the image of ``x`` under ``self``.

        TESTS::

            sage: B = CrystalOfTableaux(['D',4], shape=[1])
            sage: H = Hom(B, B)
            sage: d = {1:1, 2:2, 3:4, 4:3}
            sage: psi = H(B.module_generators, automorphism=lambda x: d[x])
            sage: b = B.highest_weight_vector()
            sage: psi(b.f_string([1,2,3]))
            [[-4]]
        """
        mg, path = x.to_highest_weight(self._index_set)
        y = self._on_gens(mg)
        if y is None:
            return None
        return y.f_string(map(self._twist, reversed(path)))

class HighestWeightVirtualCrystalMorphism(VirtualCrystalMorphismByGenerators):
    r"""
    A virtual crystal morphism whose domain is a highest weight crystal.

    INPUT:

    - ``parent`` -- a homset
    - ``on_gens`` -- a function for the images of the generators
    - ``virtualization`` -- a dictionary whose keys are in the index set of
      the domain and whose values are lists of entries in the index set of the
      codomain
    - ``scaling_factors`` -- a dictionary whose keys are in the index set of
      the domain and whose values are scaling factors for the weight,
      `\varepsilon` and `\varphi`.
    - ``cartan_type`` -- (optional) the Cartan type of the morphism; the
      default is the Cartan type of the domain
    - ``index_set`` -- (optional) the index set of the morphism; the
      default is the index set of the Cartan type
    - ``gens`` -- a list of generators to define the morphism; the
      default is to use the highest weight vectors of the crystal
    - ``check`` -- (default: ``True``) check if the crystal morphism is valid
    """
    def __init__(self, parent, on_gens, virtualization, scaling_factors,
                 cartan_type=None, index_set=None, gens=None, check=True):
        """
        Construct a virtual crystal morphism.

        TESTS::

            sage: B = CrystalOfTableaux(['B',3], shape=[1])
            sage: C = CrystalOfTableaux(['D',4], shape=[2])
            sage: H = Hom(B, C)
            sage: psi = H(C.module_generators)
        """
        if gens is None:
            gens = parent.domain().highest_weight_vectors()
        VirtualCrystalMorphismByGenerators.__init__(self, parent, on_gens,
                                                    virtualization, scaling_factors,
                                                    cartan_type, index_set, gens, check)

    def _call_(self, x):
        """
        Return the image of ``x`` under ``self``.

        TESTS::

            sage: B = CrystalOfTableaux(['B',3], shape=[1])
            sage: C = CrystalOfTableaux(['D',4], shape=[2])
            sage: H = Hom(B, C)
            sage: psi = H(C.module_generators)
            sage: psi(B.module_generators[0])
            [[1, 1]]
        """
        mg, path = x.to_highest_weight(self._index_set)
        cur = self._on_gens(mg)
        for i in reversed(path):
            if cur is None:
                return None
            s = []
            sf = self._scaling_factors[i]
            for j in self._virtualization[i]:
                s += [j]*sf
            cur = cur.f_string(s)
        return cur

class HighestWeightCrystalHomset(CrystalHomset):
    """
    The set of crystal morphisms from a highest weight crystal to
    another crystal.

    .. SEEALSO::

        See :class:`sage.categories.crystals.CrystalHomset` for more
        information.
    """
    def __init__(self, X, Y, category=None):
        """
        Initialize ``self``.

        TESTS::

            sage: B = CrystalOfTableaux(['A', 2], shape=[2,1])
            sage: H = Hom(B, B)
            sage: B = InfinityCrystalOfTableaux(['B',2])
            sage: H = Hom(B, B)
        """
        if category is None:
            category = HighestWeightCrystals()
        CrystalHomset.__init__(self, X, Y, category)

    _generic = HighestWeightCrystalMorphism
    _twisted = HighestWeightTwistedCrystalMorphism
    _virtual = HighestWeightVirtualCrystalMorphism<|MERGE_RESOLUTION|>--- conflicted
+++ resolved
@@ -1,4 +1,4 @@
-"""
+r"""
 Highest Weight Crystals
 """
 #*****************************************************************************
@@ -186,30 +186,6 @@
             return TransitiveIdealGraded(lambda x: [x.f(i) for i in index_set],
                                          self.module_generators, max_depth).__iter__()
 
-<<<<<<< HEAD
-        # TODO: This is not correct if a factor has multiple heads (i.e., we
-        #   should have a category for uniqueness of highest/lowest weights)
-        connected_components_generators = highest_weight_vectors
-
-        def _Hom_(self, Y, category=None, **options):
-            r"""
-            Return the homset from ``self`` to ``Y`` in the
-            category ``category``.
-
-            INPUT::
-
-            - ``Y`` -- a crystal
-            - ``category`` -- a subcategory of :class:`HighestWeightCrysals`()
-              or ``None``
-
-            The sole purpose of this method is to construct the homset as a
-            :class:`~sage.categories.highest_weight_crystals.HighestWeightCrystalHomset`.
-            If ``category`` is specified and is not a subcategory of
-            :class:`HighestWeightCrystals`, a ``TypeError`` is raised instead
-
-            This method is not meant to be called directly. Please use
-            :func:`sage.categories.homset.Hom` instead.
-=======
         @cached_method
         def q_dimension(self, q=None, prec=None, use_product=False):
             r"""
@@ -397,8 +373,28 @@
                 ret = P(ret, prec)
             return ret
 
-    class ElementMethods:
->>>>>>> 12bbca02
+        # TODO: This is not correct if a factor has multiple heads (i.e., we
+        #   should have a category for uniqueness of highest/lowest weights)
+        connected_components_generators = highest_weight_vectors
+
+        def _Hom_(self, Y, category=None, **options):
+            r"""
+            Return the homset from ``self`` to ``Y`` in the
+            category ``category``.
+
+            INPUT::
+
+            - ``Y`` -- a crystal
+            - ``category`` -- a subcategory of :class:`HighestWeightCrysals`()
+              or ``None``
+
+            The sole purpose of this method is to construct the homset as a
+            :class:`~sage.categories.highest_weight_crystals.HighestWeightCrystalHomset`.
+            If ``category`` is specified and is not a subcategory of
+            :class:`HighestWeightCrystals`, a ``TypeError`` is raised instead
+
+            This method is not meant to be called directly. Please use
+            :func:`sage.categories.homset.Hom` instead.
 
             EXAMPLES::
 
