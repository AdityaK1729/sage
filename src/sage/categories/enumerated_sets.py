--- conflicted
+++ resolved
@@ -672,19 +672,12 @@
             """
             return self.parent().rank(self)
 
-<<<<<<< HEAD
-    class CartesianProducts(CartesianProductsCategory):
-
-        class ParentMethods:
-
-=======
     Finite   = LazyImport('sage.categories.finite_enumerated_sets', 'FiniteEnumeratedSets', at_startup=True)
     Infinite = LazyImport('sage.categories.infinite_enumerated_sets', 'InfiniteEnumeratedSets', at_startup=True)
 
     class CartesianProducts(CartesianProductsCategory):
 
         class ParentMethods:
->>>>>>> 8da7522b
             def __iter__(self):
                 r"""
                 Iterates over the elements of self.
