--- conflicted
+++ resolved
@@ -227,25 +227,13 @@
         ....: ''')
 
     In Cython 0.29.33 using `from PACKAGE cimport MODULE` is broken
-<<<<<<< HEAD
     when `PACKAGE` is a namespace package, see :trac:`35322`
     (but as of now sage.misc is not a namespace package, so this passes)::
-=======
-    when `PACKAGE` is a namespace package, see :issue:`35322`::
->>>>>>> ccc11b62
 
         sage: cython('''
         ....: from sage.misc cimport cachefunc
         ....: ''')
-<<<<<<< HEAD
-
-=======
-        Traceback (most recent call last):
-        ...
-        RuntimeError: Error compiling Cython file:
-        ...
-        ...: 'sage/misc.pxd' not found...
->>>>>>> ccc11b62
+
     """
     if not filename.endswith('pyx'):
         print("Warning: file (={}) should have extension .pyx".format(filename), file=sys.stderr)
