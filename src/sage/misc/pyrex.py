--- conflicted
+++ resolved
@@ -184,11 +184,7 @@
 
 
 
-<<<<<<< HEAD
-    cmd = 'cd %s && pyrexc %s %s.pyx 1>log 2>err && cp %s.c %s'%(build_dir, pyrex_include, name,
-=======
     cmd = 'cd %s && pyrexc -p %s %s.pyx 1>log 2>err && cp %s.c %s'%(build_dir, pyrex_include, name,
->>>>>>> 8b8400eb
                                                                   name, target_c)
 
     if verbose:
