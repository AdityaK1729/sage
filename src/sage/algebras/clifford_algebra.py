--- conflicted
+++ resolved
@@ -23,14 +23,9 @@
 from sage.structure.unique_representation import UniqueRepresentation
 from sage.structure.parent import Parent
 from sage.structure.element import Element
-<<<<<<< HEAD
 from sage.structure.richcmp import (richcmp_method, op_EQ, op_NE,
                                     op_LT, op_GT, op_LE, op_GE, rich_to_bool)
 from sage.data_structures.bitset import Bitset, FrozenBitset
-=======
-from sage.data_structures.bitset import Bitset, FrozenBitset
-from copy import copy
->>>>>>> a325339c
 
 from sage.algebras.clifford_algebra_element import CliffordAlgebraElement, ExteriorAlgebraElement
 from sage.categories.algebras_with_basis import AlgebrasWithBasis
@@ -45,10 +40,6 @@
 from sage.matrix.args import MatrixArgs
 from sage.sets.family import Family
 from sage.combinat.free_module import CombinatorialFreeModule
-<<<<<<< HEAD
-from sage.combinat.subset import Subsets
-=======
->>>>>>> a325339c
 from sage.quadratic_forms.quadratic_form import QuadraticForm
 from sage.misc.inherit_comparison import InheritComparisonClasscallMetaclass
 from sage.typeset.ascii_art import ascii_art
@@ -63,25 +54,7 @@
     """
     def __call__(self, el):
         r"""
-<<<<<<< HEAD
-        EXAMPLES::
-=======
-        Return a `\LaTeX` representation of ``self``.
-
-        TESTS::
-
-            sage: Q = QuadraticForm(ZZ, 3, [1,2,3,4,5,6])
-            sage: Cl.<x,y,z> = CliffordAlgebra(Q)
-            sage: latex( ((x^3-z)*x + y)^2 )
-            -2  x y z -  x z + 5  x - 4  y + 2  z + 2
-            sage: Cl.<x0,x1,x2> = CliffordAlgebra(Q)
-            sage: latex(  (x1 - x2)*x0 + 5*x0*x1*x2 )
-            5  x_{0} x_{1} x_{2} -  x_{0} x_{1} +  x_{0} x_{2} - 1
-        """
-        return repr_from_monomials(self.list(),
-                                   self.parent()._latex_term,
-                                   True)
->>>>>>> a325339c
+        EXAMPLES::
 
             sage: from sage.algebras.clifford_algebra import CliffordAlgebraIndices
             sage: idx = CliffordAlgebraIndices(7)
@@ -97,6 +70,8 @@
 
     def __init__(self, Qdim):
         r"""
+        Initialize ``self``.
+
         EXAMPLES::
 
             sage: from sage.algebras.clifford_algebra import CliffordAlgebraIndices
@@ -107,324 +82,6 @@
             128
             sage: idx._maximal_set
             1111111
-            sage: i = idx.an_element(); i
-            0
-            sage: type(i)
-            <class 'sage.data_structures.bitset.FrozenBitset'>
-        """
-<<<<<<< HEAD
-        self._nbits = Qdim
-        self._cardinality = 2**Qdim
-        # the if statement here is in case Qdim is 0.
-        self._maximal_set = FrozenBitset('1'*self._nbits) if self._nbits else FrozenBitset()
-        category = FiniteEnumeratedSets().Facade()
-        Parent.__init__(self, category=category, facade=True)
-=======
-        Q = self.parent()._quadratic_form
-        zero = self.parent().base_ring().zero()
-        d = {}
-
-        for ml, cl in self:
-            # Distribute the current term ``cl`` * ``ml`` over ``other``.
-            cur = copy(other._monomial_coefficients)  # The current distribution of the term
-            for i in reversed(ml):
-                # Distribute the current factor ``e[i]`` (the ``i``-th
-                # element of the standard basis).
-                next = {}
-                # At the end of the following for-loop, ``next`` will be
-                # the dictionary describing the element
-                # ``e[i]`` * (the element described by the dictionary ``cur``)
-                # (where ``e[i]`` is the ``i``-th standard basis vector).
-                for mr, cr in cur.items():
-
-                    # Commute the factor as necessary until we are in order
-                    for j in mr:
-                        if i <= j:
-                            break
-                        # Add the additional term from the commutation
-                        # get a non-frozen bitset to manipulate
-                        t = Bitset(mr)  # a mutable copy
-                        t.discard(j)
-                        t = FrozenBitset(t)
-                        next[t] = next.get(t, zero) + cr * Q[i, j]
-                        # Note: ``Q[i,j] == Q(e[i]+e[j]) - Q(e[i]) - Q(e[j])`` for
-                        # ``i != j``, where ``e[k]`` is the ``k``-th standard
-                        # basis vector.
-                        cr = -cr
-                        if next[t] == zero:
-                            del next[t]
-
-                    # Check to see if we have a squared term or not
-                    mr = Bitset(mr)  # temporarily mutable
-                    if i in mr:
-                        mr.discard(i)
-                        cr *= Q[i, i]
-                        # Note: ``Q[i,i] == Q(e[i])`` where ``e[i]`` is the
-                        # ``i``-th standard basis vector.
-                    else:
-                        # mr is implicitly sorted
-                        mr.add(i)
-                    mr = FrozenBitset(mr)  # refreeze it
-                    next[mr] = next.get(mr, zero) + cr
-                    if next[mr] == zero:
-                        del next[mr]
-                cur = next
-
-            # Add the distributed terms to the total
-            for index, coeff in cur.items():
-                d[index] = d.get(index, zero) + cl * coeff
-                if d[index] == zero:
-                    del d[index]
-
-        return self.__class__(self.parent(), d)
-
-    def list(self):
-        """
-        Return the list of monomials and their coefficients in ``self``
-        (as a list of `2`-tuples, each of which has the form
-        ``(monomial, coefficient)``).
->>>>>>> a325339c
-
-    def _element_constructor_(self, x):
-        r"""
-        EXAMPLES::
-
-<<<<<<< HEAD
-            sage: from sage.algebras.clifford_algebra import CliffordAlgebraIndices
-            sage: idx = CliffordAlgebraIndices(7)
-            sage: idx([1,3,6])
-            0101001
-            sage: for i in range(7): print(idx(i))
-            1
-            01
-            001
-            0001
-            00001
-            000001
-            0000001
-        """
-        if isinstance(x, (list, tuple, set, frozenset)):
-            if len(x) > self._nbits:
-                raise ValueError(f"{x=} is too long")
-            return FrozenBitset(x)
-
-        if isinstance(x, int):
-            return FrozenBitset((x,))
-
-    def cardinality(self):
-        r"""
-        EXAMPLES::
-=======
-            sage: Q = QuadraticForm(ZZ, 3, [1,2,3,4,5,6])
-            sage: Cl.<x,y,z> = CliffordAlgebra(Q)
-            sage: elt = 5*x + y
-            sage: elt.list()
-            [(1, 5), (01, 1)]
-        """
-        return sorted(self._monomial_coefficients.items(), key=lambda m: (-len(m[0]), list(m[0])))
->>>>>>> a325339c
-
-            sage: from sage.algebras.clifford_algebra import CliffordAlgebraIndices
-            sage: idx = CliffordAlgebraIndices(7)
-            sage: idx.cardinality() == 2^7
-            True
-        """
-        return self._cardinality
-
-    def _repr_(self):
-        r"""
-        EXAMPLES::
-
-<<<<<<< HEAD
-            sage: from sage.algebras.clifford_algebra import CliffordAlgebraIndices
-            sage: idx = CliffordAlgebraIndices(7); idx
-            Subsets of {1,2,...,7}
-        """
-        return f"Subsets of {{1,2,...,{self._nbits}}}"
-=======
-            sage: Q = QuadraticForm(ZZ, 3, [1,2,3,4,5,6])
-            sage: Cl.<x,y,z> = CliffordAlgebra(Q)
-            sage: elt = 5*x + y
-            sage: elt.support()
-            [1, 01]
-        """
-        return sorted(self._monomial_coefficients.keys(), key=lambda x: (-len(x), list(x)))
->>>>>>> a325339c
-
-    def __len__(self):
-        r"""
-        EXAMPLES::
-
-            sage: from sage.algebras.clifford_algebra import CliffordAlgebraIndices
-            sage: idx = CliffordAlgebraIndices(7);
-            sage: len(idx) == 2^7
-            True
-        """
-<<<<<<< HEAD
-        return self._cardinality
-=======
-        return self.__class__(self.parent(), {m: (-1)**len(m) * c for m, c in self})
->>>>>>> a325339c
-
-    def __iter__(self):
-        r"""
-        EXAMPLES::
-
-            sage: from sage.algebras.clifford_algebra import CliffordAlgebraIndices
-            sage: idx = CliffordAlgebraIndices(3);
-            sage: for i in idx: print(i)
-            0
-            1
-<<<<<<< HEAD
-            01
-            001
-            11
-            101
-            011
-            111
-        """
-        import itertools
-        n = self._nbits
-        yield FrozenBitset()
-        k = 1
-        while k <= n:
-            for C in itertools.combinations(range(n), k):
-                yield FrozenBitset(C)
-            k += 1
-
-    def __contains__(self, other):
-=======
-
-        TESTS:
-
-        We check that the transpose is an involution::
-
-            sage: Q = QuadraticForm(ZZ, 3, [1,2,3,4,5,6])
-            sage: Cl.<x,y,z> = CliffordAlgebra(Q)
-            sage: all(x.transpose().transpose() == x for x in Cl.basis())
-            True
-
-        Zero is sent to zero::
-
-            sage: Cl.zero().transpose() == Cl.zero()
-            True
-        """
-        P = self.parent()
-        if not self._monomial_coefficients:
-            return P.zero()
-        g = P.gens()
-        return P.sum(c * P.prod(g[i] for i in reversed(m)) for m, c in self)
-
-    def conjugate(self):
->>>>>>> a325339c
-        r"""
-        EXAMPLES::
-
-            sage: from sage.algebras.clifford_algebra import CliffordAlgebraIndices
-            sage: idx = CliffordAlgebraIndices(3);
-            sage: int(8) in idx # representing the set {4}
-            False
-            sage: FrozenBitset('1') in idx
-            True
-        """
-
-        if isinstance(other, int):
-            return (other < self._cardinality) and (other >= 0)
-        return self._maximal_set.issuperset(other)
-
-    # TODO: This is a general function which should be moved to a
-    #   superalgebras category when one is implemented.
-    def supercommutator(self, x):
-        r"""
-        Return the supercommutator of ``self`` and ``x``.
-
-        Let `A` be a superalgebra. The *supercommutator* of homogeneous
-        elements `x, y \in A` is defined by
-
-        .. MATH::
-
-            [x, y\} = x y - (-1)^{|x| |y|} y x
-
-        and extended to all elements by linearity.
-
-        EXAMPLES::
-
-            sage: Q = QuadraticForm(ZZ, 3, [1,2,3,4,5,6])
-            sage: Cl.<x,y,z> = CliffordAlgebra(Q)
-            sage: a = x*y - z
-            sage: b = x - y + y*z
-            sage: a.supercommutator(b)
-            -5*x*y + 8*x*z - 2*y*z - 6*x + 12*y - 5*z
-            sage: a.supercommutator(Cl.one())
-            0
-            sage: Cl.one().supercommutator(a)
-            0
-            sage: Cl.zero().supercommutator(a)
-            0
-            sage: a.supercommutator(Cl.zero())
-            0
-
-            sage: Q = QuadraticForm(ZZ, 2, [-1,1,-3])
-            sage: Cl.<x,y> = CliffordAlgebra(Q)
-            sage: [a.supercommutator(b) for a in Cl.basis() for b in Cl.basis()]
-            [0, 0, 0, 0, 0, -2, 1, -x - 2*y, 0, 1,
-             -6, 6*x + y, 0, x + 2*y, -6*x - y, 0]
-            sage: [a*b-b*a for a in Cl.basis() for b in Cl.basis()]
-            [0, 0, 0, 0, 0, 0, 2*x*y - 1, -x - 2*y, 0,
-             -2*x*y + 1, 0, 6*x + y, 0, x + 2*y, -6*x - y, 0]
-
-        Exterior algebras inherit from Clifford algebras, so
-        supercommutators work as well. We verify the exterior algebra
-        is supercommutative::
-
-            sage: E.<x,y,z,w> = ExteriorAlgebra(QQ)
-            sage: all(b1.supercommutator(b2) == 0
-            ....:     for b1 in E.basis() for b2 in E.basis())
-            True
-        """
-        P = self.parent()
-        ret = P.zero()
-        for ms, cs in self:
-            for mx, cx in x:
-                ret += P.term(ms, cs) * P.term(mx, cx)
-                s = (-1)**(P.degree_on_basis(ms) * P.degree_on_basis(mx))
-                ret -= s * P.term(mx, cx) * P.term(ms, cs)
-        return ret
-
-
-class CliffordAlgebraIndices(Parent):
-    r"""
-    A facade parent for the indices of Clifford algebra.
-    Users should not create instances of this class directly.
-    """
-    def __call__(self, el):
-        r"""
-        EXAMPLES::
-
-            sage: from sage.algebras.clifford_algebra import CliffordAlgebraIndices
-            sage: idx = CliffordAlgebraIndices(7)
-            sage: idx([1,3,6])
-            0101001
-            sage: E = ExteriorAlgebra(QQ, 7)
-            sage: B = E.basis()
-        """
-        if not isinstance(el, Element):
-            return self._element_constructor_(el)
-        else:
-            return Parent.__call__(self, el)
-
-    def __init__(self, Qdim):
-        r"""
-        Initialize ``self``.
-
-        EXAMPLES::
-
-            sage: from sage.algebras.clifford_algebra import CliffordAlgebraIndices
-            sage: idx = CliffordAlgebraIndices(7)
-            sage: idx._nbits
-            7
-            sage: idx._cardinality
-            128
             sage: i = idx.an_element(); i
             0
             sage: type(i)
@@ -936,15 +593,9 @@
         if x in self.free_module():
             R = self.base_ring()
             if x.parent().base_ring() is R:
-<<<<<<< HEAD
-                return self.element_class(self, {FrozenBitset((i, )): c for i, c in x.items()})
-            # if the base ring is different, attempt to coerce it into R
-            return self.element_class(self, {FrozenBitset((i, )): R(c) for i, c in x.items() if R(c) != R.zero()})
-=======
                 return self.element_class(self, {FrozenBitset((i,)): c for i, c in x.items()})
             # if the base ring is different, attempt to coerce it into R
             return self.element_class(self, {FrozenBitset((i,)): R(c) for i, c in x.items() if R(c) != R.zero()})
->>>>>>> a325339c
 
         if (isinstance(x, CliffordAlgebraElement)
                 and self.has_coerce_map_from(x.parent())):
@@ -954,7 +605,6 @@
         if isinstance(x, tuple):
             R = self.base_ring()
             return self.element_class(self, {FrozenBitset((i,)): R.one() for i in x})
-<<<<<<< HEAD
 
         try:
             return super(CliffordAlgebra, self)._element_constructor_(x)
@@ -997,13 +647,6 @@
         # slice the output of format in order to make conventions
         # of format and FrozenBitset agree.
         return FrozenBitset(format(x, format_style)[::-1], capacity=Q.dim())
-=======
-
-        try:
-            return super(CliffordAlgebra, self)._element_constructor_(x)
-        except TypeError:
-            raise TypeError(f'do not know how to make {x=} an element of self')
->>>>>>> a325339c
 
     def gen(self, i):
         """
@@ -1020,11 +663,7 @@
             sage: [Cl.gen(i) for i in range(3)]
             [x, y, z]
         """
-<<<<<<< HEAD
-        return self._from_dict({FrozenBitset((i, )): self.base_ring().one()}, remove_zeros=False)
-=======
         return self._from_dict({FrozenBitset((i,)): self.base_ring().one()}, remove_zeros=False)
->>>>>>> a325339c
 
     def algebra_generators(self):
         """
@@ -1439,10 +1078,7 @@
             Cl = CliffordAlgebra(Q, names)
 
         n = Q.dim()
-<<<<<<< HEAD
-
-=======
->>>>>>> a325339c
+
         f = lambda x: Cl.prod(Cl._from_dict({FrozenBitset((j, )): m[j, i] for j in range(n)},
                               remove_zeros=True) for i in x)
         cat = AlgebrasWithBasis(self.category().base_ring()).Super().FiniteDimensional()
@@ -1767,11 +1403,7 @@
         if len(m) == 0:
             return ascii_art('1')
         wedge = '/\\'
-<<<<<<< HEAD
         return ascii_art(*[repr(self.basis()[FrozenBitset((i, ))]) for i in m], sep=wedge)
-=======
-        return ascii_art(*[repr(self.basis()[FrozenBitset((i,))]) for i in m], sep=wedge)
->>>>>>> a325339c
 
     def _unicode_art_term(self, m):
         """
@@ -2043,11 +1675,7 @@
         one = self.base_ring().one()
         L = unshuffle_iterator(tuple(a), one)
         return self.tensor_square()._from_dict(
-<<<<<<< HEAD
-            {tuple(FrozenBitset(e) if e else FrozenBitset('0') for e in t): c for t, c in L if c},
-=======
             {tuple(FrozenBitset(e) if e else FrozenBitset() for e in t): c for t, c in L if c},
->>>>>>> a325339c
             coerce=False,
             remove_zeros=False)
 
@@ -2266,7 +1894,6 @@
                           codomain=self.base_ring(),
                           name="Bilinear Form")
 
-<<<<<<< HEAD
     def _ideal_class_(self, n=0):
         """
         Return the class that is used to implement ideals of ``self``.
@@ -2276,82 +1903,6 @@
             sage: E.<x,y,z> = ExteriorAlgebra(QQ)
             sage: type(E.ideal(x*y - z))
             <class 'sage.algebras.clifford_algebra.ExteriorAlgebraIdeal'>
-=======
-    class Element(CliffordAlgebraElement):
-        """
-        An element of an exterior algebra.
-        """
-        def _mul_(self, other):
-            """
-            Return ``self`` multiplied by ``other``.
-
-            INPUT:
-
-            - ``other`` -- element of the same exterior algebra as ``self``
-
-            EXAMPLES::
-
-                sage: E.<x,y,z> = ExteriorAlgebra(QQ)
-                sage: x*y
-                x*y
-                sage: y*x
-                -x*y
-                sage: z*y*x
-                -x*y*z
-                sage: (x*z)*y
-                -x*y*z
-                sage: (3*x + y)^2
-                0
-                sage: (x - 3*y + z/3)^2
-                0
-                sage: (x+y) * (y+z)
-                x*y + x*z + y*z
-
-                sage: E.<x,y,z,w> = ExteriorAlgebra(QQ)
-                sage: (x * y) * (w * z)
-                -x*y*z*w
-                sage: x * y * w * z
-                -x*y*z*w
-                sage: (z * w) * (x * y)
-                x*y*z*w
-            """
-            P = self.parent()
-            zero = P.base_ring().zero()
-            d = {}
-            n = P.ngens()
-
-            for ml, cl in self:  # ml for "monomial on the left"
-                for mr, cr in other:  # mr for "monomial on the right"
-                    if ml.intersection(mr):
-                        # if they intersect nontrivially, move along.
-                        continue
-
-                    if not mr:
-                        t = ml
-                    else:
-                        t = ml.union(mr)
-                        it = iter(mr)
-                        j = next(it)
-
-                        num_cross = 0  # keep track of the number of signs
-                        tot_cross = 0
-                        for i in ml:
-                            while i > j:
-                                num_cross += 1
-                                try:
-                                    j = next(it)
-                                except StopIteration:
-                                    j = n + 1
-                            tot_cross += num_cross
-                        if tot_cross % 2:
-                            cr = -cr
-
-                    d[t] = d.get(t, zero) + cl * cr
-                    if d[t] == zero:
-                        del d[t]
-
-            return self.__class__(P, d)
->>>>>>> a325339c
 
         TESTS::
 
@@ -2363,176 +1914,6 @@
 
     Element = ExteriorAlgebraElement
 
-<<<<<<< HEAD
-=======
-            If `V` is an `R`-module, and if `\alpha` is a fixed element of
-            `V^*`, then the *interior product* with respect to `\alpha` is
-            an `R`-linear map
-            `i_{\alpha} \colon \Lambda(V) \to \Lambda(V)`, determined by
-            the following requirements:
-
-            - `i_{\alpha}(v) = \alpha(v)` for all `v \in V = \Lambda^1(V)`,
-            - it is a graded derivation of degree `-1`: all `x` and `y`
-              in `\Lambda(V)` satisfy
-
-            .. MATH::
-
-                i_{\alpha}(x \wedge y) = (i_{\alpha} x) \wedge y
-                + (-1)^{\deg x} x \wedge (i_{\alpha} y).
-
-            It can be shown that this map `i_{\alpha}` is graded of
-            degree `-1` (that is, sends `\Lambda^k(V)` into
-            `\Lambda^{k-1}(V)` for every `k`).
-
-            When `V` is a finite free `R`-module, the interior product can
-            also be defined by
-
-            .. MATH::
-
-                (i_{\alpha} \omega)(u_1, \ldots, u_k)
-                = \omega(\alpha, u_1, \ldots, u_k),
-
-            where `\omega \in \Lambda^k(V)` is thought of as an
-            alternating multilinear mapping from
-            `V^* \times \cdots \times V^*` to `R`.
-
-            Since Sage is only dealing with exterior powers of modules
-            of the form `R^d` for some nonnegative integer `d`, the
-            element `\alpha \in V^*` can be thought of as an element of
-            `V` (by identifying the standard basis of `V = R^d` with its
-            dual basis). This is how `\alpha` should be passed to this
-            method.
-
-            We then extend the interior product to all
-            `\alpha \in \Lambda (V^*)` by
-
-            .. MATH::
-
-                i_{\beta \wedge \gamma} = i_{\gamma} \circ i_{\beta}.
-
-            INPUT:
-
-            - ``x`` -- element of (or coercing into) `\Lambda^1(V)`
-              (for example, an element of `V`); this plays the role of
-              `\alpha` in the above definition
-
-            EXAMPLES::
-
-                sage: E.<x,y,z> = ExteriorAlgebra(QQ)
-                sage: x.interior_product(x)
-                1
-                sage: (x + x*y).interior_product(2*y)
-                -2*x
-                sage: (x*z + x*y*z).interior_product(2*y - x)
-                -2*x*z - y*z - z
-                sage: x.interior_product(E.one())
-                x
-                sage: E.one().interior_product(x)
-                0
-                sage: x.interior_product(E.zero())
-                0
-                sage: E.zero().interior_product(x)
-                0
-
-            REFERENCES:
-
-            - :wikipedia:`Exterior_algebra#Interior_product`
-            """
-            P = self.parent()
-            return P.sum([c * cx * P.interior_product_on_basis(m, mx)
-                          for m, c in self for mx, cx in x])
-
-        antiderivation = interior_product
-
-        def hodge_dual(self):
-            r"""
-            Return the Hodge dual of ``self``.
-
-            The Hodge dual of an element `\alpha` of the exterior algebra is
-            defined as `i_{\alpha} \sigma`, where `\sigma` is the volume
-            form
-            (:meth:`~sage.algebras.clifford_algebra.ExteriorAlgebra.volume_form`)
-            and `i_{\alpha}` denotes the antiderivation function with
-            respect to `\alpha` (see :meth:`interior_product` for the
-            definition of this).
-
-            .. NOTE::
-
-                The Hodge dual of the Hodge dual of a homogeneous element
-                `p` of `\Lambda(V)` equals `(-1)^{k(n-k)} p`, where
-                `n = \dim V` and `k = \deg(p) = |p|`.
-
-            EXAMPLES::
-
-                sage: E.<x,y,z> = ExteriorAlgebra(QQ)
-                sage: x.hodge_dual()
-                y*z
-                sage: (x*z).hodge_dual()
-                -y
-                sage: (x*y*z).hodge_dual()
-                1
-                sage: [a.hodge_dual().hodge_dual() for a in E.basis()]
-                [1, x, y, z, x*y, x*z, y*z, x*y*z]
-                sage: (x + x*y).hodge_dual()
-                y*z + z
-                sage: (x*z + x*y*z).hodge_dual()
-                -y + 1
-                sage: E = ExteriorAlgebra(QQ, 'wxyz')
-                sage: [a.hodge_dual().hodge_dual() for a in E.basis()]
-                [1, -w, -x, -y, -z, w*x, w*y, w*z, x*y, x*z, y*z,
-                 -w*x*y, -w*x*z, -w*y*z, -x*y*z, w*x*y*z]
-            """
-            volume_form = self.parent().volume_form()
-            return volume_form.interior_product(self)
-
-        def constant_coefficient(self):
-            """
-            Return the constant coefficient of ``self``.
-
-            .. TODO::
-
-                Define a similar method for general Clifford algebras once
-                the morphism to exterior algebras is implemented.
-
-            EXAMPLES::
-
-                sage: E.<x,y,z> = ExteriorAlgebra(QQ)
-                sage: elt = 5*x + y + x*z + 10
-                sage: elt.constant_coefficient()
-                10
-                sage: x.constant_coefficient()
-                0
-            """
-            return self._monomial_coefficients.get(self.parent().one_basis(),
-                                                   self.base_ring().zero())
-
-        def scalar(self, other):
-            r"""
-            Return the standard scalar product of ``self`` with ``other``.
-
-            The standard scalar product of `x, y \in \Lambda(V)` is
-            defined by `\langle x, y \rangle = \langle x^t y \rangle`, where
-            `\langle a \rangle` denotes the degree-0 term of `a`, and where
-            `x^t` denotes the transpose
-            (:meth:`~sage.algebras.clifford_algebra.CliffordAlgebraElement.transpose`)
-            of `x`.
-
-            .. TODO::
-
-                Define a similar method for general Clifford algebras once
-                the morphism to exterior algebras is implemented.
-
-            EXAMPLES::
-
-                sage: E.<x,y,z> = ExteriorAlgebra(QQ)
-                sage: elt = 5*x + y + x*z
-                sage: elt.scalar(z + 2*x)
-                0
-                sage: elt.transpose() * (z + 2*x)
-                -2*x*y + 5*x*z + y*z
-            """
-            return (self.transpose() * other).constant_coefficient()
->>>>>>> a325339c
 
 #####################################################################
 # Differentials
@@ -2589,11 +1970,7 @@
 
             if isinstance(v, dict):
                 R = E.base_ring()
-<<<<<<< HEAD
-                v = E._from_dict({FrozenBitset((i, )): R(c) for i, c in v.items()})
-=======
                 v = E._from_dict({FrozenBitset((i,)): R(c) for i, c in v.items()})
->>>>>>> a325339c
             else:
                 # Make sure v is in ``E``
                 v = E(v)
@@ -2820,21 +2197,12 @@
         s = E.zero()
 
         for b, (i, j) in enumerate(combinations(m, 2)):
-<<<<<<< HEAD
-            t = Bitset(m)
-            if (i, j) not in keys:
-                continue
-            t.discard(i)
-            t.discard(j)
-            s += (-1)**b * sc[(i, j)] * E.monomial(FrozenBitset(t))
-=======
             if (i, j) not in keys:
                 continue
             t = Bitset(m)
             t.discard(i)
             t.discard(j)
             s += sc[i, j] * E.term(FrozenBitset(t), (-1)**b)
->>>>>>> a325339c
 
         return s
 
@@ -2913,14 +2281,7 @@
             mat = []
             for b in basis:
                 ret = self._on_basis(b)
-<<<<<<< HEAD
-                try:
-                    mat.append([ret.coefficient(p) for p in prev_basis])
-                except AttributeError:  # if ret is in E.base_ring()
-                    mat.append([E.base_ring()(ret)])
-=======
                 mat.append([ret.coefficient(p) for p in prev_basis])
->>>>>>> a325339c
             data[deg] = Matrix(mat).transpose().change_ring(R)
             prev_basis = basis
 
@@ -3060,10 +2421,6 @@
         zero = E.zero()
         B = E.basis()
         for k, v in dict(s_coeff).items():
-<<<<<<< HEAD
-
-=======
->>>>>>> a325339c
             if k[0] > k[1]:  # k will have length 2
                 k = sorted(k)
                 v = -v
@@ -3112,27 +2469,11 @@
         """
         E = self.domain()
         cc = self._cos_coeff
-<<<<<<< HEAD
-        keys = cc.keys()
-=======
->>>>>>> a325339c
 
         tot = E.zero()
 
         for sgn, i in enumerate(m):
             k = FrozenBitset((i,))
-<<<<<<< HEAD
-            if k in keys:
-                below = tuple(j for j in m if j < i)
-                above = tuple(j for j in m if j > i)
-
-                # a hack to deal with empty bitsets
-                if len(below) == 0:
-                    below = E.one()
-                else:
-                    below = E.monomial(FrozenBitset(below))
-                if len(above) == 0:
-=======
             if k in cc:
                 below = tuple([j for j in m if j < i])
                 above = tuple([j for j in m if j > i])
@@ -3143,16 +2484,11 @@
                 else:
                     below = E.monomial(FrozenBitset(below))
                 if not above:
->>>>>>> a325339c
                     above = E.one()
                 else:
                     above = E.monomial(FrozenBitset(above))
 
-<<<<<<< HEAD
-                tot = tot + (-1)**sgn * below * cc[k] * above
-=======
                 tot += (-1)**sgn * below * cc[k] * above
->>>>>>> a325339c
 
         return tot
 
@@ -3239,7 +2575,6 @@
             basis = next_basis
 
         return ChainComplex(data, degree=1)
-<<<<<<< HEAD
 
 @richcmp_method
 class ExteriorAlgebraIdeal(Ideal_nc):
@@ -3463,5 +2798,3 @@
         self._groebner_strategy = strategy(self)
         self._groebner_strategy.compute_groebner()
         return self._groebner_strategy.groebner_basis
-=======
->>>>>>> a325339c
