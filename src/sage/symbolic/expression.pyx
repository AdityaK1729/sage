--- conflicted
+++ resolved
@@ -3022,12 +3022,8 @@
             sig_off()
 
     cpdef bint is_relational(self):
-        """
-<<<<<<< HEAD
-        Return True if ``self`` is a relational expression.
-=======
+        r"""
         Return ``True`` if ``self`` is a relational expression.
->>>>>>> f3acd426
 
         EXAMPLES::
 
@@ -3041,8 +3037,8 @@
         return is_a_relational(self._gobj)
 
     def is_exact(self):
-        """
-        Return True if this expression only contains exact numerical coefficients.
+        r"""
+        Return ``True`` if this expression only contains exact numerical coefficients.
 
         EXAMPLES::
 
