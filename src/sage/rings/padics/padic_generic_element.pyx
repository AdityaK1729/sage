"""
p-Adic Generic Element

Elements of `p`-Adic Rings and Fields

AUTHORS:

- David Roe

- Genya Zaytman: documentation

- David Harvey: doctests

- Julian Rueth: fixes for exp() and log(), implemented gcd, xgcd

"""

#*****************************************************************************
#       Copyright (C) 2007-2013 David Roe <roed@math.harvard.edu>
#                     2007      William Stein <wstein@gmail.com>
#                     2013-2014 Julian Rueth <julian.rueth@gmail.com>
#
#  Distributed under the terms of the GNU General Public License (GPL)
#  as published by the Free Software Foundation; either version 2 of
#  the License, or (at your option) any later version.
#
#                  http://www.gnu.org/licenses/
#*****************************************************************************
from __future__ import absolute_import

from sage.ext.stdsage cimport PY_NEW
cimport sage.rings.padics.local_generic_element
from sage.libs.gmp.mpz cimport mpz_set_si
from sage.rings.padics.local_generic_element cimport LocalGenericElement
from sage.rings.padics.precision_error import PrecisionError
from sage.rings.rational cimport Rational
from sage.rings.integer cimport Integer
from sage.rings.infinity import infinity
from sage.structure.element import coerce_binop

cdef long maxordp = (1L << (sizeof(long) * 8 - 2)) - 1

cdef class pAdicGenericElement(LocalGenericElement):
    cpdef int _cmp_(left, right) except -2:
        """
        First compare valuations, then compare normalized
        residue of unit part.

        EXAMPLES::

            sage: R = Zp(19, 5,'capped-rel','series'); K = Qp(19, 5, 'capped-rel', 'series')
            sage: a = R(2); a
            2 + O(19^5)
            sage: b = R(3); b
            3 + O(19^5)
            sage: a < b
            True
            sage: a = K(2); a
            2 + O(19^5)
            sage: b = K(3); b
            3 + O(19^5)
            sage: a < b
            True

        ::

            sage: R = Zp(5); a = R(5, 6); b = R(5 + 5^6, 8)
            sage: a == b #indirect doctest
            True

        ::

            sage: R = Zp(5)
            sage: a = R(17)
            sage: b = R(21)
            sage: a == b
            False
            sage: a < b
            True

        ::

            sage: R = ZpCA(5)
            sage: a = R(17)
            sage: b = R(21)
            sage: a == b
            False
            sage: a < b
            True

        ::

            sage: R = ZpFM(5)
            sage: a = R(17)
            sage: b = R(21)
            sage: a == b
            False
            sage: a < b
            True
        """
        m = min(left.precision_absolute(), right.precision_absolute())
        x_ordp = left.valuation()
        if x_ordp >= m :
            x_ordp = infinity
        y_ordp = right.valuation()
        if y_ordp >= m :
            y_ordp = infinity
        if x_ordp < y_ordp:
            return -1
        elif x_ordp > y_ordp:
            return 1
        else:  # equal ordp
            if x_ordp is infinity:
                return 0 # since both are zero
            else:
                return (<pAdicGenericElement>left.unit_part())._cmp_units(right.unit_part())

    cdef int _cmp_units(left, pAdicGenericElement right) except -2:
        raise NotImplementedError

    cdef int _set_from_Integer(self, Integer x, absprec, relprec) except -1:
        raise NotImplementedError
    cdef int _set_from_mpz(self, mpz_t x) except -1:
        raise NotImplementedError
    cdef int _set_from_mpz_rel(self, mpz_t x, long relprec) except -1:
        raise NotImplementedError
    cdef int _set_from_mpz_abs(self, mpz_t value, long absprec) except -1:
        raise NotImplementedError
    cdef int _set_from_mpz_both(self, mpz_t x, long absprec, long relprec) except -1:
        raise NotImplementedError

    cdef int _set_from_Rational(self, Rational x, absprec, relprec) except -1:
        raise NotImplementedError
    cdef int _set_from_mpq(self, mpq_t x) except -1:
        raise NotImplementedError
    cdef int _set_from_mpq_rel(self, mpq_t x, long relprec) except -1:
        raise NotImplementedError
    cdef int _set_from_mpq_abs(self, mpq_t value, long absprec) except -1:
        raise NotImplementedError
    cdef int _set_from_mpq_both(self, mpq_t x, long absprec, long relprec) except -1:
        raise NotImplementedError

    cdef int _pshift_self(self, long shift) except -1:
        raise NotImplementedError

    cdef int _set_inexact_zero(self, long absprec) except -1:
        raise NotImplementedError
    cdef int _set_exact_zero(self) except -1:
        raise TypeError("this type of p-adic does not support exact zeros")

    cpdef bint _is_exact_zero(self) except -1:
        """
        Returns True if self is exactly zero.  Since
        non-capped-relative elements cannot be exact, this function
        always returns False.

        EXAMPLES::

            sage: ZpCA(17)(0)._is_exact_zero()
            False
        """
        return False

    cpdef bint _is_inexact_zero(self) except -1:
        """
        Returns True if self is indistinguishable from zero, but not
        exactly zero.

        EXAMPLES::

            sage: Zp(5)(0,5)._is_inexact_zero()
            True
        """
        raise NotImplementedError

    cpdef bint _is_zero_rep(self) except -1:
        """
        Returns True is self is indistinguishable from zero.

        EXAMPLES::

            sage: ZpCA(17)(0,15)._is_zero_rep()
            True
        """
        return self._is_inexact_zero() or self._is_exact_zero()

    cdef bint _set_prec_abs(self, long absprec) except -1:
        self._set_prec_both(absprec, (<PowComputer_class>self.parent().prime_pow).prec_cap)

    cdef bint _set_prec_rel(self, long relprec) except -1:
        self._set_prec_both((<PowComputer_class>self.parent().prime_pow).prec_cap, relprec)

    cdef bint _set_prec_both(self, long absprec, long relprec) except -1:
        return 0

    def __floordiv__(self, right):
        """
        Divides self by right and throws away the nonintegral part if
        self.parent() is not a field.

        There are a number of reasonable definitions for floor
        division.  Any definition should satisfy the following
        identity:

        (1) a = (a // b) * b + a % b

        If a and b lie in a field, then setting a % b = 0 and a // b =
        a / b provides a canonical way of satisfying this equation.

        However, for elements of integer rings, there are many choices
        of definitions for a // b and a % b that satisfy this
        equation.  Since p-adic rings in Sage come equipped with a
        uniformizer pi, we can use the choice of uniformizer in our
        definitions.  Here are some other criteria we might ask for:

        (2) If b = pi^k, the series expansion (in terms of pi) of a //
        b is just the series expansion of a, shifted over by k terms.

        (2') The series expansion of a % pi^k has no terms above
        pi^(k-1).

        The conditions (2) and (2') are equivalent.  But when we
        generalize these conditions to arbitrary b they diverge.

        (3) For general b, the series expansion of a // b is just the
        series expansion of a / b, truncating terms with negative
        exponents of pi.

        (4) For general b, the series expansion of a % b has no terms
        above b.valuation() - 1.

        In order to satisfy (3), one defines

        a // b = (a / b.unit_part()) >> b.valuation()
        a % b = a - (a // b) * b

        In order to satisfy (4), one defines

        a % b = a.lift() % pi.lift()^b.valuation()
        a // b = ((a - a % b) >> b.valuation()) / b.unit_part()


        In Sage we choose option (3), mainly because it is more easily
        defined in terms of shifting and thus generalizes more easily
        to extension rings.

        EXAMPLES::

            sage: R = ZpCA(5); a = R(129378); b = R(2398125)
            sage: a // b #indirect doctest
            3 + 3*5 + 4*5^2 + 2*5^4 + 2*5^6 + 4*5^7 + 5^9 + 5^10 + 5^11 + O(5^12)
            sage: a / b
            4*5^-4 + 3*5^-3 + 2*5^-2 + 5^-1 + 3 + 3*5 + 4*5^2 + 2*5^4 + 2*5^6 + 4*5^7 + 5^9 + 5^10 + 5^11 + O(5^12)
            sage: a % b
            3 + 5^4 + 3*5^5 + 2*5^6 + 4*5^7 + 5^8 + O(5^16)
            sage: (a // b) * b + a % b
            3 + 2*5^4 + 5^5 + 3*5^6 + 5^7 + O(5^16)

        The alternative definition::

            sage: a
            3 + 2*5^4 + 5^5 + 3*5^6 + 5^7 + O(5^20)
            sage: c = ((a - 3)>>4)/b.unit_part(); c
            1 + 2*5 + 2*5^3 + 4*5^4 + 5^6 + 5^7 + 5^8 + 4*5^9 + 2*5^10 + 4*5^11 + 4*5^12 + 2*5^13 + 3*5^14 + O(5^16)
            sage: c*b + 3
            3 + 2*5^4 + 5^5 + 3*5^6 + 5^7 + O(5^20)
        """
        P = self.parent()
        if P.is_field():
            return self / right
        else:
            right = P(right)
            if right._is_inexact_zero():
                raise PrecisionError("cannot divide by something indistinguishable from zero")
            elif right._is_exact_zero():
                raise ZeroDivisionError("cannot divide by zero")
            return self._floordiv_(right)

    cpdef _floordiv_(self, right):
        """
        Implements floor division.

        EXAMPLES::

            sage: R = Zp(5, 5); a = R(77)
            sage: a // 15 # indirect doctest
            1 + 4*5 + 5^2 + 3*5^3 + O(5^4)
        """
        v, u = right.val_unit()
        return self.parent()(self / u) >> v

    def __getitem__(self, n):
        r"""
        Returns the coefficient of `p^n` in the series expansion of this
        element, as an integer in the range `0` to `p-1`.

        EXAMPLES::

            sage: R = Zp(7,4,'capped-rel','series'); a = R(1/3); a
            5 + 4*7 + 4*7^2 + 4*7^3 + O(7^4)
            sage: a[0] #indirect doctest
            doctest:warning
            ...
            DeprecationWarning: __getitem__ is changing to match the behavior of number fields. Please use expansion instead.
            See http://trac.sagemath.org/14825 for details.
            5
            sage: a[1]
            4

        Negative indices do not have the special meaning they have for regular
        python lists. In the following example, ``a[-1]`` is simply the
        coefficient of `7^{-1}`::

            sage: K = Qp(7,4,'capped-rel')
            sage: b = K(1/7 + 7); b
            7^-1 + 7 + O(7^3)
            sage: b[-2]
            0
            sage: b[-1]
            1
            sage: b[0]
            0
            sage: b[1]
            1
            sage: b[2]
            0

        It is an error to access coefficients which are beyond the precision
        bound::

            sage: b[3]
            Traceback (most recent call last):
            ...
            PrecisionError
            sage: b[-2]
            0

        Slices also work::

            sage: a[0:2]
            5 + 4*7 + O(7^2)
            sage: a[-1:3:2]
            5 + 4*7^2 + O(7^3)
            sage: b[0:2]
            7 + O(7^2)
            sage: b[-1:3:2]
            7^-1 + 7 + O(7^3)

        If the slice includes coefficients which are beyond the precision
        bound, they are ignored. This is similar to the behaviour of slices of
        python lists::

            sage: a[3:7]
            4*7^3 + O(7^4)
            sage: b[3:7]
            O(7^3)

        For extension elements, "zeros" match the behavior of
        ``list``::

            sage: S.<a> = Qq(125)
            sage: a[-2]
            []

        .. SEEALSO::

            :meth:`sage.rings.padics.local_generic_element.LocalGenericElement.slice`
        """
        from sage.misc.superseded import deprecation
        deprecation(14825, "__getitem__ is changing to match the behavior of number fields. Please use expansion instead.")
        return self.expansion(n)

    def __invert__(self):
        r"""
        Returns the multiplicative inverse of self.

        EXAMPLES::

            sage: R = Zp(7,4,'capped-rel','series'); a = R(3); a
            3 + O(7^4)
            sage: ~a #indirect doctest
            5 + 4*7 + 4*7^2 + 4*7^3 + O(7^4)

        .. NOTE::

            The element returned is an element of the fraction field.
        """
        return ~self.parent().fraction_field()(self, relprec = self.precision_relative())

    cpdef _mod_(self, right):
        """
        If self is in a field, returns 0.  If in a ring, returns a
        p-adic integer such that

        (1) a = (a // b) * b + a % b

        holds.

        WARNING: The series expansion of a % b continues above the
        valuation of b.

        The definitions of a // b and a % b are intertwined by
        equation (1).  If a and b lie in a field, then setting a % b =
        0 and a // b = a / b provides a canonical way of satisfying
        this equation.

        However, for elements of integer rings, there are many choices
        of definitions for a // b and a % b that satisfy this
        equation.  Since p-adic rings in Sage come equipped with a
        uniformizer pi, we can use the choice of uniformizer in our
        definitions.  Here are some other criteria we might ask for:

        (2) If b = pi^k, the series expansion (in terms of pi) of a //
        b is just the series expansion of a, shifted over by k terms.

        (2') The series expansion of a % pi^k has no terms above
        pi^(k-1).

        The conditions (2) and (2') are equivalent.  But when we
        generalize these conditions to arbitrary b they diverge.

        (3) For general b, the series expansion of a // b is just the
        series expansion of a / b, truncating terms with negative
        exponents of pi.

        (4) For general b, the series expansion of a % b has no terms
        above b.valuation() - 1.

        In order to satisfy (3), one defines

        a // b = (a / b.unit_part()) >> b.valuation()
        a % b = a - (a // b) * b

        In order to satisfy (4), one defines

        a % b = a.lift() % pi.lift()^b.valuation()
        a // b = ((a - a % b) >> b.valuation()) / b.unit_part()


        In Sage we choose option (3), mainly because it is more easily
        defined in terms of shifting and thus generalizes more easily
        to extension rings.

        EXAMPLES::

            sage: R = ZpCA(5); a = R(129378); b = R(2398125)
            sage: a % b
            3 + 5^4 + 3*5^5 + 2*5^6 + 4*5^7 + 5^8 + O(5^16)
        """
        if right == 0:
            raise ZeroDivisionError
        if self.parent().is_field():
            return self.parent()(0)
        else:
            return self - (self // right) * right

    #def _is_exact_zero(self):
    #    return False

    #def _is_inexact_zero(self):
    #    return self.is_zero() and not self._is_exact_zero()

    def str(self, mode=None):
        """
        Returns a string representation of self.

        EXAMPLES::

            sage: Zp(5,5,print_mode='bars')(1/3).str()[3:]
            '1|3|1|3|2'
        """
        return self._repr_(mode=mode)

    def _repr_(self, mode=None, do_latex=False):
        """
        Returns a string representation of this element.

        INPUT:

        - ``mode`` -- allows one to override the default print mode of
          the parent (default: ``None``).

        - ``do_latex`` -- whether to return a latex representation or
          a normal one.

        EXAMPLES::

            sage: Zp(5,5)(1/3) # indirect doctest
            2 + 3*5 + 5^2 + 3*5^3 + 5^4 + O(5^5)
        """
        return self.parent()._printer.repr_gen(self, do_latex, mode=mode)

    def additive_order(self, prec):
        r"""
        Returns the additive order of self, where self is considered
        to be zero if it is zero modulo `p^{\mbox{prec}}`.

        INPUT:

        - ``self`` -- a p-adic element
        - ``prec`` -- an integer

        OUTPUT:

        integer -- the additive order of self

        EXAMPLES::

            sage: R = Zp(7, 4, 'capped-rel', 'series'); a = R(7^3); a.additive_order(3)
            1
            sage: a.additive_order(4)
            +Infinity
            sage: R = Zp(7, 4, 'fixed-mod', 'series'); a = R(7^5); a.additive_order(6)
            1
        """
        if self.is_zero(prec):
            return Integer(1)
        else:
            return infinity

    def minimal_polynomial(self, name):
        """
        Returns a minimal polynomial of this `p`-adic element, i.e., ``x - self``

        INPUT:

        - ``self`` -- a `p`-adic element

        - ``name`` -- string: the name of the variable

        EXAMPLES::

            sage: Zp(5,5)(1/3).minimal_polynomial('x')
            (1 + O(5^5))*x + (3 + 5 + 3*5^2 + 5^3 + 3*5^4 + O(5^5))
        """
        R = self.parent()[name]
        return R.gen() - R(self)

    def norm(self, ground=None):
        """
        Returns the norm of this `p`-adic element over the ground ring.

        .. WARNING::

            This is not the `p`-adic absolute value.  This is a field
            theoretic norm down to a ground ring.  If you want the
            `p`-adic absolute value, use the ``abs()`` function
            instead.

        INPUT:

        - ``ground`` -- a subring of the parent (default: base ring)

        EXAMPLES::

            sage: Zp(5)(5).norm()
            5 + O(5^21)
        """
        if (ground is not None) and (ground != self.parent()):
            raise ValueError("Ground Ring not a subfield")
        else:
            return self

    def trace(self, ground=None):
        """
        Returns the trace of this `p`-adic element over the ground ring

        INPUT:

        - ``ground`` -- a subring of the ground ring (default: base
          ring)

        OUTPUT:

        - ``element`` -- the trace of this `p`-adic element over the
          ground ring

        EXAMPLES::

            sage: Zp(5,5)(5).trace()
            5 + O(5^6)
        """
        if (ground is not None) and (ground != self.parent()):
            raise ValueError("Ground ring not a subring")
        else:
            return self

    def algdep(self, n):
        """
        Returns a polynomial of degree at most `n` which is approximately
        satisfied by this number. Note that the returned polynomial need not be
        irreducible, and indeed usually won't be if this number is a good
        approximation to an algebraic number of degree less than `n`.

        ALGORITHM: Uses the PARI C-library ``algdep`` command.

        INPUT:

        - ``self`` -- a p-adic element
        - ``n`` -- an integer

        OUTPUT:

        polynomial -- degree n polynomial approximately satisfied by self

        EXAMPLES::

            sage: K = Qp(3,20,'capped-rel','series'); R = Zp(3,20,'capped-rel','series')
            sage: a = K(7/19); a
            1 + 2*3 + 3^2 + 3^3 + 2*3^4 + 2*3^5 + 3^8 + 2*3^9 + 3^11 + 3^12 + 2*3^15 + 2*3^16 + 3^17 + 2*3^19 + O(3^20)
            sage: a.algdep(1)
            19*x - 7
            sage: K2 = Qp(7,20,'capped-rel')
            sage: b = K2.zeta(); b.algdep(2)
            x^2 - x + 1
            sage: K2 = Qp(11,20,'capped-rel')
            sage: b = K2.zeta(); b.algdep(4)
            x^4 - x^3 + x^2 - x + 1
            sage: a = R(7/19); a
            1 + 2*3 + 3^2 + 3^3 + 2*3^4 + 2*3^5 + 3^8 + 2*3^9 + 3^11 + 3^12 + 2*3^15 + 2*3^16 + 3^17 + 2*3^19 + O(3^20)
            sage: a.algdep(1)
            19*x - 7
            sage: R2 = Zp(7,20,'capped-rel')
            sage: b = R2.zeta(); b.algdep(2)
            x^2 - x + 1
            sage: R2 = Zp(11,20,'capped-rel')
            sage: b = R2.zeta(); b.algdep(4)
            x^4 - x^3 + x^2 - x + 1
        """
        # TODO: figure out if this works for extension rings.  If not, move this to padic_base_generic_element.
        from sage.arith.all import algdep
        return algdep(self, n)

    def algebraic_dependency(self, n):
        """
        Returns a polynomial of degree at most `n` which is approximately
        satisfied by this number.  Note that the returned polynomial need not
        be irreducible, and indeed usually won't be if this number is a good
        approximation to an algebraic number of degree less than `n`.

        ALGORITHM: Uses the PARI C-library algdep command.

        INPUT:

        - ``self`` -- a p-adic element
        - ``n`` -- an integer

        OUTPUT:

        polynomial -- degree n polynomial approximately satisfied by self

        EXAMPLES::

            sage: K = Qp(3,20,'capped-rel','series'); R = Zp(3,20,'capped-rel','series')
            sage: a = K(7/19); a
            1 + 2*3 + 3^2 + 3^3 + 2*3^4 + 2*3^5 + 3^8 + 2*3^9 + 3^11 + 3^12 + 2*3^15 + 2*3^16 + 3^17 + 2*3^19 + O(3^20)
            sage: a.algebraic_dependency(1)
            19*x - 7
            sage: K2 = Qp(7,20,'capped-rel')
            sage: b = K2.zeta(); b.algebraic_dependency(2)
            x^2 - x + 1
            sage: K2 = Qp(11,20,'capped-rel')
            sage: b = K2.zeta(); b.algebraic_dependency(4)
            x^4 - x^3 + x^2 - x + 1
            sage: a = R(7/19); a
            1 + 2*3 + 3^2 + 3^3 + 2*3^4 + 2*3^5 + 3^8 + 2*3^9 + 3^11 + 3^12 + 2*3^15 + 2*3^16 + 3^17 + 2*3^19 + O(3^20)
            sage: a.algebraic_dependency(1)
            19*x - 7
            sage: R2 = Zp(7,20,'capped-rel')
            sage: b = R2.zeta(); b.algebraic_dependency(2)
            x^2 - x + 1
            sage: R2 = Zp(11,20,'capped-rel')
            sage: b = R2.zeta(); b.algebraic_dependency(4)
            x^4 - x^3 + x^2 - x + 1
        """
        return self.algdep(n)

    #def exp_artin_hasse(self):
    #    """
    #    Returns the Artin-Hasse exponential of self.

    #    This is defined by: E_p(x) = exp(x + x^p/p + x^(p^2)/p^2 + ...)
    #    """
    #    raise NotImplementedError

    def dwork_expansion(self, bd=20):
        r"""
        Return the value of a function defined by Dwork.

        Used to compute the `p`-adic Gamma function, see :meth:`gamma`.

        INPUT:

        - ``bd`` -- integer. Is a bound for precision, defaults to 20

        OUTPUT:

        A ``p``-- adic integer.

        .. NOTE::

            This is based on GP code written by Fernando Rodriguez
            Villegas (http://www.ma.utexas.edu/cnt/cnt-frames.html).
            William Stein sped it up for GP
            (http://sage.math.washington.edu/home/wstein/www/home/wbhart/pari-2.4.2.alpha/src/basemath/trans2.c).
            The output is a `p`-adic integer from Dwork's expansion,
            used to compute the `p`-adic gamma function as in [RV]_
            section 6.2.

        REFERENCES:

        .. [RV] Rodriguez Villegas, Fernando. Experimental Number Theory.
           Oxford Graduate Texts in Mathematics 13, 2007.

        EXAMPLES::

            sage: R = Zp(17)
            sage: x = R(5+3*17+13*17^2+6*17^3+12*17^5+10*17^(14)+5*17^(17)+O(17^(19)))
            sage: x.dwork_expansion(18)
            16 + 7*17 + 11*17^2 + 4*17^3 + 8*17^4 + 10*17^5 + 11*17^6 + 6*17^7 
            + 17^8 + 8*17^10 + 13*17^11 + 9*17^12 + 15*17^13  + 2*17^14 + 6*17^15 
            + 7*17^16 + 6*17^17 + O(17^18)

            sage: R = Zp(5)
            sage: x = R(3*5^2+4*5^3+1*5^4+2*5^5+1*5^(10)+O(5^(20)))
            sage: x.dwork_expansion()
            4 + 4*5 + 4*5^2 + 4*5^3 + 2*5^4 + 4*5^5 + 5^7 + 3*5^9 + 4*5^10 + 3*5^11 
            + 5^13 + 4*5^14 + 2*5^15 + 2*5^16 + 2*5^17 + 3*5^18 + O(5^20)
        """
        R = self.parent()
        p = R.prime()
        s = R.one().add_bigoh(bd)
        t = s
        u = [s]
        for j in range(1, p):
            u.append(u[j-1] / j)
        for k in range(1, bd):
            u[0] = ((u[-1] + u[0]) / k) >> 1
            for j in range(1, p):
                u[j] = (u[j-1] + u[j]) / (j + k * p )
            t *= (self + k - 1)
            s += t * (u[0] << k)
        return R(-s)

    def gamma(self, algorithm='pari'):
        r"""
        Return the value of the `p`-adic Gamma function.

        INPUT:

        - ``algorithm`` -- string. Can be set to ``'pari'`` to call
          the pari function, or ``'sage'`` to call the function
          implemented in sage.  set to ``'pari'`` by default, since
          pari is about 10 times faster than sage.

        OUTPUT:

        - a `p`-adic integer

        .. NOTE::

            This is based on GP code written by Fernando Rodriguez
            Villegas (http://www.ma.utexas.edu/cnt/cnt-frames.html).
            William Stein sped it up for GP
            (http://sage.math.washington.edu/home/wstein/www/home/wbhart/pari-2.4.2.alpha/src/basemath/trans2.c).
            The 'sage' version uses dwork_expansion() to compute the
            `p`-adic gamma function of self as in [RV]_ section 6.2.

        EXAMPLES:

        This example illustrates ``x.gamma()`` for `x` a `p`-adic unit::

            sage: R = Zp(7)
            sage: x = R(2+3*7^2+4*7^3+O(7^20))
            sage: x.gamma('pari')
            1 + 2*7^2 + 4*7^3 + 5*7^4 + 3*7^5 + 7^8 + 7^9 + 4*7^10 + 3*7^12 
            + 7^13 + 5*7^14 + 3*7^15 + 2*7^16 + 2*7^17 + 5*7^18 + 4*7^19 + O(7^20)
            sage: x.gamma('sage')
            1 + 2*7^2 + 4*7^3 + 5*7^4 + 3*7^5 + 7^8 + 7^9 + 4*7^10 + 3*7^12 
            + 7^13 + 5*7^14 + 3*7^15 + 2*7^16 + 2*7^17 + 5*7^18 + 4*7^19 + O(7^20)
            sage: x.gamma('pari') == x.gamma('sage')
            True

        Now ``x.gamma()`` for `x` a `p`-adic integer but not a unit::

            sage: R = Zp(17)
            sage: x = R(17+17^2+3*17^3+12*17^8+O(17^13))
            sage: x.gamma('pari')
            1 + 12*17 + 13*17^2 + 13*17^3 + 10*17^4 + 7*17^5 + 16*17^7 
            + 13*17^9 + 4*17^10 + 9*17^11 + 17^12 + O(17^13)
            sage: x.gamma('sage')
            1 + 12*17 + 13*17^2 + 13*17^3 + 10*17^4 + 7*17^5 + 16*17^7 
            + 13*17^9 + 4*17^10 + 9*17^11 + 17^12 + O(17^13)
            sage: x.gamma('pari') == x.gamma('sage')
            True

        Finally, this function is not defined if `x` is not a `p`-adic integer::

            sage: K = Qp(7)
            sage: x = K(7^-5 + 2*7^-4 + 5*7^-3 + 2*7^-2 + 3*7^-1 + 3 + 3*7 
            ....:       + 7^3 + 4*7^4 + 5*7^5 + 6*7^8 + 3*7^9 + 6*7^10 + 5*7^11 + 6*7^12 
            ....:       + 3*7^13 + 5*7^14 + O(7^15))
            sage: x.gamma()
            Traceback (most recent call last):
            ...
            ValueError: The p-adic gamma function only works on elements of Zp

        TESTS:

        We check that :trac:`23784` is resolved::

            sage: Zp(5)(0).gamma()
            1 + O(5^20)
        """
        if self.valuation() < 0:
            raise ValueError('The p-adic gamma function only works '
                             'on elements of Zp')
        parent = self.parent()
        if self.precision_absolute() is infinity:
            # Have to deal with exact zeros separately
            return parent(1)
        if algorithm == 'pari':
            return parent(self.__pari__().gamma())
        elif algorithm == 'sage':
            from sage.misc.all import prod
            p = parent.prime()
            n = self.precision_absolute()
            bd = n + 2*n//p
            if self.is_padic_unit():
                k = Integer(self.residue())  # leading coefficient of self, non-zero
                x = (self-k) >> 1
                return (-1)**(k+1)*x.dwork_expansion(bd)*prod(j + (x << 1) for j in range(1, k))
            else:
                return -(self >> 1).dwork_expansion(bd)

    @coerce_binop
    def gcd(self, other):
        r"""
        Return a greatest common divisor of ``self`` and ``other``.

        INPUT:

        - ``other`` -- an element in the same ring as ``self``

        AUTHORS:

        - Julian Rueth (2012-10-19): initial version

        .. NOTE::

            Since the elements are only given with finite precision,
            their greatest common divisor is in general not unique (not even up
            to units). For example `O(3)` is a representative for the elements
            0 and 3 in the 3-adic ring `\ZZ_3`. The greatest common
            divisor of `O(3)` and `O(3)` could be (among others) 3 or 0 which
            have different valuation. The algorithm implemented here, will
            return an element of minimal valuation among the possible greatest
            common divisors.

        EXAMPLES:

        The greatest common divisor is either zero or a power of the
        uniformizing parameter::

            sage: R = Zp(3)
            sage: R.zero().gcd(R.zero())
            0
            sage: R(3).gcd(9)
            3 + O(3^21)

        A non-zero result is always lifted to the maximal precision possible in
        the ring::

            sage: a = R(3,2); a
            3 + O(3^2)
            sage: b = R(9,3); b
            3^2 + O(3^3)
            sage: a.gcd(b)
            3 + O(3^21)
            sage: a.gcd(0)
            3 + O(3^21)

        If both elements are zero, then the result is zero with the precision
        set to the smallest of their precisions::

            sage: a = R.zero(); a
            0
            sage: b = R(0,2); b
            O(3^2)
            sage: a.gcd(b)
            O(3^2)

        One could argue that it is mathematically correct to return `9 +
        O(3^{22})` instead. However, this would lead to some confusing
        behaviour::

            sage: alternative_gcd = R(9,22); alternative_gcd
            3^2 + O(3^22)
            sage: a.is_zero()
            True
            sage: b.is_zero()
            True
            sage: alternative_gcd.is_zero()
            False

        If exactly one element is zero, then the result depends on the
        valuation of the other element::

            sage: R(0,3).gcd(3^4)
            O(3^3)
            sage: R(0,4).gcd(3^4)
            O(3^4)
            sage: R(0,5).gcd(3^4)
            3^4 + O(3^24)

        Over a field, the greatest common divisor is either zero (possibly with
        finite precision) or one::

            sage: K = Qp(3)
            sage: K(3).gcd(0)
            1 + O(3^20)
            sage: K.zero().gcd(0)
            0
            sage: K.zero().gcd(K(0,2))
            O(3^2)
            sage: K(3).gcd(4)
            1 + O(3^20)

        TESTS:

        The implementation also works over extensions::

            sage: K = Qp(3)
            sage: R.<a> = K[]
            sage: L.<a> = K.extension(a^3-3)
            sage: (a+3).gcd(3)
            1 + O(a^60)

            sage: R = Zp(3)
            sage: S.<a> = R[]
            sage: S.<a> = R.extension(a^3-3)
            sage: (a+3).gcd(3)
            a + O(a^61)

            sage: K = Qp(3)
            sage: R.<a> = K[]
            sage: L.<a> = K.extension(a^2-2)
            sage: (a+3).gcd(3)
            1 + O(3^20)

            sage: R = Zp(3)
            sage: S.<a> = R[]
            sage: S.<a> = R.extension(a^2-2)
            sage: (a+3).gcd(3)
            1 + O(3^20)

        For elements with a fixed modulus::

            sage: R = ZpFM(3)
            sage: R(3).gcd(9)
            3 + O(3^20)

        And elements with a capped absolute precision::

            sage: R = ZpCA(3)
            sage: R(3).gcd(9)
            3 + O(3^20)

        """
        if self.is_zero() and other.is_zero():
            if self.valuation() < other.valuation():
                return self
            else:
                return other

        if self.parent().is_field():
            return self.parent().one()

        if min(self.valuation(),other.valuation()) >= min(self.precision_absolute(),other.precision_absolute()):
            return self.parent().zero().add_bigoh(min(self.precision_absolute(),other.precision_absolute()))

        return self.parent().uniformiser_pow( min(self.valuation(),other.valuation()) )

    @coerce_binop
    def xgcd(self, other):
        r"""
        Compute the extended gcd of this element and ``other``.

        INPUT:

        - ``other`` -- an element in the same ring

        OUTPUT:

        A tuple ``r``, ``s``, ``t`` such that ``r`` is a greatest common
        divisor of this element and ``other`` and ``r = s*self + t*other``.

        AUTHORS:

        - Julian Rueth (2012-10-19): initial version

        .. NOTE::

            Since the elements are only given with finite precision, their
            greatest common divisor is in general not unique (not even up to
            units). For example `O(3)` is a representative for the elements 0
            and 3 in the 3-adic ring `\ZZ_3`. The greatest common
            divisor of `O(3)` and `O(3)` could be (among others) 3 or 0 which
            have different valuation. The algorithm implemented here, will
            return an element of minimal valuation among the possible greatest
            common divisors.

        EXAMPLES:

        The greatest common divisor is either zero or a power of the
        uniformizing parameter::

            sage: R = Zp(3)
            sage: R.zero().xgcd(R.zero())
            (0, 1 + O(3^20), 0)
            sage: R(3).xgcd(9)
            (3 + O(3^21), 1 + O(3^20), 0)

        Unlike for :meth:`gcd`, the result is not lifted to the maximal
        precision possible in the ring; it is such that ``r = s*self +
        t*other`` holds true::

            sage: a = R(3,2); a
            3 + O(3^2)
            sage: b = R(9,3); b
            3^2 + O(3^3)
            sage: a.xgcd(b)
            (3 + O(3^2), 1 + O(3), 0)
            sage: a.xgcd(0)
            (3 + O(3^2), 1 + O(3), 0)

        If both elements are zero, then the result is zero with
        the precision set to the smallest of their precisions::

            sage: a = R.zero(); a
            0
            sage: b = R(0,2); b
            O(3^2)
            sage: a.xgcd(b)
            (O(3^2), 0, 1 + O(3^20))

        If only one element is zero, then the result depends on its precision::

            sage: R(9).xgcd(R(0,1))
            (O(3), 0, 1 + O(3^20))
            sage: R(9).xgcd(R(0,2))
            (O(3^2), 0, 1 + O(3^20))
            sage: R(9).xgcd(R(0,3))
            (3^2 + O(3^22), 1 + O(3^20), 0)
            sage: R(9).xgcd(R(0,4))
            (3^2 + O(3^22), 1 + O(3^20), 0)

        Over a field, the greatest common divisor is either zero (possibly with
        finite precision) or one::

            sage: K = Qp(3)
            sage: K(3).xgcd(0)
            (1 + O(3^20), 3^-1 + O(3^19), 0)
            sage: K.zero().xgcd(0)
            (0, 1 + O(3^20), 0)
            sage: K.zero().xgcd(K(0,2))
            (O(3^2), 0, 1 + O(3^20))
            sage: K(3).xgcd(4)
            (1 + O(3^20), 3^-1 + O(3^19), 0)

        TESTS:

        The implementation also works over extensions::

            sage: K = Qp(3)
            sage: R.<a> = K[]
            sage: L.<a> = K.extension(a^3-3)
            sage: (a+3).xgcd(3)
            (1 + O(a^60),
             a^-1 + 2*a + a^3 + 2*a^4 + 2*a^5 + 2*a^8 + 2*a^9
              + 2*a^12 + 2*a^13 + 2*a^16 + 2*a^17 + 2*a^20 + 2*a^21 + 2*a^24
              + 2*a^25 + 2*a^28 + 2*a^29 + 2*a^32 + 2*a^33 + 2*a^36 + 2*a^37
              + 2*a^40 + 2*a^41 + 2*a^44 + 2*a^45 + 2*a^48 + 2*a^49 + 2*a^52
              + 2*a^53 + 2*a^56 + 2*a^57 + O(a^59),
             0)

            sage: R = Zp(3)
            sage: S.<a> = R[]
            sage: S.<a> = R.extension(a^3-3)
            sage: (a+3).xgcd(3)
            (a + O(a^61),
             1 + 2*a^2 + a^4 + 2*a^5 + 2*a^6 + 2*a^9 + 2*a^10
              + 2*a^13 + 2*a^14 + 2*a^17 + 2*a^18 + 2*a^21 + 2*a^22 + 2*a^25
              + 2*a^26 + 2*a^29 + 2*a^30 + 2*a^33 + 2*a^34 + 2*a^37 + 2*a^38
              + 2*a^41 + 2*a^42 + 2*a^45 + 2*a^46 + 2*a^49 + 2*a^50 + 2*a^53
              + 2*a^54 + 2*a^57 + 2*a^58 + O(a^60),
             0)

            sage: K = Qp(3)
            sage: R.<a> = K[]
            sage: L.<a> = K.extension(a^2-2)
            sage: (a+3).xgcd(3)
            (1 + O(3^20),
             2*a + (a + 1)*3 + (2*a + 1)*3^2 + (a + 2)*3^4 + 3^5
              + (2*a + 2)*3^6 + a*3^7 + (2*a + 1)*3^8 + (a + 2)*3^10 + 3^11
              + (2*a + 2)*3^12 + a*3^13 + (2*a + 1)*3^14 + (a + 2)*3^16
              + 3^17 + (2*a + 2)*3^18 + a*3^19 + O(3^20),
             0)

            sage: R = Zp(3)
            sage: S.<a> = R[]
            sage: S.<a> = R.extension(a^2-2)
            sage: (a+3).xgcd(3)
            (1 + O(3^20),
             2*a + (a + 1)*3 + (2*a + 1)*3^2 + (a + 2)*3^4 + 3^5
              + (2*a + 2)*3^6 + a*3^7 + (2*a + 1)*3^8 + (a + 2)*3^10 + 3^11
              + (2*a + 2)*3^12 + a*3^13 + (2*a + 1)*3^14 + (a + 2)*3^16 + 3^17
              + (2*a + 2)*3^18 + a*3^19 + O(3^20),
             0)

        For elements with a fixed modulus::

            sage: R = ZpFM(3)
            sage: R(3).xgcd(9)
            (3 + O(3^20), 1 + O(3^20), O(3^20))

        And elements with a capped absolute precision::

            sage: R = ZpCA(3)
            sage: R(3).xgcd(9)
            (3 + O(3^20), 1 + O(3^19), O(3^20))

        """
        s,t = self.parent().zero(), self.parent().zero()
        if self.is_zero() and other.is_zero():
            if self.valuation() <= other.valuation():
                s = self.parent().one()
            else:
                t = self.parent().one()
        elif self.parent().is_field():
            if not self.is_zero():
                s = ~self
            else:
                t = ~other
        elif self.valuation() < other.valuation():
            if self.is_zero():
                s = self.parent().one()
            else:
                s = self.unit_part().inverse_of_unit()
        else:
            if other.is_zero():
                t = self.parent().one()
            else:
                t = other.unit_part().inverse_of_unit()

        return s*self+t*other,s,t

    def is_square(self): #should be overridden for lazy elements
        """
        Returns whether self is a square

        INPUT:

        - ``self`` -- a p-adic element

        OUTPUT:

        boolean -- whether self is a square

        EXAMPLES::

            sage: R = Zp(3,20,'capped-rel')
            sage: R(0).is_square()
            True
            sage: R(1).is_square()
            True
            sage: R(2).is_square()
            False

        TESTS::

            sage: R(3).is_square()
            False
            sage: R(4).is_square()
            True
            sage: R(6).is_square()
            False
            sage: R(9).is_square()
            True

            sage: R2 = Zp(2,20,'capped-rel')
            sage: R2(0).is_square()
            True
            sage: R2(1).is_square()
            True
            sage: R2(2).is_square()
            False
            sage: R2(3).is_square()
            False
            sage: R2(4).is_square()
            True
            sage: R2(5).is_square()
            False
            sage: R2(6).is_square()
            False
            sage: R2(7).is_square()
            False
            sage: R2(8).is_square()
            False
            sage: R2(9).is_square()
            True

            sage: K = Qp(3,20,'capped-rel')
            sage: K(0).is_square()
            True
            sage: K(1).is_square()
            True
            sage: K(2).is_square()
            False
            sage: K(3).is_square()
            False
            sage: K(4).is_square()
            True
            sage: K(6).is_square()
            False
            sage: K(9).is_square()
            True
            sage: K(1/3).is_square()
            False
            sage: K(1/9).is_square()
            True

            sage: K2 = Qp(2,20,'capped-rel')
            sage: K2(0).is_square()
            True
            sage: K2(1).is_square()
            True
            sage: K2(2).is_square()
            False
            sage: K2(3).is_square()
            False
            sage: K2(4).is_square()
            True
            sage: K2(5).is_square()
            False
            sage: K2(6).is_square()
            False
            sage: K2(7).is_square()
            False
            sage: K2(8).is_square()
            False
            sage: K2(9).is_square()
            True
            sage: K2(1/2).is_square()
            False
            sage: K2(1/4).is_square()
            True
       """
        if self._is_exact_zero() or self._is_inexact_zero():
            return True
        elif self.parent().prime() != 2:
            return (self.valuation() % 2 == 0) and (self.unit_part().residue(1).is_square())
        else:
            #won't work for general extensions...
            return (self.valuation() % 2 == 0) and (self.unit_part().residue(3) == 1)

    def is_squarefree(self):
        r"""
        Return whether this element is squarefree, i.e., whether there exists
        no non-unit `g` such that `g^2` divides this element.

        EXAMPLES:

        The zero element is never squarefree::

            sage: K = Qp(2)
            sage: K.zero().is_squarefree()
            False

        In `p`-adic rings, only elements of valuation at most 1 are
        squarefree::

            sage: R = Zp(2)
            sage: R(1).is_squarefree()
            True
            sage: R(2).is_squarefree()
            True
            sage: R(4).is_squarefree()
            False

        This works only if the precision is known sufficiently well::

            sage: R(0,1).is_squarefree()
            Traceback (most recent call last):
            ...
            PrecisionError: element not known to sufficient precision to decide squarefreeness
            sage: R(0,2).is_squarefree()
            False
            sage: R(1,1).is_squarefree()
            True

        For fields we are not so strict about the precision and treat inexact
        zeros as the zero element::

            K(0,0).is_squarefree()
            False

        """
        if self.parent().is_field():
            if self.is_zero():
                return False
            return True
        else:
            v = self.valuation()
            if v >= 2:
                return False
            elif self.is_zero():
                raise PrecisionError("element not known to sufficient precision to decide squarefreeness")
            else:
                return True

    #def log_artin_hasse(self):
    #    raise NotImplementedError

    def multiplicative_order(self, prec = None): #needs to be rewritten for lazy elements
        r"""
        Returns the multiplicative order of self, where self is
        considered to be one if it is one modulo `p^{\mbox{prec}}`.

        INPUT:

        - ``self`` -- a p-adic element
        - ``prec`` -- an integer

        OUTPUT:

        - integer -- the multiplicative order of self

        EXAMPLES::

            sage: K = Qp(5,20,'capped-rel')
            sage: K(-1).multiplicative_order(20)
            2
            sage: K(1).multiplicative_order(20)
            1
            sage: K(2).multiplicative_order(20)
            +Infinity
            sage: K(3).multiplicative_order(20)
            +Infinity
            sage: K(4).multiplicative_order(20)
            +Infinity
            sage: K(5).multiplicative_order(20)
            +Infinity
            sage: K(25).multiplicative_order(20)
            +Infinity
            sage: K(1/5).multiplicative_order(20)
            +Infinity
            sage: K(1/25).multiplicative_order(20)
            +Infinity
            sage: K.zeta().multiplicative_order(20)
            4

            sage: R = Zp(5,20,'capped-rel')
            sage: R(-1).multiplicative_order(20)
            2
            sage: R(1).multiplicative_order(20)
            1
            sage: R(2).multiplicative_order(20)
            +Infinity
            sage: R(3).multiplicative_order(20)
            +Infinity
            sage: R(4).multiplicative_order(20)
            +Infinity
            sage: R(5).multiplicative_order(20)
            +Infinity
            sage: R(25).multiplicative_order(20)
            +Infinity
            sage: R.zeta().multiplicative_order(20)
            4
        """
        if self.valuation() != 0:
            return infinity
        res = self.residue(1)
        if self.is_equal_to(self.parent().teichmuller(res.lift()),prec): #should this be made more efficient?
            return res.multiplicative_order()
        else:
            return infinity

    def valuation(self, p = None):
        """
        Returns the valuation of this element.

        INPUT:

        - ``self`` -- a p-adic element
        - ``p`` -- a prime (default: None). If specified, will make sure that p==self.parent().prime()

        NOTE: The optional argument p is used for consistency with the valuation methods on integer and rational.

        OUTPUT:

        integer -- the valuation of self

        EXAMPLES::

            sage: R = Zp(17, 4,'capped-rel')
            sage: a = R(2*17^2)
            sage: a.valuation()
            2
            sage: R = Zp(5, 4,'capped-rel')
            sage: R(0).valuation()
            +Infinity

        TESTS::

            sage: R(1).valuation()
            0
            sage: R(2).valuation()
            0
            sage: R(5).valuation()
            1
            sage: R(10).valuation()
            1
            sage: R(25).valuation()
            2
            sage: R(50).valuation()
            2
            sage: R = Qp(17, 4)
            sage: a = R(2*17^2)
            sage: a.valuation()
            2
            sage: R = Qp(5, 4)
            sage: R(0).valuation()
            +Infinity
            sage: R(1).valuation()
            0
            sage: R(2).valuation()
            0
            sage: R(5).valuation()
            1
            sage: R(10).valuation()
            1
            sage: R(25).valuation()
            2
            sage: R(50).valuation()
            2
            sage: R(1/2).valuation()
            0
            sage: R(1/5).valuation()
            -1
            sage: R(1/10).valuation()
            -1
            sage: R(1/25).valuation()
            -2
            sage: R(1/50).valuation()
            -2

            sage: K.<a> = Qq(25)
            sage: K(0).valuation()
            +Infinity

            sage: R(1/50).valuation(5)
            -2
            sage: R(1/50).valuation(3)
            Traceback (most recent call last):
            ...
            ValueError: Ring (5-adic Field with capped relative precision 4) residue field of the wrong characteristic.
        """
        if not p is None and p != self.parent().prime():
            raise ValueError('Ring (%s) residue field of the wrong characteristic.' % self.parent())
        cdef long v = self.valuation_c()
        if v == maxordp:
            return infinity
        if v == -maxordp:
            return -infinity
        cdef Integer ans = PY_NEW(Integer)
        mpz_set_si(ans.value, v)
        return ans

    cdef long valuation_c(self):
        """
        This function is overridden in subclasses to provide an
        actual implementation of valuation.

        For exact zeros, ``maxordp`` is returned, rather than infinity.

        EXAMPLES:

        For example, the valuation function on pAdicCappedRelativeElements
        uses an overridden version of this function.

        ::

            sage: Zp(5)(5).valuation() #indirect doctest
            1
        """
        raise NotImplementedError

    cpdef val_unit(self):
        """
        Return ``(self.valuation(), self.unit_part())``. To be overridden in
        derived classes.

        EXAMPLES::

            sage: Zp(5,5)(5).val_unit()
            (1, 1 + O(5^5))
        """
        raise NotImplementedError

    def ordp(self, p = None):
        r"""
        Returns the valuation of self, normalized so that the valuation of `p` is 1

        INPUT:

        - ``self`` -- a p-adic element
        - ``p`` -- a prime (default: ``None``). If specified, will make sure that ``p == self.parent().prime()``

        NOTE: The optional argument p is used for consistency with the valuation methods on integer and rational.


        OUTPUT:

        integer -- the valuation of self, normalized so that the valuation of `p` is 1

        EXAMPLES::

            sage: R = Zp(5,20,'capped-rel')
            sage: R(0).ordp()
            +Infinity
            sage: R(1).ordp()
            0
            sage: R(2).ordp()
            0
            sage: R(5).ordp()
            1
            sage: R(10).ordp()
            1
            sage: R(25).ordp()
            2
            sage: R(50).ordp()
            2
            sage: R(1/2).ordp()
            0
        """
        return self.valuation(p) / self.parent().ramification_index()

    def rational_reconstruction(self):
        r"""
        Returns a rational approximation to this `p`-adic number

        This will raise an ArithmeticError if there are no valid
        approximations to the unit part with numerator and
        denominator bounded by ``sqrt(p^absprec / 2)``.

        .. SEEALSO::

            :meth:`_rational_`

        OUTPUT:

        rational -- an approximation to self

        EXAMPLES::

            sage: R = Zp(5,20,'capped-rel')
            sage: for i in range(11):
            ....:     for j in range(1,10):
            ....:         if j == 5:
            ....:             continue
            ....:         assert i/j == R(i/j).rational_reconstruction()
        """
        if self.is_zero(self.precision_absolute()):
            return Rational(0)
        p = self.parent().prime()
        alpha = self.unit_part().lift()
        m = Integer(p**self.precision_relative())
        from sage.arith.all import rational_reconstruction
        r = rational_reconstruction(alpha, m)
        return (Rational(p)**self.valuation())*r

    def _rational_(self):
        r"""
        Return a rational approximation to this `p`-adic number.

        If there is no good rational approximation to the unit part,
        will just return the integer approximation.

        EXAMPLES::

            sage: R = Zp(7,5)
            sage: QQ(R(125)) # indirect doctest
            125
        """
        try:
            return self.rational_reconstruction()
        except ArithmeticError:
            p = self.parent().prime()
            return Rational(p**self.valuation() * self.unit_part().lift())

    def _number_field_(self, K):
        r"""
        Return an element of K approximating this p-adic number.

        INPUT:

        - ``K`` -- a number field

        EXAMPLES::

            sage: R.<a> = Zq(125)
            sage: K = R.exact_field()
            sage: a._number_field_(K)
            a
        """
        Kbase = K.base_ring()
        if K.defining_polynomial() != self.parent().defining_polynomial(exact=True):
            # Might convert to K's base ring.
            return Kbase(self)
        L = [Kbase(c) for c in self.polynomial().list()]
        if len(L) < K.degree():
            L += [Kbase(0)] * (K.degree() - len(L))
        return K(L)

    def _log_generic(self, aprec, mina=0):
        r"""
        Return ``\log(self)`` for ``self`` equal to 1 in the residue field

        This is a helper method for :meth:`log`.

        INPUT:

        - ``aprec`` -- an integer, the precision to which the result is
          correct. ``aprec`` must not exceed the precision cap of the ring over
          which this element is defined.

        - ``mina`` -- an integer (default: 0), the series will check `n` up to
          this valuation (and beyond) to see if they can contribute to the
          series.

        ALGORITHM:

        The computation uses the series

        .. MATH::

            -\log(1-x)=\sum_{n=1}^\infty \frac{x^n}{n}.

        For the result to be correct to precision ``aprec``, we sum all terms
        for which the valuation of `x^n/n` is stricly smaller than ``aprec``.

        EXAMPLES::

            sage: r = Qp(5,prec=4)(6)
            sage: r._log_generic(2)
            5 + O(5^2)
            sage: r._log_generic(4)
            5 + 2*5^2 + 4*5^3 + O(5^4)
            sage: r._log_generic(100)
            5 + 2*5^2 + 4*5^3 + O(5^4)

            sage: r = Zp(5,prec=4,type='fixed-mod')(6)
            sage: r._log_generic(5)
            5 + 2*5^2 + 4*5^3 + O(5^4)

        Only implemented for elements congruent to 1 modulo the maximal ideal::

            sage: r = Zp(5,prec=4,type='fixed-mod')(2)
            sage: r._log_generic(5)
            Traceback (most recent call last):
            ...
            ValueError: Input value (=2 + O(5^4)) must be 1 in the residue field

        """
        x = 1-self
        R = self.parent()
        # to get the precision right over capped-absolute rings, we have to
        # work over the capped-relative fraction field
        if R.is_capped_absolute():
            R = R.fraction_field()
            x = R(x)

        alpha=x.valuation()
        if alpha<=0:
            raise ValueError('Input value (=%s) must be 1 in the residue field' % self)

        e=R.ramification_index()
        p=R.prime()

        # we sum all terms of the power series of log into total
        total=R.zero()

        # pre-compute x^p/p into x2p_p
        if mina == 0 and alpha*p - e > aprec:
            # The value of x^p/p is not needed in that case
            x2p_p = R(0)
        elif R.is_capped_relative():
            if p*alpha >= e:
                x2p_p = x**p/p
            else:
                # x^p/p has negative valuation, so we need to be much
                # more careful about precision.
                x = x.lift_to_precision()
                x2p_p = x**p/p
        else:
            xu=x.unit_part()
            pu=R(p).unit_part()
            x2p_p=((xu**p)*pu.inverse_of_unit())*R.uniformizer_pow(p*alpha-e)

        # To get result right to precision aprec, we need all terms for which
        # the valuation of x^n/n is strictly smaller than aprec.
        # If we rewrite n=u*p^a with u a p-adic unit, then these are the terms
        # for which u<(aprec+a*v(p))/(v(x)*p^a).
        # Two sum over these terms, we run two nested loops, the outer one
        # iterates over the possible values for a, the inner one iterates over
        # the possible values for u.
        upper_u = (aprec/alpha).floor()
        if mina > 0 or upper_u > 0:
            a=0
            p2a=1       # p^a
            x2pa = x    # x^(p^a)

            # In the unramified case, we can stop summing terms as soon as
            # there are no u for a given a to sum over. In the ramified case,
            # it can happen that for some initial a there are no such u but
            # later in the series there are such u again. mina can be set to
            # take care of this by summing at least to a=mina-1
            while True:
                # we compute the sum for the possible values for u using Horner's method
                inner_sum = R.zero()
                for u in xrange(upper_u,0,-1):
                    # We want u to be a p-adic unit
                    if u%p==0:
                        new_term = R.zero()
                    else:
                        new_term = ~R(u)

                    # This hack is to deal with rings that don't lift to fields
                    if u > 1 or x2p_p.is_zero():
                        inner_sum = (inner_sum+new_term)*x2pa
                    else:
                        inner_sum = (inner_sum+new_term)*(x2p_p**a)*(x**(p2a-a*p))

                total -= inner_sum

                # Now increase a and check if a new iteration of the loop is needed
                a += 1
                p2a = p2a*p
                upper_u = ((aprec+a*e)/(alpha*p2a)).floor()
                if a >= mina and upper_u <= 0: break

                # We perform this last operation after the test
                # because it is costly and may raise OverflowError
                x2pa = x2pa**p

        return total.add_bigoh(aprec)

    def _log_binary_splitting(self, aprec, mina=0):
        r"""
        Return ``\log(self)`` for ``self`` equal to 1 in the residue field

        This is a helper method for :meth:`log`. 
        It uses a fast binary splitting algorithm.

        INPUT:

        - ``aprec`` -- an integer, the precision to which the result is
          correct. ``aprec`` must not exceed the precision cap of the ring over
          which this element is defined.

        - ``mina`` -- an integer (default: 0), the series will check `n` up to
          this valuation (and beyond) to see if they can contribute to the
          series.

        NOTE::

            The function does not check that its argument ``self`` is 
            1 in the residue field. If this assumption is not fullfiled
            the behaviour of the function is not specified.

        ALGORITHM:

        1. Raise `u` to the power `p^v` for a suitable `v` in order
           to make it closer to 1. (`v` is chosen such that `p^v` is
           close to the precision.)

        2. Write

        .. MATH::

            u^{p-1} = \prod_{i=1}^\infty (1 - a_i p^{(v+1)*2^i})

        with `0 \leq a_i < p^{(v+1)*2^i}` and compute 
        `\log(1 - a_i p^{(v+1)*2^i})` using the standard Taylor expansion

        .. MATH::

            \log(1 - x) = -x - 1/2 x^2 - 1/3 x^3 - 1/4 x^4 - 1/5 x^5 - \cdots

        together with a binary splitting method.

        3. Divide the result by `p^v`

        The complexity of this algorithm is quasi-linear.

        EXAMPLES::

            sage: r = Qp(5,prec=4)(6)
            sage: r._log_binary_splitting(2)
            5 + O(5^2)
            sage: r._log_binary_splitting(4)
            5 + 2*5^2 + 4*5^3 + O(5^4)
            sage: r._log_binary_splitting(100)
            5 + 2*5^2 + 4*5^3 + O(5^4)

            sage: r = Zp(5,prec=4,type='fixed-mod')(6)
            sage: r._log_binary_splitting(5)
            5 + 2*5^2 + 4*5^3 + O(5^4)

        """
        raise NotImplementedError

    def log(self, p_branch=None, pi_branch=None, aprec=None, change_frac=False, algorithm=None):
        r"""
        Compute the `p`-adic logarithm of this element.

        The usual power series for the logarithm with values in the additive
        group of a `p`-adic ring only converges for 1-units (units congruent to
        1 modulo `p`).  However, there is a unique extension of the logarithm
        to a homomorphism defined on all the units: If `u = a \cdot v` is a
        unit with `v \equiv 1 \pmod{p}` and `a` a Teichmuller representative,
        then we define `log(u) = log(v)`.  This is the correct extension
        because the units `U` split as a product `U = V \times \langle w
        \rangle`, where `V` is the subgroup of 1-units and `w` is a fundamental
        root of unity.  The `\langle w \rangle` factor is torsion, so must go
        to 0 under any homomorphism to the fraction field, which is a torsion
        free group.

        INPUT:

        - ``p_branch`` -- an element in the base ring or its fraction
          field; the implementation will choose the branch of the
          logarithm which sends `p` to ``branch``.

        - ``pi_branch`` -- an element in the base ring or its fraction
          field; the implementation will choose the branch of the
          logarithm which sends the uniformizer to ``branch``.  You
          may specify at most one of ``p_branch`` and ``pi_branch``,
          and must specify one of them if this element is not a unit.

        - ``aprec`` -- an integer or ``None`` (default: ``None``) if not
          ``None``, then the result will only be correct to precision
          ``aprec``.

        - ``change_frac`` -- In general the codomain of the logarithm should be
          in the `p`-adic field, however, for most neighborhoods of 1, it lies
          in the ring of integers. This flag decides if the codomain should be
          the same as the input (default) or if it should change to the
          fraction field of the input.

        - ``algorithm`` -- ``generic``, ``binary_splitting`` or ``None`` (default)
          The generic algorithm evaluates naively the series defining the log,
          namely

          .. MATH::
 
              \log(1-x) = -x - 1/2 x^2 - 1/3 x^3 - 1/4 x^4 - 1/5 x^5 - \cdots

          Its binary complexity is quadratic with respect to the precision.

          The binary splitting algorithm is faster, it has a quasi-linear
          complexity.
          By default, we use the binary splitting if it is available. Otherwise
          we switch to the generic algorithm.

        NOTES:

        What some other systems do:

        - PARI: Seems to define the logarithm for units not congruent
          to 1 as we do.

        - MAGMA: Only implements logarithm for 1-units (as of version 2.19-2)

        .. TODO::

            There is a soft-linear time algorithm for logarithm described
            by Dan Berstein at
            http://cr.yp.to/lineartime/multapps-20041007.pdf

        EXAMPLES::

            sage: Z13 = Zp(13, 10)
            sage: a = Z13(14); a
            1 + 13 + O(13^10)
            sage: a.log()
            13 + 6*13^2 + 2*13^3 + 5*13^4 + 10*13^6 + 13^7 + 11*13^8 + 8*13^9 + O(13^10)

            sage: Q13 = Qp(13, 10)
            sage: a = Q13(14); a
            1 + 13 + O(13^10)
            sage: a.log()
            13 + 6*13^2 + 2*13^3 + 5*13^4 + 10*13^6 + 13^7 + 11*13^8 + 8*13^9 + O(13^10)

        Note that the relative precision decreases when we take log.
        Precisely the absolute precision on ``\log(a)`` agrees with the relative
        precision on ``a`` thanks to the relation ``d\log(a) = da/a``.

        The call `log(a)` works as well::

            sage: log(a)
            13 + 6*13^2 + 2*13^3 + 5*13^4 + 10*13^6 + 13^7 + 11*13^8 + 8*13^9 + O(13^10)
            sage: log(a) == a.log()
            True

        The logarithm is not only defined for 1-units::

            sage: R = Zp(5,10)
            sage: a = R(2)
            sage: a.log()
            2*5 + 3*5^2 + 2*5^3 + 4*5^4 + 2*5^6 + 2*5^7 + 4*5^8 + 2*5^9 + O(5^10)

        If you want to take the logarithm of a non-unit you must specify either
        ``p_branch`` or ``pi_branch``::

            sage: b = R(5)
            sage: b.log()
            Traceback (most recent call last):
            ...
            ValueError: You must specify a branch of the logarithm for non-units
            sage: b.log(p_branch=4)
            4 + O(5^10)
            sage: c = R(10)
            sage: c.log(p_branch=4)
            4 + 2*5 + 3*5^2 + 2*5^3 + 4*5^4 + 2*5^6 + 2*5^7 + 4*5^8 + 2*5^9 + O(5^10)

        The branch parameters are only relevant for elements of non-zero
        valuation::

            sage: a.log(p_branch=0)
            2*5 + 3*5^2 + 2*5^3 + 4*5^4 + 2*5^6 + 2*5^7 + 4*5^8 + 2*5^9 + O(5^10)
            sage: a.log(p_branch=1)
            2*5 + 3*5^2 + 2*5^3 + 4*5^4 + 2*5^6 + 2*5^7 + 4*5^8 + 2*5^9 + O(5^10)

        Logarithms can also be computed in extension fields. First, in an
        Eisenstein extension::

            sage: R = Zp(5,5)
            sage: S.<x> = ZZ[]
            sage: f = x^4 + 15*x^2 + 625*x - 5
            sage: W.<w> = R.ext(f)
            sage: z = 1 + w^2 + 4*w^7; z
            1 + w^2 + 4*w^7 + O(w^20)
            sage: z.log()
            w^2 + 2*w^4 + 3*w^6 + 4*w^7 + w^9 + 4*w^10 + 4*w^11 + 4*w^12 + 3*w^14 + w^15 + w^17 + 3*w^18 + 3*w^19 + O(w^20)

        In an extension, there will usually be a difference between
        specifying ``p_branch`` and ``pi_branch``::

            sage: b = W(5)
            sage: b.log()
            Traceback (most recent call last):
            ...
            ValueError: You must specify a branch of the logarithm for non-units
            sage: b.log(p_branch=0)
            O(w^20)
            sage: b.log(p_branch=w)
            w + O(w^20)
            sage: b.log(pi_branch=0)
            3*w^2 + 2*w^4 + 2*w^6 + 3*w^8 + 4*w^10 + w^13 + w^14 + 2*w^15 + 2*w^16 + w^18 + 4*w^19 + O(w^20)
            sage: b.unit_part().log()
            3*w^2 + 2*w^4 + 2*w^6 + 3*w^8 + 4*w^10 + w^13 + w^14 + 2*w^15 + 2*w^16 + w^18 + 4*w^19 + O(w^20)
            sage: y = w^2 * 4*w^7; y
            4*w^9 + O(w^29)
            sage: y.log(p_branch=0)
            2*w^2 + 2*w^4 + 2*w^6 + 2*w^8 + w^10 + w^12 + 4*w^13 + 4*w^14 + 3*w^15 + 4*w^16 + 4*w^17 + w^18 + 4*w^19 + O(w^20)
            sage: y.log(p_branch=w)
            w + 2*w^2 + 2*w^4 + 4*w^5 + 2*w^6 + 2*w^7 + 2*w^8 + 4*w^9 + w^10 + 3*w^11 + w^12 + 4*w^14 + 4*w^16 + 2*w^17 + w^19 + O(w^20)

        Check that log is multiplicative::

            sage: y.log(p_branch=0) + z.log() - (y*z).log(p_branch=0)
            O(w^20)

        Now an unramified example::

            sage: g = x^3 + 3*x + 3
            sage: A.<a> = R.ext(g)
            sage: b = 1 + 5*(1 + a^2) + 5^3*(3 + 2*a)
            sage: b.log()
            (a^2 + 1)*5 + (3*a^2 + 4*a + 2)*5^2 + (3*a^2 + 2*a)*5^3 + (3*a^2 + 2*a + 2)*5^4 + O(5^5)

        Check that log is multiplicative::

            sage: c = 3 + 5^2*(2 + 4*a)
            sage: b.log() + c.log() - (b*c).log()
            O(5^5)

        We illustrate the effect of the precision argument::

            sage: R = ZpCA(7,10)
            sage: x = R(41152263); x
            5 + 3*7^2 + 4*7^3 + 3*7^4 + 5*7^5 + 6*7^6 + 7^9 + O(7^10)
            sage: x.log(aprec = 5)
            7 + 3*7^2 + 4*7^3 + 3*7^4 + O(7^5)
            sage: x.log(aprec = 7)
            7 + 3*7^2 + 4*7^3 + 3*7^4 + 7^5 + 3*7^6 + O(7^7)
            sage: x.log()
            7 + 3*7^2 + 4*7^3 + 3*7^4 + 7^5 + 3*7^6 + 7^7 + 3*7^8 + 4*7^9 + O(7^10)

        The logarithm is not defined for zero::

            sage: R.zero().log()
            Traceback (most recent call last):
            ...
            ValueError: logarithm is not defined at zero

        For elements in a `p`-adic ring, the logarithm will be returned in the
        same ring::

            sage: x = R(2)
            sage: x.log().parent()
            7-adic Ring with capped absolute precision 10
            sage: x = R(14)
            sage: x.log(p_branch=0).parent()
            7-adic Ring with capped absolute precision 10

        This is not possible if the logarithm has negative valuation::

            sage: R = ZpCA(3,10)
            sage: S.<x> = R[]
            sage: f = x^3 - 3
            sage: W.<w> = R.ext(f)
            sage: w.log(p_branch=2)
            Traceback (most recent call last):
            ...
            ValueError: logarithm is not integral, use change_frac=True to obtain a result in the fraction field
            sage: w.log(p_branch=2, change_frac=True)
            2*w^-3 + O(w^24)

        TESTS:

        Check that the generic algorithm and the binary splitting algorithm
        returns the same answers::

            sage: p = 17
            sage: R = Zp(p)
            sage: a = 1 + p*R.random_element()
            sage: l1 = a.log(algorithm='generic')
            sage: l2 = a.log(algorithm='binary_splitting')
            sage: l1 == l2
            True
            sage: l1.precision_absolute() == l2.precision_absolute()
            True

        Check multiplicativity::

            sage: p = 11
            sage: R = Zp(p, prec=1000)

            sage: x = 1 + p*R.random_element()
            sage: y = 1 + p*R.random_element()
            sage: log(x*y) == log(x) + log(y)
            True

            sage: x = y = 0
            sage: while x == 0:
            ....:     x = R.random_element()
            sage: while y == 0:
            ....:     y = R.random_element()
            sage: branch = R.random_element()
            sage: (x*y).log(p_branch=branch) == x.log(p_branch=branch) + y.log(p_branch=branch)
            True

        Note that multiplicativity may fail in the fixed modulus setting
        due to rounding errors::

            sage: R = ZpFM(2, prec=5)
            sage: R(180).log(p_branch=0) == R(30).log(p_branch=0) + R(6).log(p_branch=0)
            False

        Check that log is the inverse of exp::

            sage: p = 11
            sage: R = Zp(p, prec=1000)
            sage: a = 1 + p*R.random_element()
            sage: exp(log(a)) == a
            True

            sage: a = p*R.random_element()
            sage: log(exp(a)) == a
            True

        Check that results are consistent over a range of precision::

            sage: max_prec = 40
            sage: p = 3
            sage: K = Zp(p, max_prec)
            sage: full_log = (K(1 + p)).log()
            sage: for prec in range(2, max_prec):
            ....:     ll1 = (K(1+p).add_bigoh(prec)).log()
            ....:     ll2 = K(1+p).log(prec)
            ....:     assert ll1 == full_log
            ....:     assert ll2 == full_log
            ....:     assert ll1.precision_absolute() == prec

        Check that ``aprec`` works for fixed-mod elements::

            sage: R = ZpFM(7,10)
            sage: x = R(41152263); x
            5 + 3*7^2 + 4*7^3 + 3*7^4 + 5*7^5 + 6*7^6 + 7^9 + O(7^10)
            sage: x.log(aprec = 5)
            7 + 3*7^2 + 4*7^3 + 3*7^4 + O(7^10)
            sage: x.log(aprec = 7)
            7 + 3*7^2 + 4*7^3 + 3*7^4 + 7^5 + 3*7^6 + O(7^10)
            sage: x.log()
            7 + 3*7^2 + 4*7^3 + 3*7^4 + 7^5 + 3*7^6 + 7^7 + 3*7^8 + 4*7^9 + O(7^10)

        Check that precision is computed correctly in highly ramified
        extensions::

            sage: S.<x> = ZZ[]
            sage: K = Qp(5,5)
            sage: f = x^625 - 5*x - 5
            sage: W.<w> = K.extension(f)
            sage: z = 1 - w^2 + O(w^11)
            sage: x = 1 - z
            sage: z.log().precision_absolute()
            -975
            sage: (x^5/5).precision_absolute()
            -570
            sage: (x^25/25).precision_absolute()
            -975
            sage: (x^125/125).precision_absolute()
            -775

            sage: z = 1 - w + O(w^2)
            sage: x = 1 - z
            sage: z.log().precision_absolute()
            -1625
            sage: (x^5/5).precision_absolute()
            -615
            sage: (x^25/25).precision_absolute()
            -1200
            sage: (x^125/125).precision_absolute()
            -1625
            sage: (x^625/625).precision_absolute()
            -1250

            sage: z.log().precision_relative()
            250

        Performances::

            sage: R = Zp(17, prec=10^6)
            sage: a = R.random_element()
            sage: b = a.log(p_branch=0)   # should be rather fast

        AUTHORS:

        - William Stein: initial version

        - David Harvey (2006-09-13): corrected subtle precision bug (need to
          take denominators into account! -- see :trac:`53`)

        - Genya Zaytman (2007-02-14): adapted to new `p`-adic class

        - Amnon Besser, Marc Masdeu (2012-02-21): complete rewrite, valid for
          generic `p`-adic rings.

        - Soroosh Yazdani (2013-02-1): Fixed a precision issue in
          :meth:`_log_generic`.  This should really fix the issue with
          divisions.

        - Julian Rueth (2013-02-14): Added doctests, some changes for
          capped-absolute implementations.

        - Xavier Caruso (2017-06): Added binary splitting type algorithms
          over Qp

        """
        if self.is_zero():
            raise ValueError('logarithm is not defined at zero')
        if p_branch is not None and pi_branch is not None:
            raise ValueError("You may only specify a branch of the logarithm in one way")
        R = self.parent()
        p = R.prime()
        q = p**R.f()

        if self.is_padic_unit():
            total = R.zero()
        else:
            if pi_branch is None:
                if p_branch is None:
                    raise ValueError("You must specify a branch of the logarithm for non-units")
                pi_branch = (p_branch - R._log_unit_part_p()) / R.e()
            total = self.valuation() * pi_branch
        y = self.unit_part()
        x = 1 - y

        if x.valuation()>0:
            denom=Integer(1)
        else:
            y=y**(q-1) # Is it better to multiply it by Teichmuller element?
            denom=Integer(q-1)
            x = 1 - y

        minaprec = y.precision_absolute()
        minn = 0
        e = R.e()
        if e != 1:
            xval = x.valuation()
            lamb = minaprec - xval
            if lamb > 0 and lamb*(p-1) <= e:
                # This is the precision region where the absolute
                # precision of the answer might be less than the
                # absolute precision of the input

                # kink is the number of times we multiply the relative
                # precision by p before starting to add e instead.
                kink = (e // (lamb * (p-1))).exact_log(p) + 1

                # deriv0 is within 1 of the n yielding the minimal
                # absolute precision
                deriv0 = (e / (minaprec * p.log(prec=53))).floor().exact_log(p)

                # These are the absolute precisions of x^(p^n) at potential minimum points
                L = [(minaprec * p**n - n * e, n) for n in [0, kink, deriv0, deriv0+1]]
                L.sort()
                minaprec = L[0][0]
                minn = L[0][1]

        if aprec is None or aprec > minaprec:
            aprec=minaprec

        if algorithm is None:
            try:
                # The binary splitting algorithm is supposed to be faster
                log_unit = y._log_binary_splitting(aprec, minn)
            except NotImplementedError:
                log_unit = y._log_generic(aprec, minn)
        elif algorithm == "generic":
            log_unit = y._log_generic(aprec, minn)
        elif algorithm == "binary_splitting":
            log_unit = y._log_binary_splitting(aprec, minn)
        else:
            raise ValueError("Algorithm must be either 'generic', 'binary_splitting' or None")

        retval = total + log_unit*R(denom).inverse_of_unit()
        if not change_frac:
            if retval.valuation() < 0 and not R.is_field():
                raise ValueError("logarithm is not integral, use change_frac=True to obtain a result in the fraction field")
            retval=R(retval)
        return retval.add_bigoh(aprec)


    def _exp_generic(self, aprec):
        r"""
        Compute the exponential power series of this element, using Horner's
        evaluation and only one division.

        This is a helper method for :meth:`exp`.

        INPUT:

        - ``aprec`` -- an integer, the precision to which to compute the
          exponential

        EXAMPLES::

            sage: R.<w> = Zq(7^2,5)
            sage: x = R(7*w)
            sage: x.exp(algorithm="generic")   # indirect doctest
            1 + w*7 + (4*w + 2)*7^2 + (w + 6)*7^3 + 5*7^4 + O(7^5)

        AUTHORS:

        - Genya Zaytman (2007-02-15)

        - Amnon Besser, Marc Masdeu (2012-02-23): Complete rewrite

        - Soroosh Yazdani (2013-02-01): Added the code for capped relative

        - Julian Rueth (2013-02-14): Rewrite to solve some precision problems
          in the capped-absolute case

        """
        R=self.parent()
        p=self.parent().prime()
        e=self.parent().ramification_index()
        x_unit=self.unit_part()
        p_unit=R(p).unit_part().lift_to_precision()
        x_val=self.valuation()

        # the valuation of n! is bounded by e*n/(p-1), therefore the valuation
        # of self^n/n! is bigger or equal to n*x_val - e*n/(p-1). So, we only
        # have to sum terms for which n does not exceed N
        N = (aprec // (x_val - e/(p-1))).floor()

        # We evaluate the exponential series:
        # First, we compute the value of x^N+N*x^(N-1)+...+x*N!+N! using
        # Horner's method. Then, we divide by N!.
        # This would only work for capped relative elements since for other
        # elements, we would lose too much precision in the multiplications
        # with natural numbers. Therefore, we emulate the behaviour of
        # capped-relative elements and keep track of the unit part and the
        # valuation separately.

        # the value of x^N+N*x^(N-1)+...+x*N!+N!
        series_unit,series_val = R.one(), 0

        # we compute the value of N! as we go through the loop
        nfactorial_unit,nfactorial_val = R.one(),0

        nmodp = N%p
        for n in range(N,0,-1):
            # multiply everything by x
            series_val += x_val
            series_unit *= x_unit

            # compute the new value of N*(N-1)*...
            if nmodp == 0:
                n_pval, n_punit = Integer(n).val_unit(p)
                nfactorial_unit *= R(n_punit) * p_unit**n_pval
                nfactorial_val += n_pval*e
                nmodp = p
            else:
                nfactorial_unit *= n
            nmodp -= 1

            # now add N*(N-1)*...
            common_val = min(nfactorial_val, series_val)
            series_unit = (series_unit<<(series_val-common_val)) + (nfactorial_unit<<(nfactorial_val-common_val))
            series_val = common_val

        # multiply the result by N!
        return series_unit*nfactorial_unit.inverse_of_unit()<<(series_val-nfactorial_val)

    def _exp_binary_splitting(self, aprec):
        """
        Compute the exponential power series of this element

        This is a helper method for :meth:`exp`.

        INPUT:

        - ``aprec`` -- an integer, the precision to which to compute the
          exponential

        NOTE::

            The function does not check that its argument ``self`` is 
            the disk of convergence of ``exp``. If this assumption is not 
            fullfiled the behaviour of the function is not specified.

        ALGORITHM:

        Write

        .. MATH::

            self = \sum_{i=1}^\infty a_i p^{2^i}

        with `0 \leq a_i < p^{2^i}` and compute 
        `\exp(a_i p^{2^i})` using the standard Taylor expansion

        .. MATH::

            \exp(x) = 1 + x + x^2/2 + x^3/6 + x^4/24 + \cdots

        together with a binary splitting method.

        The binary complexity of this algorithm is quasi-linear.

        EXAMPLES::

            sage: R = Zp(7,5)
            sage: x = R(7)
            sage: x.exp(algorithm="binary_splitting")   # indirect doctest
            1 + 7 + 4*7^2 + 2*7^3 + O(7^5)

        """
        raise NotImplementedError("The binary splitting algorithm is not implemented for the parent: %s" % self.parent())

    def _exp_newton(self, aprec, log_algorithm=None):
        """
        Compute the exponential power series of this element

        This is a helper method for :meth:`exp`.

        INPUT:

        - ``aprec`` -- an integer, the precision to which to compute the
          exponential

        - ``log_algorithm`` (default: None) -- the algorithm used for
          computing the logarithm. This attribute is passed to the log
          method. See :meth:`log` for more details about the possible
          algorithms.

        NOTE::

            The function does not check that its argument ``self`` is 
            the disk of convergence of ``exp``. If this assumption is not 
            fullfiled the behaviour of the function is not specified.

        ALGORITHM:

        Solve the equation `\log(x) = self` using the Newton scheme::

        .. MATH::

            x_{i+1} = x_i \cdot (1 + self - \log(x_i))

        The binary complexity of this algorithm is roughly the same
        than that of the computation of the logarithm.

        EXAMPLES::

            sage: R.<w> = Zq(7^2,5)
            sage: x = R(7*w)
            sage: x.exp(algorithm="newton")   # indirect doctest
            1 + w*7 + (4*w + 2)*7^2 + (w + 6)*7^3 + 5*7^4 + O(7^5)
        """
        R = self.parent()
        e = R.e()
        a = R(1,aprec)
        l = R(0,aprec)
        if R.prime() == 2:
            trunc = e + 1
            while trunc < aprec:
                trunc = 2*trunc - e
                b = (self-l).add_bigoh(trunc).lift_to_precision(aprec)
                a *= 1+b
                l += (1+b).log(aprec, algorithm=log_algorithm)
        else:
            trunc = 1
            while trunc < aprec:
                trunc = 2*trunc
                b = (self-l).add_bigoh(trunc).lift_to_precision(aprec)
                a *= 1+b
                l += (1+b).log(aprec, algorithm=log_algorithm)
        return a


    def exp(self, aprec = None, algorithm=None):
        r"""
        Compute the `p`-adic exponential of this element if the exponential
        series converges.

        INPUT:

        - ``aprec`` -- an integer or ``None`` (default: ``None``); if
          specified, computes only up to the indicated precision.

        - ``algorithm`` -- ``generic``, ``binary_splitting``, ``newton`` 
          or ``None`` (default)
          The generic algorithm evaluates naively the series defining the
          exponential, namely

          .. MATH::
 
              \exp(x) = 1 + x + x^2/2 + x^3/6 + x^4/24 + \cdots

          Its binary complexity is quadratic with respect to the precision.

          The binary splitting algorithm is faster, it has a quasi-linear
          complexity.

          The ``Newton`` algorithms solve the equation `\log(x) = self` using
          a Newton scheme. It runs roughly as fast as the computation of the
          logarithm.

          By default, we use the binary splitting if it is available. 
          If it is not, we use the Newton algorithm if a fast algorithm for
          computing the logarithm is available.
          Otherwise we switch to the generic algorithm.

        EXAMPLES:

        :meth:`log` and :meth:`exp` are inverse to each other::

            sage: Z13 = Zp(13, 10)
            sage: a = Z13(14); a
            1 + 13 + O(13^10)
            sage: a.log().exp()
            1 + 13 + O(13^10)

        An error occurs if this is called with an element for which the
        exponential series does not converge::

            sage: Z13.one().exp()
            Traceback (most recent call last):
            ...
            ValueError: Exponential does not converge for that input.

        The next few examples illustrate precision when computing `p`-adic
        exponentials::

            sage: R = Zp(5,10)
            sage: e = R(2*5 + 2*5**2 + 4*5**3 + 3*5**4 + 5**5 + 3*5**7 + 2*5**8 + 4*5**9).add_bigoh(10); e
            2*5 + 2*5^2 + 4*5^3 + 3*5^4 + 5^5 + 3*5^7 + 2*5^8 + 4*5^9 + O(5^10)
            sage: e.exp()*R.teichmuller(4)
            4 + 2*5 + 3*5^3 + O(5^10)

        ::

            sage: K = Qp(5,10)
            sage: e = K(2*5 + 2*5**2 + 4*5**3 + 3*5**4 + 5**5 + 3*5**7 + 2*5**8 + 4*5**9).add_bigoh(10); e
            2*5 + 2*5^2 + 4*5^3 + 3*5^4 + 5^5 + 3*5^7 + 2*5^8 + 4*5^9 + O(5^10)
            sage: e.exp()*K.teichmuller(4)
            4 + 2*5 + 3*5^3 + O(5^10)

        Logarithms and exponentials in extension fields. First, in an
        Eisenstein extension::

            sage: R = Zp(5,5)
            sage: S.<x> = R[]
            sage: f = x^4 + 15*x^2 + 625*x - 5
            sage: W.<w> = R.ext(f)
            sage: z = 1 + w^2 + 4*w^7; z
            1 + w^2 + 4*w^7 + O(w^20)
            sage: z.log().exp()
            1 + w^2 + 4*w^7 + O(w^20)

        Now an unramified example::

            sage: R = Zp(5,5)
            sage: S.<x> = R[]
            sage: g = x^3 + 3*x + 3
            sage: A.<a> = R.ext(g)
            sage: b = 1 + 5*(1 + a^2) + 5^3*(3 + 2*a); b
            1 + (a^2 + 1)*5 + (2*a + 3)*5^3 + O(5^5)
            sage: b.log().exp()
            1 + (a^2 + 1)*5 + (2*a + 3)*5^3 + O(5^5)

        TESTS:

        Check that results are consistent over a range of precision::

            sage: max_prec = 40
            sage: p = 3
            sage: K = Zp(p, max_prec)
            sage: full_exp = (K(p)).exp()
            sage: for prec in range(2, max_prec):
            ....:     ll = (K(p).add_bigoh(prec)).exp()
            ....:     assert ll == full_exp
            ....:     assert ll.precision_absolute() == prec
            sage: K = Qp(p, max_prec)
            sage: full_exp = (K(p)).exp()
            sage: for prec in range(2, max_prec):
            ....:     ll = (K(p).add_bigoh(prec)).exp()
            ....:     assert ll == full_exp
            ....:     assert ll.precision_absolute() == prec

        Check that this also works for capped-absolute implementations::

            sage: Z13 = ZpCA(13, 10)
            sage: a = Z13(14); a
            1 + 13 + O(13^10)
            sage: a.log().exp()
            1 + 13 + O(13^10)

            sage: R = ZpCA(5,5)
            sage: S.<x> = R[]
            sage: f = x^4 + 15*x^2 + 625*x - 5
            sage: W.<w> = R.ext(f)
            sage: z = 1 + w^2 + 4*w^7; z
            1 + w^2 + 4*w^7 + O(w^20)
            sage: z.log().exp()
            1 + w^2 + 4*w^7 + O(w^20)

        Check that this also works for fixed-mod implementations::

            sage: Z13 = ZpFM(13, 10)
            sage: a = Z13(14); a
            1 + 13 + O(13^10)
            sage: a.log().exp()
            1 + 13 + O(13^10)

            sage: R = ZpFM(5,5)
            sage: S.<x> = R[]
            sage: f = x^4 + 15*x^2 + 625*x - 5
            sage: W.<w> = R.ext(f)
            sage: z = 1 + w^2 + 4*w^7; z
            1 + w^2 + 4*w^7 + O(w^20)
            sage: z.log().exp()
            1 + w^2 + 4*w^7 + O(w^20)

        Some corner cases::

            sage: Z2 = Zp(2, 5)
            sage: Z2(2).exp()
            Traceback (most recent call last):
            ...
            ValueError: Exponential does not converge for that input.

            sage: S.<x> = Z2[]
            sage: W.<w> = Z2.ext(x^3-2)
            sage: (w^2).exp()
            Traceback (most recent call last):
            ...
            ValueError: Exponential does not converge for that input.
            sage: (w^3).exp()
            Traceback (most recent call last):
            ...
            ValueError: Exponential does not converge for that input.
            sage: (w^4).exp()
            1 + w^4 + w^5 + w^7 + w^9 + w^10 + w^14 + O(w^15)

        Check that all algorithms output the same result::

            sage: R = Zp(5,50)
            sage: a = 5 * R.random_element()
            sage: bg = a.exp(algorithm="generic")
            sage: bbs = a.exp(algorithm="binary_splitting")
            sage: bn = a.exp(algorithm="newton")
            sage: bg == bbs
            True
            sage: bg == bn
            True

        Performances::

            sage: R = Zp(17,10^6)
            sage: a = 17 * R.random_element()
            sage: b = a.exp()    # should be rather fast

        AUTHORS:

        - Genya Zaytman (2007-02-15)

        - Amnon Besser, Marc Masdeu (2012-02-23): Complete rewrite

        - Julian Rueth (2013-02-14): Added doctests, fixed some corner cases

        - Xavier Caruso (2017-06): Added binary splitting and Newton algorithms

        """
        p = self.parent().prime()

        if (p-1)*self.valuation() <= self.parent().ramification_index():
            raise ValueError('Exponential does not converge for that input.')

        # The optimal absolute precision on exp(self)
        # is the absolution precision on self
        maxprec = min(self.precision_absolute(), self.parent().precision_cap())
        if aprec is None or aprec > maxprec:
            aprec = maxprec

        if algorithm is None:
            try:
                ans = self._exp_binary_splitting(aprec)
            except NotImplementedError:
                try:
                    ans = self._exp_newton(aprec, log_algorithm='binary_splitting')
                except NotImplementedError:
                    ans = self._exp_generic(aprec)
        elif algorithm == 'generic':
            ans = self._exp_generic(aprec)
        elif algorithm == 'binary_splitting':
            ans = self._exp_binary_splitting(aprec)
        elif algorithm == 'newton':
            ans = self._exp_newton(aprec)
        return ans.add_bigoh(aprec)
        

    def square_root(self, extend=True, all=False, algorithm=None):
        r"""
        Returns the square root of this p-adic number

        INPUT:

        - ``self`` -- a p-adic element
        - ``extend`` -- bool (default: True); if True, return a square root in
          an extension if necessary; if False and no root exists in the given
          ring or field, raise a ValueError
        - ``all`` -- bool (default: False); if True, return a list of all
          square roots

        OUTPUT:

        p-adic element -- the square root of this p-adic number

        If ``all=False``, the square root chosen is the one whose
        reduction mod `p` is in the range `[0, p/2)`.

        EXAMPLES::

            sage: R = Zp(3,20,'capped-rel', 'val-unit')
            sage: R(0).square_root()
            0
            sage: R(1).square_root()
            1 + O(3^20)
            sage: R(2).square_root(extend = False)
            Traceback (most recent call last):
            ...
            ValueError: element is not a square
            sage: R(4).square_root() == R(-2)
            True
            sage: R(9).square_root()
            3 * 1 + O(3^21)

        When p = 2, the precision of the square root is one less
        than the input::

            sage: R2 = Zp(2,20,'capped-rel')
            sage: R2(0).square_root()
            0
            sage: R2(1).square_root()
            1 + O(2^19)
            sage: R2(4).square_root()
            2 + O(2^20)
            sage: R.<t>=Zq(2^10, 10)
            sage: sqrt(1+8*t)
            1 + t*2^2 + t^2*2^3 + t^2*2^4 + (t^4 + t^3 + t^2)*2^5 + (t^4 + t^2)*2^6 + (t^5 + t^2)*2^7 + (t^6 + t^5 + t^4 + t^2)*2^8 + O(2^9)


            sage: R2(9).square_root() == R2(3, 19) or R2(9).square_root() == R2(-3, 19)
            True

            sage: R2(17).square_root()
            1 + 2^3 + 2^5 + 2^6 + 2^7 + 2^9 + 2^10 + 2^13 + 2^16 + 2^17 + O(2^19)

            sage: R3 = Zp(5,20,'capped-rel')
            sage: R3(0).square_root()
            0
            sage: R3(1).square_root()
            1 + O(5^20)
            sage: R3(-1).square_root() == R3.teichmuller(2) or R3(-1).square_root() == R3.teichmuller(3)
            True


        TESTS::

            sage: R = Qp(3,20,'capped-rel')
            sage: R(0).square_root()
            0
            sage: R(1).square_root()
            1 + O(3^20)
            sage: R(4).square_root() == R(-2)
            True
            sage: R(9).square_root()
            3 + O(3^21)
            sage: R(1/9).square_root()
            3^-1 + O(3^19)

            sage: R2 = Qp(2,20,'capped-rel')
            sage: R2(0).square_root()
            0
            sage: R2(1).square_root()
            1 + O(2^19)
            sage: R2(4).square_root()
            2 + O(2^20)
            sage: R2(9).square_root() == R2(3,19) or R2(9).square_root() == R2(-3,19)
            True
            sage: R2(17).square_root()
            1 + 2^3 + 2^5 + 2^6 + 2^7 + 2^9 + 2^10 + 2^13 + 2^16 + 2^17 + O(2^19)
            sage: R2.<t>=Zq(2^10, 10)
            sage: sqrt(1+8*t)
            1 + t*2^2 + t^2*2^3 + t^2*2^4 + (t^4 + t^3 + t^2)*2^5 + (t^4 + t^2)*2^6 + (t^5 + t^2)*2^7 + (t^6 + t^5 + t^4 + t^2)*2^8 + O(2^9)

            sage: R3 = Qp(5,20,'capped-rel')
            sage: R3(0).square_root()
            0
            sage: R3(1).square_root()
            1 + O(5^20)
            sage: R3(-1).square_root() == R3.teichmuller(2) or R3(-1).square_root() == R3.teichmuller(3)
            True

            sage: R = Zp(3,20,'capped-abs')
            sage: R(1).square_root()
            1 + O(3^20)
            sage: R(4).square_root() == R(-2)
            True
            sage: R(9).square_root()
            3 + O(3^19)
            sage: R2 = Zp(2,20,'capped-abs')
            sage: R2(1).square_root()
            1 + O(2^19)
            sage: R2(4).square_root()
            2 + O(2^18)
            sage: R2(9).square_root() == R2(3) or R2(9).square_root() == R2(-3)
            True
            sage: R2(17).square_root()
            1 + 2^3 + 2^5 + 2^6 + 2^7 + 2^9 + 2^10 + 2^13 + 2^16 + 2^17 + O(2^19)
            sage: R3 = Zp(5,20,'capped-abs')
            sage: R3(1).square_root()
            1 + O(5^20)
            sage: R3(-1).square_root() == R3.teichmuller(2) or R3(-1).square_root() == R3.teichmuller(3)
            True

        """
        # need special case for zero since pari(self) is the *integer* zero
        # whose square root is a real number....!
        if self.valuation() is infinity:
            return self
        if algorithm is None:
            if self.parent().prime() == 2 and self.parent().degree() > 1 and self.parent().e() == 1:
                algorithm = "sage"
            else:
                algorithm = "pari"

        if algorithm == "pari":
            from sage.libs.pari.all import PariError
            try:
                # use pari
                ans = self.parent()(self.__pari__().sqrt())
                if all:
                    return [ans, -ans]
                else:
                    return ans
            except PariError:
                # todo: should eventually change to return an element of
                # an extension field
                pass
        elif algorithm == "sage":
            val=self.valuation()
            if val%2 == 0:
                self = self>>val
                self_modp = self.residue()
                sq_modp = self_modp**(2**(self_modp.parent().degree()-1))
                prec = self.parent().precision_cap()
                sq = self.parent()(sq_modp).lift_to_precision(prec)
                self = self/(sq**2)
                z = self._inv_sqrt(prec)
                if z is not None:
                    ans = (sq/z)<<(val / 2)
                    if all:
                        return [ans, -ans]
                    else:
                        return ans
        if extend:
            raise NotImplementedError("extending using the sqrt function not yet implemented")
        elif all:
            return []
        else:
            raise ValueError("element is not a square")

    def _inv_sqrt(self, prec):
        r"""
        Returns the inverse square root of this `p`-adic number

        INPUT:

        - ``prec`` -- integer, the precision at inverse square root is computed

        OUTPUT:

        `p`-adic element -- the inverse square root of this `p`-adic number
        or ``None`` if this element does not have a square root in the ring
        """
        from sage.functions.other import ceil


        if prec <= 2:
            R = self.parent()
            F = R.residue_class_field()
            z = R(1/self.residue(1).sqrt()).lift_to_precision(3)
            a = z.residue(1)
            b = 1/self-z**2
            if b.valuation() < 2:
                return None
            else:
                b = (b>>2).residue(1)
                delta1, delta2 = _artin_schreier(a,b)
                if delta1 is None:
                    return None
                else:
                    z0 = z+2*R(delta1).lift_to_precision(3)
                    return z0
        else:
            prec0 = ceil((prec+1)/2.0)
            z = self._inv_sqrt(prec0)
            if z is None:
                return None
            else:
                z = z.lift_to_precision(prec)
                z = (z+((z*(1-self*z**2))>>1))
                return z

    def __abs__(self):
        """
        Return the `p`-adic absolute value of ``self``.

        This is normalized so that the absolute value of `p` is `1/p`.

        EXAMPLES::

            sage: abs(Qp(5)(15))
            1/5
            sage: abs(Qp(7)(0))
            0

        An unramified extension::

            sage: R = Zp(5,5)
            sage: P.<x> = PolynomialRing(R)
            sage: Z25.<u> = R.ext(x^2 - 3)
            sage: abs(u)
            1
            sage: abs(u^24-1)
            1/5

        A ramified extension::

            sage: W.<w> = R.ext(x^5 + 75*x^3 - 15*x^2 + 125*x - 5)
            sage: abs(w)
            0.724779663677696
            sage: abs(W(0))
            0.000000000000000
        """
        return self.abs()

    cpdef abs(self, prec=None):
        """
        Return the `p`-adic absolute value of ``self``.

        This is normalized so that the absolute value of `p` is `1/p`.

        INPUT:

        - ``prec`` -- Integer.  The precision of the real field in which
          the answer is returned.  If ``None``, returns a rational for
          absolutely unramified fields, or a real with 53 bits of
          precision for ramified fields.

        EXAMPLES::

            sage: a = Qp(5)(15); a.abs()
            1/5
            sage: a.abs(53)
            0.200000000000000
            sage: Qp(7)(0).abs()
            0
            sage: Qp(7)(0).abs(prec=20)
            0.00000

        An unramified extension::

            sage: R = Zp(5,5)
            sage: P.<x> = PolynomialRing(R)
            sage: Z25.<u> = R.ext(x^2 - 3)
            sage: u.abs()
            1
            sage: (u^24-1).abs()
            1/5

        A ramified extension::

            sage: W.<w> = R.ext(x^5 + 75*x^3 - 15*x^2 + 125*x - 5)
            sage: w.abs()
            0.724779663677696
            sage: W(0).abs()
            0.000000000000000
        """
        K = self.parent()
        if not prec and K.e() > 1:
            prec = 53
        if prec:
            from sage.rings.real_mpfr import RealField
            if self.is_zero():
                return RealField(prec).zero()
            return RealField(prec)(K.prime())**(-self.ordp())
        else:
            if self.is_zero():
                return Rational(0)
            return Rational(K.prime())**(-self.valuation())

    cpdef bint _is_base_elt(self, p) except -1:
        """
        Return ``True`` if this element is an element of Zp or Qp (rather than
        an extension).

        INPUT:

        - ``p`` -- a prime, which is compared with the parent of this element.

        EXAMPLES::

            sage: a = Zp(5)(3); a._is_base_elt(5)
            True
            sage: a._is_base_elt(17)
            False

        """
        raise NotImplementedError

    def _polylog_res_1(self, n):
        """
        Return `Li_n(`self`)` , the `n`th `p`-adic polylogarithm of ``self``, assuming that self is congruent to 1 mod p.
        This is an internal function, used by :meth:`polylog`.

        INPUT:

            - ``n`` -- a non-negative integer

        OUTPUT:

            - Li_n(self)

        EXAMPLES ::

            sage: Qp(2)(-1)._polylog_res_1(6) == 0
            True

        ::
            sage: Qp(5)(1)._polylog_res_1(1)
            Traceback (most recent call last):
            ...
            ValueError: Polylogarithm is not defined for 1.
        """
        from sage.rings.power_series_ring import PowerSeriesRing
        from sage.functions.other import ceil,floor
        from sage.rings.padics.factory import Qp
        from sage.misc.all import verbose

        if self == 1:
            raise ValueError('Polylogarithm is not defined for 1.')

        p = self.parent().prime()
        prec = self.precision_absolute()

        K = self.parent().fraction_field()
        z = K(self)

        hsl = max(prec / ((z - 1).valuation()) + 1, prec*(p == 2))
        N = floor(prec - n*(hsl - 1).log(p))

        verbose(hsl, level=3)

        def bound(m):
            return prec - m + Integer(1-2**(m-1)).valuation(p) - m*(hsl - 1).log(p)

        gsl = max([_findprec(1/(p-1), 1, _polylog_c(m,p) + bound(m), p) for m in range(2,n+1)])
        verbose(gsl, level=3)
        g = _compute_g(p, n, max([bound(m) + m*floor((gsl-1).log(p)) for m in range(2, n+1)]), gsl)
        verbose(g, level=3)
        S = PowerSeriesRing(K, default_prec = ceil(hsl), names='t')
        t = S.gen()
        log1plust = (1+t).log()
        log1plusti = 1

        G = (n+1)*[0]
        for i in range(n+1):
            G[i] = (log1plusti)/Integer(i).factorial()
            log1plusti *= log1plust

        verbose(G, level=3)

        H = (n+1)*[0]
        H[2] = -sum([((-t)**i)/Integer(i)**2 for i in range(1,hsl+2)])
        for i in range(2, n):
            H[i+1] = (H[i]/(1+t) + G[i]/t).integral()
            if (i + 1) % 2 == 1:
                if p != 2:
                    H[i+1] += (2**i*p**(i+1)*g[i+1](1/K(2)))/((1-2**i)*(p**(i+1) - 1))
                else:
                    H[i+1] += (2**i*H[i+1](K(-2)))/(1 - 2**(i+1))

        verbose(H, level=3)
        return (H[n](z - 1) - ((z.log(0))**(n-1)*(1 - z).log(0))/Integer(n-1).factorial()).add_bigoh(N)

    def polylog(self, n):
        """
        Return `Li_n(self)` , the `n`th `p`-adic polylogarithm of this element.

        INPUT:

            - ``n`` -- a non-negative integer

        OUTPUT:

            - `Li_n(self)`

        EXAMPLES:

        The `n`-th polylogarithm of `-1` is `0` for even `n` ::

            sage: Qp(13)(-1).polylog(6) == 0
            True

        We can check some identities, for example those mentioned in [DCW2016]_ ::

            sage: x = Qp(7, prec=30)(1/3)
            sage: (x^2).polylog(4) - 8*x.polylog(4) - 8*(-x).polylog(4) == 0
            True

        ::

            sage: x = Qp(5, prec=30)(4)
            sage: x.polylog(2) + (1/x).polylog(2) + x.log(0)**2/2 == 0
            True

        ::

            sage: x = Qp(11, prec=30)(2)
            sage: x.polylog(2) + (1-x).polylog(2) + x.log(0)**2*(1-x).log(0) == 0
            True

        `Li_1(z) = -\log(1-z)` for `|z| < 1` ::

            sage: Qp(5)(10).polylog(1) == -Qp(5)(1-10).log(0)
            True

        The polylogarithm of 1 is not defined ::

            sage: Qp(5)(1).polylog(1)
            Traceback (most recent call last):
            ...
            ValueError: Polylogarithm is not defined for 1.


        The polylogarithm of 0 is 0 ::

            sage: Qp(11)(0).polylog(7)
            0

        ALGORITHM:

        The algorithm of Besser-de Jeu, as described in [BdJ2008]_ is used.

        REFERENCES:

        .. [BdJ2008] Besser, Amnon, and Rob de Jeu. "Li^(p)-Service? An Algorithm
             for Computing p-Adic Polylogarithms." Mathematics of Computation
             (2008): 1105-1134.

        .. [DCW2016] Dan-Cohen, Ishai, and Stefan Wewers. "Mixed Tate motives and the
             unit equation." International Mathematics Research Notices
             2016.17 (2016): 5291-5354.

        AUTHORS:

        - Jennifer Balakrishnan - Initial implementation
        - Alex J. Best (2017-07-21) - Extended to other residue disks

        .. TODO::

            - Implement for extensions
            - Use the change method to create K from self.parent()


        """
        from sage.rings.power_series_ring import PowerSeriesRing
        from sage.rings.padics.factory import Qp
        from sage.misc.all import verbose
        from sage.functions.other import ceil,floor
        from sage.rings.infinity import PlusInfinity

        if self.parent().degree() != 1:
            raise NotImplementedError("Polylogarithms are not currently implemented for elements of extensions")
            # TODO implement this (possibly after the change method for padic generic elements is added).

        prec = self.precision_absolute()

        p = self.parent().prime()
        K = self.parent().fraction_field()

        z = K(self)
        n = Integer(n)

        if z.valuation() < 0:
            verbose("residue oo, using functional equation for reciprocal. %d %s"%(n,str(self)), level=2)
            return (-1)**(n+1)*(1/z).polylog(n)-(z.log(0)**n)/K(n.factorial())

        zeta = K.teichmuller(z)

        # Which residue disk are we in?
        if zeta == 0:
            if z.precision_absolute() == PlusInfinity():
                return K(0)
            verbose("residue 0, using series. %d %s"%(n,str(self)), level=2)
            M = ceil((prec/z.valuation()).log(p))
            N = prec - n*M
            ret = K(0)
            for m in range(M + 1):
                zpm = z**(p**m)
                ret += p**(-m*n)*sum(zpm**k/Integer(k)**n for k in
                        range(1, _findprec(p**m*z.valuation(), 0, N + n*m, p)) if k % p != 0)

            return ret.add_bigoh(N)

        if zeta == 1:
            if z == 1:
                raise ValueError("Polylogarithm is not defined for 1.")
            verbose("residue 1, using _polylog_res_1. %d %s"%(n,str(self)), level=2)
            return self._polylog_res_1(n)

        # Set up precision bounds
        tsl = prec / (z - zeta).valuation() + 1
        N = floor(prec - n*(tsl - 1).log(p))
        gsl = max([_findprec(1/(p-1), 1, prec - m + _polylog_c(m,p) - m*(tsl - 1).log(p), p) for m in range(1,n+1)])

        gtr = _compute_g(p, n, prec + n*(gsl - 1).log(p), gsl)

        K = Qp(p, prec)

        # Residue disk around zeta
        verbose("general case. %d %s"%(n, str(self)), level=2)
        Li_i_zeta = [0] + [p**i/(p**i-1)*gtr[i](1/(1-zeta)) for i in range(1,n+1)]

        T = PowerSeriesRing(K, default_prec=ceil(tsl), names='t')
        t = T.gen()
        F = (n+1)*[0]
        F[0] = (zeta+t)/(1-zeta-t)
        for i in range(n):
            F[i+1] = Li_i_zeta[i+1] + (F[i]/(zeta + t)).integral()

        return (F[n](z - zeta)).add_bigoh(N)


# Module functions used by polylog
def _polylog_c(n, p):
    """
    Return c(n, p) = p/(p-1) - (n-1)/log(p) + (n-1)*log(n*(p-1)/log(p),p) + log(2*p*(p-1)*n/log(p), p)
    as defined in Prop 6.1 of [BdJ2008]_ which is used as a precision bound.
    This is an internal function, used by :meth:`polylog`.

    EXAMPLES::

        sage: sage.rings.padics.padic_generic_element._polylog_c(1, 2)
        log(4/log(2))/log(2) + 2

    REFERENCES:

    Prop. 6.1 of

        .. [BdJ2008] Besser, Amnon, and Rob de Jeu. "Li^(p)-Service? An Algorithm
             for Computing p-Adic Polylogarithms." Mathematics of Computation
             (2008): 1105-1134.

    """
    return p/(p-1) - (n-1)/p.log() + (n-1)*(n*(p-1)/p.log()).log(p) + (2*p*(p-1)*n/p.log()).log(p)

def _findprec(c_1, c_2, c_3, p):
    """
    Return an integer k such that c_1*k - c_2*log_p(k) > c_3.
    This is an internal function, used by :meth:`polylog`.

    INPUT:

    - `c_1`, `c_2`, `c_3` - positive integers
    - `p` - prime

    OUTPUT:

    ``sl`` such that `kc_1 - c_2 \log_p(k) > c_3` for all `k \ge sl`

    EXAMPLES::

        sage: sage.rings.padics.padic_generic_element._findprec(1, 1, 2, 2)
        5
        sage: 5*1 - 5*log(1, 2) > 2
        True

    REFERENCES:

    Remark 7.11 of

        .. [BdJ2008] Besser, Amnon, and Rob de Jeu. "Li^(p)-Service? An Algorithm
             for Computing p-Adic Polylogarithms." Mathematics of Computation
             (2008): 1105-1134.
    """
    from sage.functions.other import ceil
    k = Integer(max(ceil(c_2/c_1), 2))
    while True:
        if c_1*k - c_2*k.log(p) > c_3:
            return k
        k += 1

def _compute_g(p, n, prec, terms):
    """
    Return the list of power series `g_i = \int(-g_{i-1}/(v-v^2))` used in the computation of polylogarithms.
    This is an internal function, used by :meth:`polylog`.

    EXAMPLES::

        sage: sage.rings.padics.padic_generic_element._compute_g(7, 3, 3, 3)[0]
        (O(7^3))*v^2 + (1 + O(7^3))*v + (O(7^3))

    """
    from sage.rings.power_series_ring import PowerSeriesRing
    from sage.functions.other import ceil
    from sage.rings.padics.factory import Qp

    # Compute the sequence of power series g
    R = PowerSeriesRing(Qp(p, ceil(prec)), default_prec=terms, names='v')
    v = R.gen()
    g = (n+1)*[0]
    g[0] = v - 1 - ((v-1)**p)/(v**p-(v-1)**p)
    for i in range(n):
        g[i+1] = -(g[i]/(v-v**2)).integral()
<<<<<<< HEAD
    return [x.truncate(terms) for x in g]
=======
    return [x.truncate(terms) for x in g]

def _artin_schreier(a, b):
    r"""
    Solve Artin Schreier equation `X^2+a*X+b=0`.

    INPUT:

    - ``a,b`` -- elements of a finite field of characteristic 2


    OUTPUT:

    elements of the same field ``x0,x1`` verifying the equation `X^2+a*X+b=0` 
    or ``None,None`` if the equation does not have a solution in ``parent(a)``.
    """
    def trace_one_element(F):
        x = F.random_element()
        while x.trace() != 1:
            x = F.random_element()
        return x

    if a == 0:
        return (-b).sqrt(), -(-b).sqrt()
    else:
        c = b/a**2
        if c.trace() != 0:
            return None, None
        else:
            d = c.parent().degree()
            if d % 2 == 0:
                y = trace_one_element(c.parent())
                sum0 = 0
                sum = 0
                for i in range(d):
                    sum0 += c**(2**i)
                    sum += sum0*y**(2**i)
            else:
                sum = 0
                for i in range((d-3)/2+1):
                    sum += c**(2**(2*i+1))
            return a*sum, a*(1+sum)

>>>>>>> e64d891c
<|MERGE_RESOLUTION|>--- conflicted
+++ resolved
@@ -3292,9 +3292,6 @@
     g[0] = v - 1 - ((v-1)**p)/(v**p-(v-1)**p)
     for i in range(n):
         g[i+1] = -(g[i]/(v-v**2)).integral()
-<<<<<<< HEAD
-    return [x.truncate(terms) for x in g]
-=======
     return [x.truncate(terms) for x in g]
 
 def _artin_schreier(a, b):
@@ -3336,6 +3333,4 @@
                 sum = 0
                 for i in range((d-3)/2+1):
                     sum += c**(2**(2*i+1))
-            return a*sum, a*(1+sum)
-
->>>>>>> e64d891c
+            return a*sum, a*(1+sum)