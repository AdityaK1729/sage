# sage.doctest: needs sage.rings.finite_rings
r"""
Finite Drinfeld modules

This module provides the class
:class:`sage.rings.function_fields.drinfeld_module.finite_drinfeld_module.DrinfeldModule_finite`,
which inherits
:class:`sage.rings.function_fields.drinfeld_module.drinfeld_module.DrinfeldModule`.

AUTHORS:

- Antoine Leudière (2022-04)
- Yossef Musleh (2023-02): added characteristic polynomial methods
"""

# *****************************************************************************
#        Copyright (C) 2022 Antoine Leudière <antoine.leudiere@inria.fr>
#
#  This program is free software: you can redistribute it and/or modify
#  it under the terms of the GNU General Public License as published by
#  the Free Software Foundation, either version 2 of the License, or
#  (at your option) any later version.
#                   http://www.gnu.org/licenses/
# *****************************************************************************

from sage.functions.log import logb
from sage.functions.other import ceil, sqrt
from sage.matrix.constructor import Matrix
from sage.matrix.matrix_space import MatrixSpace
from sage.matrix.special import companion_matrix
from sage.misc.misc_c import prod
from sage.misc.cachefunc import cached_method
from sage.modules.free_module_element import vector
from sage.rings.function_field.drinfeld_modules.drinfeld_module import DrinfeldModule
from sage.rings.polynomial.polynomial_ring_constructor import PolynomialRing


class DrinfeldModule_finite(DrinfeldModule):
    r"""
    This class implements finite Drinfeld `\mathbb{F}_q[T]`-modules.

    A *finite Drinfeld module* is a Drinfeld module whose base field is
    finite. In this case, the function field characteristic is a prime
    ideal.

    For general definitions and help on Drinfeld modules, see class
    :class:`sage.rings.function_fields.drinfeld_module.drinfeld_module.DrinfeldModule`.

    .. RUBRIC:: Construction:

    The user does not ever need to directly call
    ``DrinfeldModule_finite`` --- the metaclass ``DrinfeldModule`` is
    responsible for instantiating ``DrinfeldModule`` or
    ``DrinfeldModule_finite`` depending on the input::

        sage: Fq = GF(343)
        sage: A.<T> = Fq[]
        sage: K.<z6> = Fq.extension(2)
        sage: phi = DrinfeldModule(A, [z6, 0, 5])
        sage: phi
        Drinfeld module defined by T |--> 5*t^2 + z6

    ::

        sage: isinstance(phi, DrinfeldModule)
        True
        sage: from sage.rings.function_field.drinfeld_modules.finite_drinfeld_module import DrinfeldModule_finite
        sage: isinstance(phi, DrinfeldModule_finite)
        True

    The user should never use ``DrinfeldModule_finite`` to test if a
    Drinfeld module is finite, but rather the ``is_finite`` method::

        sage: phi.is_finite()
        True

    .. RUBRIC:: Complex multiplication of rank two finite Drinfeld modules

    We can handle some aspects of the theory of complex multiplication
    of finite Drinfeld modules. Apart from the method
    ``frobenius_endomorphism``, we only handle rank two Drinfeld
    modules.

    First of all, it is easy to create the Frobenius endomorphism::

        sage: frobenius_endomorphism = phi.frobenius_endomorphism()
        sage: frobenius_endomorphism
        Endomorphism of Drinfeld module defined by T |--> 5*t^2 + z6
          Defn: t^2

    Its characteristic polynomial can be computed::

        sage: chi = phi.frobenius_charpoly()
        sage: chi
        X^2 + (T + 2*z3^2 + 2*z3 + 1)*X + 2*T^2 + (z3^2 + z3 + 4)*T + 2*z3
        sage: frob_pol = frobenius_endomorphism.ore_polynomial()
        sage: chi(frob_pol, phi(T))
        0

    as well as its trace and norm::

        sage: phi.frobenius_trace()
        6*T + 5*z3^2 + 5*z3 + 6
        sage: phi.frobenius_trace() == -chi[1]
        True
        sage: phi.frobenius_norm()
        2*T^2 + (z3^2 + z3 + 4)*T + 2*z3

    We can decide if a Drinfeld module is ordinary or supersingular::

        sage: phi.is_ordinary()
        True
        sage: phi.is_supersingular()
        False

    .. RUBRIC:: Inverting the Drinfeld module

    The morphism that defines a Drinfeld module is injective (see
    [Gos1998]_, cor. 4.5.2). If the Drinfeld module is finite, one can
    retrieve preimages::

        sage: a = A.random_element()
        sage: phi.invert(phi(a)) == a
        True
    """

    def __init__(self, gen, category):
        """
        Initialize ``self``.

        Validity of the input is checked in `__classcall_private__`. The
        `__init__` just saves attributes.

        INPUT:

        - ``function_ring`` -- a univariate polynomial ring whose base
          is a finite field

        - ``gen`` -- the generator of the Drinfeld module as a list of
          coefficients or an Ore polynomial

        - ``name`` -- (default: ``'t'``) the name of the Ore polynomial
          ring gen

        TESTS::

            sage: Fq = GF(25)
            sage: A.<T> = Fq[]
            sage: K.<z12> = Fq.extension(6)
            sage: p_root = 2*z12^11 + 2*z12^10 + z12^9 + 3*z12^8 + z12^7 + 2*z12^5 + 2*z12^4 + 3*z12^3 + z12^2 + 2*z12
            sage: gen = [p_root, z12^3, z12^5]
            sage: phi = DrinfeldModule(A, gen)
            sage: ore_polring = phi.ore_polring()
            sage: phi._gen == ore_polring(gen)
            True
        """
        # NOTE: There used to be no __init__ here (which was fine). I
        # added one to ensure that DrinfeldModule_finite would always
        # have _frobenius_norm and _frobenius_trace attributes.
        super().__init__(gen, category)
        self._base_degree_over_constants = self.base_over_constants_field().degree(self._Fq)
        self._frobenius_norm = None
        self._frobenius_trace = None
        self._frobenius_charpoly = None

    @cached_method
    def _frobenius_matrix_crystalline(self):
        r"""
        Return the matrix representing the Frobenius endomorphism on the
        crystalline cohomology of the Drinfeld module. This is done up to
        precision [K:Fq] + 1, which is enough to ensure the characteristic
        polynomial can be recovered.

        For the formal construction of the crystalline cohomology, see
        [Ang1997]_. It is a free module of rank r over the ring of Witt
        vectors in `T - \mathfrak{p}`.

        EXAMPLES::

            sage: Fq = GF(25)
            sage: A.<T> = Fq[]
            sage: K.<z12> = Fq.extension(6)
            sage: p_root = 2*z12^11 + 2*z12^10 + z12^9 + 3*z12^8 + z12^7 + 2*z12^5 + 2*z12^4 + 3*z12^3 + z12^2 + 2*z12
            sage: phi = DrinfeldModule(A, [p_root, z12^3, z12^5])
            sage: phi._frobenius_matrix_crystalline()
            [...((z2 + 3) + z12 + (4*z2 + 1)*z12^2 + (z2 + 4)*z12^3 + (z2 + 4)*z12^4 + (2*z2 + 3)*z12^5)*T^3 + (2*z2 + 2*z2*z12 + (2*z2 + 3)*z12^2 + ... + (3*z2 + 4)*z12^3 + (2*z2 + 3)*z12^4 + 3*z2*z12^5]

        ALGORITHM:

        Compute the action of the Frobenius on an explicit basis for the
        cohomology using a recurrence relation, and return the resulting
        matrix.
        """
        Fq = self._Fq
        K = self.base_over_constants_field()
        A = self.function_ring()
        char, q = Fq.characteristic(), Fq.cardinality()
        qdeg = logb(q, char)
        r, n = self.rank(), self._base_degree_over_constants
        nstar = ceil(sqrt(n))
        nquo, nrem = divmod(n, nstar)
        drin_coeffs = self.coefficients(sparse=False)
        poly_K = PolynomialRing(K, name=str(A.gen()))
        matrix_poly_K = MatrixSpace(poly_K, r, r)
        mu_coeffs = ((poly_K.gen() - drin_coeffs[0])**(n+1)) \
                    .coefficients(sparse=False)

        def companion(order):
            # + [1] is required to satisfy formatting for companion matrix
            M = matrix_poly_K(companion_matrix([(drin_coeffs[i]/drin_coeffs[r])
                               .frobenius(qdeg*order)
                               for i in range(r)] + [1], format='top'))
            M[0, r-1] += poly_K.gen() / drin_coeffs[r].frobenius(qdeg*order)
            return M

        companion_initial = prod([companion(i) for i in range(nrem, 0, -1)])
        companion_step = prod([companion(i)
                              for i in range(nstar + nrem, nrem, -1)])
        reduced_companions = []
        for k in range(nquo - 1, 0, -1):
            M = Matrix(poly_K, r, r)
            modulus = poly_K([c.frobenius(qdeg*(-k*nstar % n))
                                                for c in mu_coeffs])
            for i, row in enumerate(companion_step):
                for j, entry in enumerate(row):
                    reduction = entry % modulus
                    M[i, j] = poly_K([c.frobenius(qdeg*(k*nstar))
                                     for c in reduction
                                              .coefficients(sparse=False)])
            reduced_companions.append(M)
        return (prod(reduced_companions) * companion_step * companion_initial)

    @cached_method
    def _frobenius_matrix_CSA(self):
        r"""
        Return the matrix of the left-multiplication by `\phi_T` with
        respect to the maximal commutative subalgebra `K\{\tau^n\}` of
        $K\{\tau\}$, where `K` is the base field and `n` is its degree
        over `\mathbb F_q`. The characteristic polynomial of this matrix
        is the characteristic polynomial of the Frobenius endomorphism,
        which is crucial for :meth:`_frobenius_charpoly_CSA`.
        """
        E = self._base
        EZ = PolynomialRing(E, name='Z')
        n = self._base_degree_over_constants
        phi_T = self.gen()
        t = self.ore_variable()
        rows = []
        # Compute the reduced charpoly
        for i in range(n):
            m = phi_T.degree() + 1
            row = [EZ([phi_T[jj] for jj in range(j, m, n)]) for j in range(n)]
            rows.append(row)
            phi_T = t * phi_T
        return Matrix(rows)

    def frobenius_endomorphism(self):
        r"""
        Return the Frobenius endomorphism of the Drinfeld module as a
        morphism object.

        Let `q` be the order of the base field of the function ring. The
        *Frobenius endomorphism* is defined as the endomorphism whose
        defining Ore polynomial is `t^q`.

        EXAMPLES::

            sage: Fq = GF(343)
            sage: A.<T> = Fq[]
            sage: K.<z6> = Fq.extension(2)
            sage: phi = DrinfeldModule(A, [1, 0, z6])
            sage: phi.frobenius_endomorphism()
            Endomorphism of Drinfeld module defined by T |--> z6*t^2 + 1
              Defn: t^2

        TESTS::

            sage: from sage.rings.function_field.drinfeld_modules.morphism import DrinfeldModuleMorphism
            sage: isinstance(phi.frobenius_endomorphism(), DrinfeldModuleMorphism)
            True
        """
        t = self.ore_polring().gen()
        deg = self.base_over_constants_field().degree_over()
        return self._Hom_(self, category=self.category())(t**deg)

    def frobenius_charpoly(self, var='X', algorithm=None):
        r"""
        Return the characteristic polynomial of the Frobenius
        endomorphism.

        Let `\mathbb{F}_q` be the base field of the function ring. The
        *characteristic polynomial* `\chi` *of the Frobenius endomorphism*
        is defined in [Gek1991]_. An important feature of this
        polynomial is that it is monic, univariate, and has coefficients
        in the function ring. As in our case the function
        ring is a univariate polynomial ring, it is customary to see the
        characteristic polynomial of the Frobenius endomorphism as a
        bivariate polynomial.

        Let `\chi = X^r + \sum_{i=0}^{r-1} A_{i}(T)X^{i}` be the
        characteristic polynomial of the Frobenius endomorphism, and
        let `t^n` be the Ore polynomial that defines the Frobenius
        endomorphism of `\phi`; by definition, `n` is the degree of `K`
        over the base field `\mathbb{F}_q`. Then we have

        .. MATH::

            \chi(t^n)(\phi(T))
            = t^{nr} + \sum_{i=1}^{r} \phi_{A_{i}}t^{n(i)}
            = 0,

        with `\deg(A_i) \leq \frac{n(r-i)}{r}`.

        Note that the *Frobenius trace* is defined as `A_{r-1}(T)` and the
        *Frobenius norm* is defined as `A_0(T)`.

        INPUT:

<<<<<<< HEAD
        - ``var`` (default: ``'X'``) -- the name of the second variable
        - ``algorithm`` (default: ``None``) -- the algorithm
=======
        - ``var`` -- (default: ``'X'``) the name of the second variable
        - ``algorithm`` -- (default: ``'crystalline'``) the algorithm
>>>>>>> 0f347739
          used to compute the characteristic polynomial

        .. NOTE:

        Available algorithms are:

            - ``'CSA'`` -- it exploits the fact that `K\{\tau\}` is a
              central simple algebra (CSA) over `\mathbb
              F_q[\text{Frob}_\phi]` (see Chapter 4 of [CL2023]_).
            - ``'crystalline'`` -- it uses the action of the Frobenius
              on the crystalline cohomology (see [MS2023]_).
            - ``'gekeler'`` -- it tries to identify coefficients by
              writing that the characteristic polynomial annihilates the
              Frobenius endomorphism; this algorithm may fail is some
              cases (see [Gek2008]_).
            - ``'motive'`` -- it uses the action of the Frobenius on the
              Anderson motive (see Chapter 2 of [CL2023]_).

        The method raises an exception if the user asks for an
        unimplemented algorithm, even if the characteristic has already
        been computed.

        EXAMPLES::

            sage: Fq = GF(25)
            sage: A.<T> = Fq[]
            sage: K.<z12> = Fq.extension(6)
            sage: p_root = 2*z12^11 + 2*z12^10 + z12^9 + 3*z12^8 + z12^7 + 2*z12^5 + 2*z12^4 + 3*z12^3 + z12^2 + 2*z12
            sage: phi = DrinfeldModule(A, [p_root, z12^3, z12^5])
            sage: phi.frobenius_charpoly()
            X^2 + ((4*z2 + 4)*T^3 + (z2 + 3)*T^2 + 3*T + 2*z2 + 3)*X + 3*z2*T^6 + (4*z2 + 3)*T^5 + (4*z2 + 4)*T^4 + 2*T^3 + (3*z2 + 3)*T^2 + (z2 + 2)*T + 4*z2

        ::

            sage: Fq = GF(343)
            sage: A.<T> = Fq[]
            sage: K.<z6> = Fq.extension(2)
            sage: phi = DrinfeldModule(A, [1, 0, z6])
            sage: chi = phi.frobenius_charpoly(algorithm='crystalline')
            sage: chi
            X^2 + ((3*z3^2 + z3 + 4)*T + 4*z3^2 + 6*z3 + 3)*X + (5*z3^2 + 2*z3)*T^2 + (4*z3^2 + 3*z3)*T + 5*z3^2 + 2*z3

        ::

            sage: frob_pol = phi.frobenius_endomorphism().ore_polynomial()
            sage: chi(frob_pol, phi(T))
            0
            sage: phi.frobenius_charpoly(algorithm='motive')(phi.frobenius_endomorphism())
            Endomorphism of Drinfeld module defined by T |--> z6*t^2 + 1
              Defn: 0

        ::

            sage: phi.frobenius_charpoly(algorithm="NotImplemented")
            Traceback (most recent call last):
            ...
            NotImplementedError: algorithm "NotImplemented" not implemented

        ALGORITHM:

            If the user specifies an algorithm, then the characteristic
            polynomial is computed according to the user's input (see
            the note above), even if it had already been computed.

            If no algorithm is given, then the function either returns a
            cached value, or if no cached value is available, the
            function computes the Frobenius characteristic polynomial
            from scratch. In that case, if the rank `r` is less than the
            extension degree `n`, then the ``crystalline`` algorithm is
            used, while the ``CSA`` algorithm is used otherwise.

<<<<<<< HEAD
        TESTS::

            sage: Fq = GF(9)
            sage: A.<T> = Fq[]
            sage: k.<zk> = Fq.extension(2)
            sage: K.<z> = k.extension(3)

        ::

            sage: phi = DrinfeldModule(A, [K(zk), z^8, z^7])
            sage: phi.frobenius_charpoly(algorithm='CSA')
            X^2 + (2*T^3 + (2*z2 + 2)*T^2 + (z2 + 1)*T + 2*z2)*X + z2*T^6 + (2*z2 + 2)*T^3 + 2
            sage: phi.frobenius_charpoly(algorithm='crystalline')
            X^2 + (2*T^3 + (2*z2 + 2)*T^2 + (z2 + 1)*T + 2*z2)*X + z2*T^6 + (2*z2 + 2)*T^3 + 2
            sage: phi.frobenius_charpoly(algorithm='gekeler')
            X^2 + (2*T^3 + (2*z2 + 2)*T^2 + (z2 + 1)*T + 2*z2)*X + z2*T^6 + (2*z2 + 2)*T^3 + 2
            sage: phi.frobenius_charpoly(algorithm='motive')
            X^2 + (2*T^3 + (2*z2 + 2)*T^2 + (z2 + 1)*T + 2*z2)*X + z2*T^6 + (2*z2 + 2)*T^3 + 2
            sage: phi.frobenius_charpoly()(phi.frobenius_endomorphism()).ore_polynomial()
            0

        ::

            sage: phi = DrinfeldModule(A, [K(zk), z^2, z^3, z^4])
            sage: phi.frobenius_charpoly(algorithm='CSA')
            X^3 + ((z2 + 1)*T^2 + (z2 + 1)*T + z2 + 2)*X^2 + ((z2 + 2)*T^4 + 2*T^3 + z2*T^2 + T + 2*z2)*X + T^6 + 2*z2*T^3 + 2*z2 + 1
            sage: phi.frobenius_charpoly(algorithm='crystalline')
            X^3 + ((z2 + 1)*T^2 + (z2 + 1)*T + z2 + 2)*X^2 + ((z2 + 2)*T^4 + 2*T^3 + z2*T^2 + T + 2*z2)*X + T^6 + 2*z2*T^3 + 2*z2 + 1
            sage: phi.frobenius_charpoly(algorithm='gekeler')
            X^3 + ((z2 + 1)*T^2 + (z2 + 1)*T + z2 + 2)*X^2 + ((z2 + 2)*T^4 + 2*T^3 + z2*T^2 + T + 2*z2)*X + T^6 + 2*z2*T^3 + 2*z2 + 1
            sage: phi.frobenius_charpoly(algorithm='motive')
            X^3 + ((z2 + 1)*T^2 + (z2 + 1)*T + z2 + 2)*X^2 + ((z2 + 2)*T^4 + 2*T^3 + z2*T^2 + T + 2*z2)*X + T^6 + 2*z2*T^3 + 2*z2 + 1
            sage: phi.frobenius_charpoly()(phi.frobenius_endomorphism()).ore_polynomial()
            0

        ::

            sage: phi = DrinfeldModule(A, [K(zk), z^8, z^7, z^20])
            sage: phi.frobenius_charpoly(algorithm='CSA')
            X^3 + (z2*T^2 + z2*T + z2 + 1)*X^2 + (T^4 + (2*z2 + 1)*T^3 + (z2 + 2)*T^2 + (2*z2 + 1)*T + z2 + 2)*X + T^6 + 2*z2*T^3 + 2*z2 + 1
            sage: phi.frobenius_charpoly(algorithm='crystalline')
            X^3 + (z2*T^2 + z2*T + z2 + 1)*X^2 + (T^4 + (2*z2 + 1)*T^3 + (z2 + 2)*T^2 + (2*z2 + 1)*T + z2 + 2)*X + T^6 + 2*z2*T^3 + 2*z2 + 1
            sage: phi.frobenius_charpoly(algorithm='gekeler')
            X^3 + (z2*T^2 + z2*T + z2 + 1)*X^2 + (T^4 + (2*z2 + 1)*T^3 + (z2 + 2)*T^2 + (2*z2 + 1)*T + z2 + 2)*X + T^6 + 2*z2*T^3 + 2*z2 + 1
            sage: phi.frobenius_charpoly(algorithm='motive')
            X^3 + (z2*T^2 + z2*T + z2 + 1)*X^2 + (T^4 + (2*z2 + 1)*T^3 + (z2 + 2)*T^2 + (2*z2 + 1)*T + z2 + 2)*X + T^6 + 2*z2*T^3 + 2*z2 + 1
            sage: phi.frobenius_charpoly()(phi.frobenius_endomorphism()).ore_polynomial()
            0

        Check that ``var`` inputs are taken into account for cached
        characteristic polynomials::

            sage: Fq = GF(2)
            sage: A.<T> = Fq[]
            sage: K.<z> = Fq.extension(2)
            sage: phi = DrinfeldModule(A, [z, 0, 1])
            sage: phi.frobenius_charpoly()
            X^2 + X + T^2 + T + 1
            sage: phi.frobenius_charpoly(var='Foo')
            Foo^2 + Foo + T^2 + T + 1
            sage: phi.frobenius_charpoly(var='Bar')
            Bar^2 + Bar + T^2 + T + 1
=======
        - ``'crystalline'`` -- computes the characteristic polynomial of the
          Frobenius endomorphism on the crystalline cohomology of a Drinfeld
          module.

        - ``'motive'`` -- based on computing the characteristic polynomial of
          the Frobenius endomorphism on the motive of a Drinfeld module. This
          instantiates the Frobenius as a morphism object and calls its
          ``'characteristic_polynomial'`` method.
>>>>>>> 0f347739
        """
        # If no algorithm is specified, return cached data (if it
        # exists), or pick an algorithm:
        if algorithm is None:
            if self._frobenius_charpoly is not None:
                return self._frobenius_charpoly.change_variable_name(var)
            else:
                if self.rank() < self._base_degree_over_constants:
                    algorithm = 'crystalline'
                else:
                    algorithm = 'CSA'
        # If an algorithm is specified, do not use cached data, even
        # if it is possible:
        method_name = f'_frobenius_charpoly_{algorithm}'
        if not hasattr(self, method_name):
            raise NotImplementedError(f'algorithm "{algorithm}" not implemented')
        self._frobenius_charpoly = getattr(self, method_name)(var)
        return self._frobenius_charpoly

    @cached_method
    def _frobenius_charpoly_CSA(self, var='X'):
        r"""
        Return the characteristic polynomial of the Frobenius
        endomorphism using Crystalline cohomology.

        The algorithm works for Drinfeld `\mathbb{F}_q[T]`-modules of
        any rank.

        This method is private and should not be directly called.
        Instead, use :meth:`frobenius_charpoly` with the option
        `algorithm='CSA'`.

        INPUT:

        - ``var`` (default: ``'X'``) -- the name of the second variable

        EXAMPLES::

            sage: Fq = GF(5)
            sage: A.<T> = Fq[]
            sage: K.<z> = Fq.extension(3)
            sage: phi = DrinfeldModule(A, [z^i for i in range(1, 50)])
            sage: phi.frobenius_charpoly(algorithm="CSA")  # indirect doctest
            X^48 + 4*X^47 + 4*X^46 + X^45 + 3*X^44 + X^42 + 4*X^41 + 4*X^39 + 2*X^37 + 4*X^36 + 3*X^35 + 2*X^33 + (4*T + 2)*X^32 + (4*T + 1)*X^31 + (3*T + 1)*X^30 + 4*T*X^29 + 4*T*X^28 + 2*X^27 + X^26 + (3*T + 4)*X^25 + (4*T + 4)*X^24 + (T + 1)*X^23 + (T + 3)*X^22 + 4*T*X^21 + (2*T + 1)*X^20 + 4*X^19 + 4*T*X^18 + (T + 4)*X^17 + 4*T^2*X^16 + (T^2 + 3*T + 3)*X^15 + (4*T^2 + 3*T + 3)*X^14 + (3*T^2 + 3*T + 3)*X^13 + (3*T^2 + 4*T + 4)*X^12 + (T^2 + 2*T + 2)*X^11 + (3*T^2 + 4*T + 4)*X^10 + (3*T^2 + T + 1)*X^9 + (4*T + 4)*X^8 + (3*T + 3)*X^7 + (T^2 + 3*T + 3)*X^6 + (3*T^2 + T + 1)*X^5 + (2*T^2 + 3*T + 3)*X^4 + (2*T^2 + 3*T + 3)*X^3 + 3*T^2*X^2 + 4*T^2*X + 2*T^3 + T + 1

        ALGORITHM:

        Compute the characteristic polynomial of the Frobenius from
        the reduced characteristic polynomial of the Ore polynomial
        `phi_T`. This algorithm is particularly interesting when the
        rank of the Drinfeld module is large compared to the degree
        of the extension `K/\mathbb F_q`. See [CL2023]_.
        """
        # Compute the reduced charpoly
        chi = self._frobenius_matrix_CSA().charpoly()
        # Format the result
        K = self.base_over_constants_field()
        A = self.function_ring()
        n = self._base_degree_over_constants
        r = self.rank()
        lc = chi[0][r]
        coeffs = [A([K(chi[i][j]/lc).in_base()
                     for i in range((r-j)*n // r + 1)])
                  for j in range(r+1)]
        return PolynomialRing(A, name=var)(coeffs)

    @cached_method
    def _frobenius_charpoly_crystalline(self, var='X'):
        r"""
        Return the characteristic polynomial of the Frobenius
        endomorphism using Crystalline cohomology.

        The algorithm works for Drinfeld `\mathbb{F}_q[T]`-modules of
        any rank.

        This method is private and should not be directly called.
        Instead, use :meth:`frobenius_charpoly` with the option
        `algorithm='crystalline'`.

        INPUT:

        - ``var`` -- the name of the second variable

        OUTPUT: a univariate polynomial with coefficients in the
                function ring

        EXAMPLES::

            sage: Fq = GF(25)
            sage: A.<T> = Fq[]
            sage: K.<z12> = Fq.extension(6)
            sage: p_root = 2*z12^11 + 2*z12^10 + z12^9 + 3*z12^8 + z12^7 + 2*z12^5 + 2*z12^4 + 3*z12^3 + z12^2 + 2*z12
            sage: phi = DrinfeldModule(A, [p_root, z12^3, z12^5])
            sage: phi.frobenius_charpoly(algorithm='crystalline') # indirect doctest
            X^2 + ((4*z2 + 4)*T^3 + (z2 + 3)*T^2 + 3*T + 2*z2 + 3)*X + 3*z2*T^6 + (4*z2 + 3)*T^5 + (4*z2 + 4)*T^4 + 2*T^3 + (3*z2 + 3)*T^2 + (z2 + 2)*T + 4*z2

        ::

            sage: Fq = GF(25)
            sage: A.<T> = Fq[]
            sage: K.<z> = Fq.extension(8)
            sage: phi = DrinfeldModule(A, [z, 4, 1, z, z+1, 2, z+2, 1, 1, 3, 1])
            sage: phi.frobenius_charpoly(algorithm='crystalline') # indirect doctest
            X^10 + X^9 + (3*T + z2 + 1)*X^8 + (4*T^2 + z2*T + 2*z2 + 1)*X^7 + ... + (4*z2 + 4)*T^4 + 4*z2*T^2 + (z2 + 2)*T + z2

        ::

            sage: Fq = GF(27)
            sage: A.<T> = Fq[]
            sage: K.<z> = Fq.extension(10)
            sage: phi = DrinfeldModule(A, [z, z^2 + z, 2, 1, z, z+1, 2, z+2, 0, 1, 1, z^2 + z])
            sage: phi.frobenius_charpoly(algorithm='crystalline') # indirect doctest
            X^11 + (z3^2 + 2*z3)*X^10 + ((z3 + 1)*T + z3)*X^9 + ((2*z3^2 + z3 + 2)*T^2 + ... + (2*z3^2 + 2*z3 + 2)*T + z3^2

        ALGORITHM:

        Compute the characteristic polynomial of the Frobenius endomorphism
        acting on the crystalline cohomology of a Drinfeld module, which
        is equal to that of the Frobenius endomorphism on the Drinfeld
        module. A recurrence on elements of the cohomology allows us to
        compute a matrix representation of the Frobenius endomorphism
        efficiently using a companion matrix method. Based on the algorithm
        of section 6.3 in [MS2023]_.
        """
        A = self.function_ring()
        charpoly_K = self._frobenius_matrix_crystalline() \
                         .charpoly(var).coefficients(sparse=False)

        # The above line obtains the char poly with coefficients in K[T]
        # This maps them into A = Fq[T]

        coeffs_A = [A([x.in_base() for x in coeff]) for coeff in charpoly_K]
        return PolynomialRing(A, name=var)(coeffs_A)

    @cached_method
    def _frobenius_charpoly_gekeler(self, var='X'):
        r"""
        Return the characteristic polynomial of the Frobenius
        endomorphism using Gekeler's algorithm.

        The algorithm works for Drinfeld `\mathbb{F}_q[T]`-modules of
        any rank, provided that the constant coefficient is a generator
        of the base field.

        This method is private and should not be directly called.
        Instead, use :meth:`frobenius_charpoly` with the option
        `algorithm='gekeler'`.

        INPUT:

        - ``var`` (default: ``'X'``) -- the name of the second variable

        .. WARNING:

            This algorithm only works in the generic case when the
            corresponding linear system is invertible. Notable cases
            where this fails include Drinfeld modules whose minimal
            polynomial is not equal to the characteristic polynomial,
            and rank 2 Drinfeld modules where the degree 1 coefficient
            of `\phi_T` is 0. In that case, an exception is raised.

        EXAMPLES::

            sage: Fq = GF(25)
            sage: A.<T> = Fq[]
            sage: K.<z> = Fq.extension(6)
            sage: phi = DrinfeldModule(A, [z, 4, 1, z])
            sage: phi.frobenius_charpoly(algorithm='gekeler') # indirect doctest
            X^3 + ((z2 + 2)*T^2 + (z2 + 2)*T + 4*z2 + 4)*X^2 + ... + (3*z2 + 2)*T^2 + (3*z2 + 3)*T + 4

        ::

            sage: Fq = GF(125)
            sage: A.<T> = Fq[]
            sage: K.<z> = Fq.extension(2)
            sage: phi = DrinfeldModule(A, [z, 0, z])
            sage: phi.frobenius_charpoly(algorithm='gekeler') # indirect doctest
            Traceback (most recent call last):
            NotImplementedError: 'gekeler' algorithm failed

        ALGORITHM:

        Construct a linear system based on the requirement that the
        Frobenius satisfies a degree r polynomial with coefficients in
        the function ring. This generalizes the procedure from
        [Gek2008]_ for the rank 2 case.
        """
        K = self.base_over_constants_field()
        A = self.function_ring()
        r, n = self.rank(), self._base_degree_over_constants
        # Compute constants that determine the block structure of the
        # linear system. The system is prepared such that the solution
        # vector has the form [a_0, a_1, ... a_{r-1}]^T with each a_i
        # corresponding to a block of length (n*(r - i))//r + 1
        shifts = [(n*(r - i))//r + 1 for i in range(r)]
        rows, cols = n*r + 1, sum(shifts)
        block_shifts = [0]
        for i in range(r-1):
            block_shifts.append(block_shifts[-1] + shifts[i])
        # Compute the images \phi_T^i for i = 0 .. n.
        gen_powers = [self(A.gen()**i).coefficients(sparse=False)
                      for i in range(0, n + 1)]
        sys, vec = Matrix(K, rows, cols), vector(K, rows)
        vec[rows - 1] = -1
        for j in range(r):
            for k in range(shifts[j]):
                for i in range(len(gen_powers[k])):
                    sys[i + n*j, block_shifts[j] + k] = gen_powers[k][i]
        if sys.right_nullity() != 0:
            raise NotImplementedError("'gekeler' algorithm failed")
        sol = list(sys.solve_right(vec))
        # The system is solved over K, but the coefficients should all
        # be in Fq We project back into Fq here.
        sol_Fq = [K(x).vector()[0] for x in sol]
        char_poly = []
        for i in range(r):
            char_poly.append([sol_Fq[block_shifts[i] + j]
                              for j in range(shifts[i])])
        return PolynomialRing(A, name=var)(char_poly + [1])

    @cached_method
    def _frobenius_charpoly_motive(self, var='X'):
        r"""
        Return the characteristic polynomial of the Frobenius
        endomorphism using Motivic cohomology.

        The algorithm works for Drinfeld `\mathbb{F}_q[T]`-modules of
        any rank.

        This method is private and should not be directly called.
        Instead, use :meth:`frobenius_charpoly` with the option
        `algorithm='motive'`.

        INPUT:

        - ``var`` -- the name of the second variable

        OUTPUT: a univariate polynomial with coefficients in the
                function ring

        EXAMPLES::

            sage: Fq = GF(25)
            sage: A.<T> = Fq[]
            sage: K.<z12> = Fq.extension(6)
            sage: p_root = 2*z12^11 + 2*z12^10 + z12^9 + 3*z12^8 + z12^7 + 2*z12^5 + 2*z12^4 + 3*z12^3 + z12^2 + 2*z12
            sage: phi = DrinfeldModule(A, [p_root, z12^3, z12^5])
            sage: phi.frobenius_charpoly(algorithm='motive') # indirect doctest
            X^2 + ((4*z2 + 4)*T^3 + (z2 + 3)*T^2 + 3*T + 2*z2 + 3)*X + 3*z2*T^6 + (4*z2 + 3)*T^5 + (4*z2 + 4)*T^4 + 2*T^3 + (3*z2 + 3)*T^2 + (z2 + 2)*T + 4*z2

        ::

            sage: Fq = GF(25)
            sage: A.<T> = Fq[]
            sage: K.<z> = Fq.extension(8)
            sage: phi = DrinfeldModule(A, [z, 4, 1, z, z+1, 2, z+2, 1, 1, 3, 1])
            sage: phi.frobenius_charpoly(algorithm='motive') # indirect doctest
            X^10 + X^9 + (3*T + z2 + 1)*X^8 + (4*T^2 + z2*T + 2*z2 + 1)*X^7 + ... + (4*z2 + 4)*T^4 + 4*z2*T^2 + (z2 + 2)*T + z2

        ::

            sage: Fq = GF(27)
            sage: A.<T> = Fq[]
            sage: K.<z> = Fq.extension(10)
            sage: phi = DrinfeldModule(A, [z, z^2 + z, 2, 1, z, z+1, 2, z+2, 0, 1, 1, z^2 + z])
            sage: phi.frobenius_charpoly(algorithm='motive') # indirect doctest
            X^11 + (z3^2 + 2*z3)*X^10 + ((z3 + 1)*T + z3)*X^9 + ((2*z3^2 + z3 + 2)*T^2 + ... + (2*z3^2 + 2*z3 + 2)*T + z3^2
        """
        return self.frobenius_endomorphism().characteristic_polynomial(var)

    @cached_method
    def frobenius_norm(self):
        r"""
        Return the Frobenius norm of the Drinfeld module.

        Let `C(X) = \sum_{i=0}^r a_iX^{i}` denote the characteristic
        polynomial of the Frobenius endomorphism. The Frobenius norm
        is `a_{0}`, and given by the formula

        .. MATH::

            a_0 = (-1)^{nr - n -r}
                  \mathrm{Norm}_{K/\mathbb F_q}(\Delta)^{-1}
                  p^{n / \mathrm{deg}(p)},

        where `K` is the ground field, which as degree `n` over
        `\mathbb F_q`, `r` is the rank of the Drinfeld module,
        and `\Delta` is the leading coefficient of the generator.
        This formula is given in Theorem~4.2.7 of [Pap2023]_.

        Note that the Frobenius norm computed by this method may be
        different than what is computed as the isogeny norm of the
        Frobenius endomorphism (see :meth:`norm` on the Frobenius
        endomorphism), which is an ideal defined of the function ring
        given by its monic generator; the Frobenius norm may not be
        monic.

        EXAMPLES::

            sage: Fq = GF(343)
            sage: A.<T> = Fq[]
            sage: K.<z6> = Fq.extension(2)
            sage: phi = DrinfeldModule(A, [1, 0, z6])
            sage: frobenius_norm = phi.frobenius_norm()
            sage: frobenius_norm
            (5*z3^2 + 2*z3)*T^2 + (4*z3^2 + 3*z3)*T + 5*z3^2 + 2*z3

        ::

            sage: n = 2  # Degree of the base field over Fq
            sage: frobenius_norm.degree() == n
            True

        ::

            sage: frobenius_norm == phi.frobenius_charpoly()[0]
            True

        ::

            sage: lc = frobenius_norm.leading_coefficient()
            sage: isogeny_norm = phi.frobenius_endomorphism().norm()
            sage: isogeny_norm.gen() == frobenius_norm / lc
            True
            sage: A.ideal(frobenius_norm) == isogeny_norm
            True

        ALGORITHM:

            The Frobenius norm is computed using the formula, by
            Gekeler, given in [MS2019]_, Section 4, Proposition 3.
        """
        if self._frobenius_norm is not None:
            return self._frobenius_norm
        K = self.base_over_constants_field()
        n = K.degree(self._Fq)
        r = self.rank()
        p = self.characteristic()
        norm = K(self.coefficients()[-1]).norm()
        self._frobenius_norm = (-1) ** (n*r - n - r) \
                               * norm**(-1) \
                               * p ** (n//p.degree())
        return self._frobenius_norm

    @cached_method
    def frobenius_trace(self, algorithm=None):
        r"""
        Return the Frobenius trace of the Drinfeld module.

        Let `C(X) = \sum_{i=0}^r a_iX^{i}` denote the characteristic
        polynomial of the Frobenius endomorphism. The Frobenius trace
        is `-a_{r-1}`. This is an element of the regular function ring
        and if `n` is the degree of the base field over `\mathbb{F}_q`,
        then the Frobenius trace has degree at most `\frac{n}{r}`.

        INPUT:

        - ``algorithm`` (default: ``None``) -- the algorithm
          used to compute the characteristic polynomial

        .. NOTE:

        Available algorithms are:

            - ``'CSA'`` -- it exploits the fact that `K\{\tau\}` is a
              central simple algebra (CSA) over `\mathbb
              F_q[\text{Frob}_\phi]` (see Chapter 4 of [CL2023]_).
            - ``'crystalline'`` -- it uses the action of the Frobenius
              on the crystalline cohomology (see [MS2023]_).

        The method raises an exception if the user asks for an
        unimplemented algorithm, even if the characteristic has already
        been computed. See :meth:`frobenius_charpoly` for more details.

        EXAMPLES::

            sage: Fq = GF(343)
            sage: A.<T> = Fq[]
            sage: K.<z6> = Fq.extension(2)
            sage: phi = DrinfeldModule(A, [1, 0, z6])
            sage: frobenius_trace = phi.frobenius_trace()
            sage: frobenius_trace
            (4*z3^2 + 6*z3 + 3)*T + 3*z3^2 + z3 + 4

        ::

            sage: n = 2  # Degree over Fq of the base codomain
            sage: frobenius_trace.degree() <= n/2
            True

        ::

            sage: frobenius_trace == -phi.frobenius_charpoly()[1]
            True

        One can specify an algorithm::

            sage: psi = DrinfeldModule(A, [z6, 1, z6^3, z6 + 1])
            sage: psi.frobenius_trace(algorithm='crystalline')
            z3^2 + 6*z3 + 2
            sage: psi.frobenius_trace(algorithm='CSA')
            z3^2 + 6*z3 + 2

        ALGORITHM:

            If the user specifies an algorithm, then the trace is
            computed according to the user's input (see the note above),
            even if the Frobenius trace or the Frobenius characteristic
            polynomial had already been computed.

            If no algorithm is given, then the function either returns a
            cached value, or if no cached value is available, the
            function computes the Frobenius trace from scratch. In that
            case, if the rank `r` is less than the extension degree `n`,
            then the ``crystalline`` algorithm is used, while the
            ``CSA`` algorithm is used otherwise.

        TESTS:

        These test values are taken from :meth:`frobenius_charpoly`::

            sage: Fq = GF(9)
            sage: A.<T> = Fq[]
            sage: k.<zk> = Fq.extension(2)
            sage: K.<z> = k.extension(3)

        ::

            sage: phi = DrinfeldModule(A, [K(zk), z^8, z^7])
            sage: phi.frobenius_trace(algorithm='CSA')
            T^3 + (z2 + 1)*T^2 + (2*z2 + 2)*T + z2
            sage: phi.frobenius_trace(algorithm='crystalline')
            T^3 + (z2 + 1)*T^2 + (2*z2 + 2)*T + z2
            sage: charpoly = phi.frobenius_charpoly()
            sage: trace = phi.frobenius_trace()
            sage: trace == - charpoly[2]

        ::

            sage: phi = DrinfeldModule(A, [K(zk), z^2, z^3, z^4])
            sage: phi.frobenius_trace(algorithm='CSA')
            (2*z2 + 2)*T^2 + (2*z2 + 2)*T + 2*z2 + 1
            sage: phi.frobenius_trace(algorithm='crystalline')
            (2*z2 + 2)*T^2 + (2*z2 + 2)*T + 2*z2 + 1
            sage: charpoly = phi.frobenius_charpoly()
            sage: trace = phi.frobenius_trace()
            sage: trace == - charpoly[2]

        ::

            sage: phi = DrinfeldModule(A, [K(zk), z^8, z^7, z^20])
            sage: phi.frobenius_trace(algorithm='CSA')
            2*z2*T^2 + 2*z2*T + 2*z2 + 2
            sage: phi.frobenius_trace(algorithm='crystalline')
            2*z2*T^2 + 2*z2*T + 2*z2 + 2
            sage: charpoly = phi.frobenius_charpoly()
            sage: trace = phi.frobenius_trace()
            sage: trace == - charpoly[2]
        """
        # If no algorithm is specified, return cached data (if it
        # exists), or pick an algorithm:
        if algorithm is None:
            if self._frobenius_trace is not None:
                return self._frobenius_trace
            if self._frobenius_charpoly is not None:
                self._frobenius_trace = -self._frobenius_charpoly \
                                        .coefficients(sparse=False)[-2]
            else:
                if self.rank() < self._base_degree_over_constants:
                    algorithm = 'crystalline'
                else:
                    algorithm = 'CSA'
        # If an algorithm is specified, do not use cached data, even
        # if it is possible:
        matrix_method_name = f'_frobenius_matrix_{algorithm}'
        if not hasattr(self, matrix_method_name):
            raise NotImplementedError(f'algorithm "{algorithm}" not implemented')
        matrix = getattr(self, matrix_method_name)
        trace = matrix.trace()
        A = self.function_ring()
        self._frobenius_trace = A([x.in_base() for x in trace])
        return self._frobenius_trace

    def invert(self, ore_pol):
        r"""
        Return the preimage of the input under the Drinfeld module, if it
        exists.

        INPUT:

        - ``ore_pol`` -- the Ore polynomial whose preimage we want to
          compute

        EXAMPLES::

            sage: Fq = GF(25)
            sage: A.<T> = Fq[]
            sage: K.<z12> = Fq.extension(6)
            sage: p_root = 2*z12^11 + 2*z12^10 + z12^9 + 3*z12^8 + z12^7 + 2*z12^5 + 2*z12^4 + 3*z12^3 + z12^2 + 2*z12
            sage: phi = DrinfeldModule(A, [p_root, z12^3, z12^5])
            sage: a = A.random_element()
            sage: phi.invert(phi(a)) == a
            True
            sage: phi.invert(phi(T)) == T
            True
            sage: phi.invert(phi(Fq.gen())) == Fq.gen()
            True

        When the input is not in the image of the Drinfeld module, an
        exception is raised::

            sage: t = phi.ore_polring().gen()
            sage: phi.invert(t + 1)
            Traceback (most recent call last):
            ...
            ValueError: input must be in the image of the Drinfeld module

        ::

            sage: phi.invert(t^4 + t^2 + 1)
            Traceback (most recent call last):
            ...
            ValueError: input must be in the image of the Drinfeld module

        ALGORITHM:

            The algorithm relies on the inversion of a linear algebra
            system. See [MS2019]_, 3.2.5 for details.

        TESTS::

            sage: a = A.random_element()
            sage: cat = phi.category()
            sage: phi_r1 = cat.random_object(1)
            sage: phi_r1.invert(phi_r1(a)) == a
            True
            sage: phi_r2 = cat.random_object(2)
            sage: phi_r2.invert(phi_r2(a)) == a
            True
            sage: phi_r3 = cat.random_object(3)
            sage: phi_r3.invert(phi_r3(a)) == a
            True
            sage: phi_r4 = cat.random_object(4)
            sage: phi_r4.invert(phi_r4(a)) == a
            True
            sage: phi_r5 = cat.random_object(5)
            sage: phi_r5.invert(phi_r5(a)) == a
            True

        ::

            sage: B.<X> = Fq[]
            sage: phi_r5.invert(X)
            Traceback (most recent call last):
            ...
            TypeError: input must be an Ore polynomial
        """
        deg = ore_pol.degree()
        r = self.rank()
        E = self.base()
        K = self.base_over_constants_field()
        if ore_pol in self._ore_polring:
            ore_pol = self._ore_polring(ore_pol)
        else:
            raise TypeError('input must be an Ore polynomial')

        # Trivial cases
        if deg <= 0:
            return K(ore_pol[0]).in_base()
        if deg % r != 0:
            raise ValueError('input must be in the image of the Drinfeld module')
        # Write the system and solve it
        k = deg // r
        A = self._function_ring
        mat_rows = [[E.zero() for _ in range(k+1)] for _ in range(k+1)]
        mat_rows[0][0] = E.one()
        phiT = self.gen()
        phiTi = self.ore_polring().one()
        for i in range(1, k+1):
            phiTi *= phiT
            for j in range(i+1):
                mat_rows[j][i] = phiTi[r*j]
        mat = Matrix(mat_rows)
        vec = vector([ore_pol[r*j] for j in range(k+1)])
        coeffs_K = list(mat.inverse() * vec)
        # Cast the coefficients to Fq
        try:
            coeffs_Fq = [K(c).in_base() for c in coeffs_K]
            pre_image = A(coeffs_Fq)
            if self(pre_image) == ore_pol:
                return pre_image
        except ValueError:
            pass
        raise ValueError('input must be in the image of the Drinfeld module')

    def is_isogenous(self, psi):
        r"""
        Return ``True`` when ``self`` is isogenous to the other
        Drinfeld module.

        If the Drinfeld modules do not belong to the same category, an
        exception is raised.

        EXAMPLES::

            sage: Fq = GF(2)
            sage: A.<T> = Fq[]
            sage: K.<z> = Fq.extension(3)
            sage: psi = DrinfeldModule(A, [z, z + 1, z^2 + z + 1])
            sage: phi = DrinfeldModule(A, [z, z^2 + z + 1, z^2 + z])
            sage: phi.is_isogenous(psi)
            True

        ::

            sage: chi = DrinfeldModule(A, [z, z + 1, z^2 + z])
            sage: phi.is_isogenous(chi)
            False

        ::

            sage: mu = DrinfeldModule(A, [z + 1, z^2 + z + 1, z^2 + z])
            sage: phi.is_isogenous(mu)
            Traceback (most recent call last):
            ...
            TypeError: Drinfeld modules are not in the same category

        ::

            sage: mu = 1
            sage: phi.is_isogenous(mu)
            Traceback (most recent call last):
            ...
            TypeError: input must be a Drinfeld module

        ALGORITHM:

        Two Drinfeld A-modules of equal characteristic are isogenous
        if and only if:

        - they have the same rank
        - the characteristic polynomial of the Frobenius endomorphism
          for both Drinfeld modules are equal.
        """
        if not isinstance(psi, DrinfeldModule):
            raise TypeError("input must be a Drinfeld module")
        if self.category() != psi.category():
            raise TypeError("Drinfeld modules are not in the same category")
        return self.rank() == psi.rank() \
               and self.frobenius_charpoly() == psi.frobenius_charpoly()

    def is_supersingular(self):
        r"""
        Return ``True`` if this Drinfeld module is supersingular.

        A Drinfeld module is supersingular if and only if its
        height equals its rank.

        EXAMPLES::

            sage: Fq = GF(343)
            sage: A.<T> = Fq[]
            sage: K.<z6> = Fq.extension(2)
            sage: phi = DrinfeldModule(A, [1, 0, z6])
            sage: phi.is_supersingular()
            True
            sage: phi(phi.characteristic())   # Purely inseparable
            z6*t^2

        In rank two, a Drinfeld module is either ordinary or
        supersinguler. In higher ranks, it could be neither of
        the two::

            sage: psi = DrinfeldModule(A, [1, 0, z6, z6])
            sage: psi.is_ordinary()
            False
            sage: psi.is_supersingular()
            False
        """
        return self.height() == self.rank()

    def is_ordinary(self):
        r"""
        Return ``True`` if this Drinfeld module is ordinary.

        A Drinfeld module is ordinary if and only if its
        height is one.

        EXAMPLES::

            sage: Fq = GF(343)
            sage: A.<T> = Fq[]
            sage: K.<z6> = Fq.extension(2)
            sage: phi = DrinfeldModule(A, [1, 0, z6])
            sage: phi.is_ordinary()
            False

        ::

            sage: phi = DrinfeldModule(A, [1, z6, 0, z6])
            sage: phi.is_ordinary()
            True
        """
        return self.height() == 1<|MERGE_RESOLUTION|>--- conflicted
+++ resolved
@@ -316,13 +316,8 @@
 
         INPUT:
 
-<<<<<<< HEAD
         - ``var`` (default: ``'X'``) -- the name of the second variable
         - ``algorithm`` (default: ``None``) -- the algorithm
-=======
-        - ``var`` -- (default: ``'X'``) the name of the second variable
-        - ``algorithm`` -- (default: ``'crystalline'``) the algorithm
->>>>>>> 0f347739
           used to compute the characteristic polynomial
 
         .. NOTE:
@@ -342,8 +337,8 @@
               Anderson motive (see Chapter 2 of [CL2023]_).
 
         The method raises an exception if the user asks for an
-        unimplemented algorithm, even if the characteristic has already
-        been computed.
+        unimplemented algorithm, even if the characteristic polynomial
+        has already been computed.
 
         EXAMPLES::
 
@@ -394,7 +389,6 @@
             extension degree `n`, then the ``crystalline`` algorithm is
             used, while the ``CSA`` algorithm is used otherwise.
 
-<<<<<<< HEAD
         TESTS::
 
             sage: Fq = GF(9)
@@ -457,16 +451,6 @@
             Foo^2 + Foo + T^2 + T + 1
             sage: phi.frobenius_charpoly(var='Bar')
             Bar^2 + Bar + T^2 + T + 1
-=======
-        - ``'crystalline'`` -- computes the characteristic polynomial of the
-          Frobenius endomorphism on the crystalline cohomology of a Drinfeld
-          module.
-
-        - ``'motive'`` -- based on computing the characteristic polynomial of
-          the Frobenius endomorphism on the motive of a Drinfeld module. This
-          instantiates the Frobenius as a morphism object and calls its
-          ``'characteristic_polynomial'`` method.
->>>>>>> 0f347739
         """
         # If no algorithm is specified, return cached data (if it
         # exists), or pick an algorithm:
