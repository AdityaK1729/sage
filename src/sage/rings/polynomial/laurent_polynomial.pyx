r"""
Elements of Laurent polynomial rings
"""

# ****************************************************************************
# This program is free software: you can redistribute it and/or modify
# it under the terms of the GNU General Public License as published by
# the Free Software Foundation, either version 2 of the License, or
# (at your option) any later version.
#                  https://www.gnu.org/licenses/
# ****************************************************************************
from __future__ import print_function

from sage.rings.integer cimport Integer
from sage.structure.element import is_Element, coerce_binop
from sage.misc.misc import union
from sage.structure.factorization import Factorization
from sage.misc.derivative import multi_derivative
from sage.rings.polynomial.polynomial_element import Polynomial
from sage.structure.richcmp cimport richcmp, rich_to_bool


cdef class LaurentPolynomial(CommutativeAlgebraElement):
    """
    Base class for Laurent polynomials.
    """
    cdef LaurentPolynomial _new_c(self):
        """
        Return a new Laurent polynomial.

        EXAMPLES::

            sage: L.<x,y> = LaurentPolynomialRing(QQ) # indirect doctest
            sage: x*y
            x*y
        """
        cdef type t = type(self)
        cdef LaurentPolynomial ans
        ans = t.__new__(t)
        ans._parent = self._parent
        return ans

    cpdef _add_(self, other):
        """
        Abstract addition method

        EXAMPLES::

            sage: R.<x> = LaurentPolynomialRing(ZZ)
            sage: from sage.rings.polynomial.laurent_polynomial import LaurentPolynomial
            sage: LaurentPolynomial._add_(x, x)
            Traceback (most recent call last):
            ...
            NotImplementedError
        """
        raise NotImplementedError

    cpdef _mul_(self, other):
        """
        Abstract multiplication method

        EXAMPLES::

            sage: R.<x> = LaurentPolynomialRing(ZZ)
            sage: from sage.rings.polynomial.laurent_polynomial import LaurentPolynomial
            sage: LaurentPolynomial._mul_(x, x)
            Traceback (most recent call last):
            ...
            NotImplementedError
        """
        raise NotImplementedError

    cpdef _floordiv_(self, other):
        """
        Abstract floor division method

        EXAMPLES::

            sage: R.<x> = LaurentPolynomialRing(ZZ)
            sage: from sage.rings.polynomial.laurent_polynomial import LaurentPolynomial
            sage: LaurentPolynomial._floordiv_(x, x)
            Traceback (most recent call last):
            ...
            NotImplementedError
        """
        raise NotImplementedError

    def _integer_(self, ZZ):
        r"""
        Convert this Laurent polynomial to an integer.

        This is only possible if the Laurent polynomial is constant.

        OUTPUT:

        An integer.

        TESTS::

            sage: L.<a> = LaurentPolynomialRing(QQ)
            sage: L(42)._integer_(ZZ)
            42
            sage: a._integer_(ZZ)
            Traceback (most recent call last):
            ...
            ValueError: a is not constant
            sage: L(2/3)._integer_(ZZ)
            Traceback (most recent call last):
            ...
            TypeError: no conversion of this rational to integer
            sage: ZZ(L(42))
            42

        ::

            sage: L.<a, b> = LaurentPolynomialRing(QQ)
            sage: L(42)._integer_(ZZ)
            42
            sage: a._integer_(ZZ)
            Traceback (most recent call last):
            ...
            ValueError: a is not constant
            sage: L(2/3)._integer_(ZZ)
            Traceback (most recent call last):
            ...
            TypeError: no conversion of this rational to integer
            sage: ZZ(L(42))
            42
        """
        if not self.is_constant():
            raise ValueError('{} is not constant'.format(self))
        return ZZ(self.constant_coefficient())

    def _rational_(self):
        r"""
        Convert this Laurent polynomial to a rational.

        This is only possible if the Laurent polynomial is constant.

        OUTPUT:

        A rational.

        TESTS::

            sage: L.<a> = LaurentPolynomialRing(QQ)
            sage: L(42)._rational_()
            42
            sage: a._rational_()
            Traceback (most recent call last):
            ...
            ValueError: a is not constant
            sage: QQ(L(2/3))
            2/3

        ::

            sage: L.<a, b> = LaurentPolynomialRing(QQ)
            sage: L(42)._rational_()
            42
            sage: a._rational_()
            Traceback (most recent call last):
            ...
            ValueError: a is not constant
            sage: QQ(L(2/3))
            2/3
        """
        if not self.is_constant():
            raise ValueError('{} is not constant'.format(self))
        from sage.rings.rational_field import QQ
        return QQ(self.constant_coefficient())

    def change_ring(self, R):
        """
        Return a copy of this Laurent polynomial, with coefficients in ``R``.

        EXAMPLES::

            sage: R.<x> = LaurentPolynomialRing(QQ)
            sage: a = x^2 + 3*x^3 + 5*x^-1
            sage: a.change_ring(GF(3))
            2*x^-1 + x^2

        Check that :trac:`22277` is fixed::

            sage: R.<x, y> = LaurentPolynomialRing(QQ)
            sage: a = 2*x^2 + 3*x^3 + 4*x^-1
            sage: a.change_ring(GF(3))
            -x^2 + x^-1
        """
        return self._parent.change_ring(R)(self)

    cpdef long number_of_terms(self) except -1:
        """
        Abstract method for number of terms

        EXAMPLES::

            sage: R.<x> = LaurentPolynomialRing(ZZ)
            sage: from sage.rings.polynomial.laurent_polynomial import LaurentPolynomial
            sage: LaurentPolynomial.number_of_terms(x)
            Traceback (most recent call last):
            ...
            NotImplementedError
        """
        raise NotImplementedError

    def hamming_weight(self):
        """
        Return the hamming weight of ``self``.

        The hamming weight is number of non-zero coefficients and
        also known as the weight or sparsity.

        EXAMPLES::

            sage: R.<x> = LaurentPolynomialRing(ZZ)
            sage: f = x^3 - 1
            sage: f.hamming_weight()
            2
        """
        return self.number_of_terms()

    cpdef dict dict(self):
        """
        Abstract ``dict`` method.

        EXAMPLES::

            sage: R.<x> = LaurentPolynomialRing(ZZ)
            sage: from sage.rings.polynomial.laurent_polynomial import LaurentPolynomial
            sage: LaurentPolynomial.dict(x)
            Traceback (most recent call last):
            ...
            NotImplementedError
        """
        raise NotImplementedError


cdef class LaurentPolynomial_univariate(LaurentPolynomial):
    """
    A univariate Laurent polynomial in the form of `t^n \cdot f`
    where `f` is a polynomial in `t`.

    INPUT:

    - ``parent`` -- a Laurent polynomial ring

    - ``f`` -- a polynomial (or something can be coerced to one)

    - ``n`` -- (default: 0) an integer

    AUTHORS:

    - Tom Boothby (2011) copied this class almost verbatim from
      ``laurent_series_ring_element.pyx``, so most of the credit goes to
      William Stein, David Joyner, and Robert Bradshaw
    - Travis Scrimshaw (09-2013): Cleaned-up and added a few extra methods
    """
    def __init__(self, parent, f, n=0):
        r"""
        Create the Laurent polynomial `t^n \cdot f`.

        EXAMPLES::

            sage: R.<q> = LaurentPolynomialRing(ZZ)
            sage: R([1,2,3])
            1 + 2*q + 3*q^2
            sage: TestSuite(q^-3 + 3*q + 2).run()

        ::

            sage: S.<s> = LaurentPolynomialRing(GF(5))
            sage: T.<t> = PolynomialRing(pAdicRing(5))
            sage: S(t)
            s
            sage: parent(S(t))
            Univariate Laurent Polynomial Ring in s over Finite Field of size 5
            sage: parent(S(t)[1])
            Finite Field of size 5

        ::

            sage: R({})
            0
        """
        CommutativeAlgebraElement.__init__(self, parent)

        if isinstance(f, LaurentPolynomial_univariate):
            n += (<LaurentPolynomial_univariate>f).__n
            if (<LaurentPolynomial_univariate>f).__u._parent is parent._R:
                f = (<LaurentPolynomial_univariate>f).__u
            else:
                f = parent._R((<LaurentPolynomial_univariate>f).__u)
        elif (not isinstance(f, Polynomial)) or (parent is not f.parent()):
            if isinstance(f, dict):
                v = min(f) if f else 0
                f = {i-v: c for i,c in f.items()}
                n += v
            f = parent._R(f)

        # self is that t^n * u:
        self.__u = f
        self.__n = n
        self.__normalize()

    def __reduce__(self):
        """
        Used in pickling.

        EXAMPLES::

            sage: R.<q> = LaurentPolynomialRing(ZZ)
            sage: elt = q^-3 + 2 + q
            sage: loads(dumps(elt)) == elt
            True
        """
        return LaurentPolynomial_univariate, (self._parent, self.__u, self.__n)

    def is_unit(self):
        """
        Return ``True`` if this Laurent polynomial is a unit in this ring.

        EXAMPLES::

            sage: R.<t> = LaurentPolynomialRing(QQ)
            sage: (2+t).is_unit()
            False
            sage: f = 2*t
            sage: f.is_unit()
            True
            sage: 1/f
            1/2*t^-1
            sage: R(0).is_unit()
            False
            sage: R.<s> = LaurentPolynomialRing(ZZ)
            sage: g = 2*s
            sage: g.is_unit()
            False
            sage: 1/g
            1/2*s^-1

        ALGORITHM: A Laurent polynomial is a unit if and only if its "unit
        part" is a unit.
        """
        return self.__u.is_term() and self.__u.coefficients()[0].is_unit()

    def is_zero(self):
        """
        Return ``1`` if ``self`` is 0, else return ``0``.

        EXAMPLES::

            sage: R.<x> = LaurentPolynomialRing(QQ)
            sage: f = 1/x + x + x^2 + 3*x^4
            sage: f.is_zero()
            0
            sage: z = 0*f
            sage: z.is_zero()
            1
        """
        return self.__u.is_zero()

    def __nonzero__(self):
        """
        Check if ``self`` is non-zero.

        EXAMPLES::

            sage: R.<x> = LaurentPolynomialRing(QQ)
            sage: f = 1/x + x + x^2 + 3*x^4
            sage: not f
            False
            sage: z = 0*f
            sage: not z
            True
        """
        return not self.__u.is_zero()

    def _im_gens_(self, codomain, im_gens, base_map=None):
        """
        Return the image of this element under the morphism defined by
        ``im_gens`` in ``codomain``, where elements of the
        base ring are mapped by ``base_map``.

        EXAMPLES::

            sage: R.<t> = LaurentPolynomialRing(QQ)
            sage: H = Hom(R, QQ)
            sage: mor = H(2)
            sage: mor(t^2 + t^-2)
            17/4
            sage: 4 + 1/4
            17/4

        You can specify a map on the base ring::

            sage: Zx.<x> = ZZ[]
            sage: K.<i> = NumberField(x^2 + 1)
            sage: cc = K.hom([-i])
            sage: R.<t> = LaurentPolynomialRing(K)
            sage: H = Hom(R, R)
            sage: phi = H([t^-2], base_map=cc)
            sage: phi(i*t)
            -i*t^-2
        """
        x = im_gens[0]
        u = self.__u
        if base_map is not None:
<<<<<<< HEAD
            u = u.change_ring(base_map)
=======
            u = u.map_coefficients(base_map)
>>>>>>> 37051638
        return codomain(u(x) * x**self.__n)

    cpdef __normalize(self):
        r"""
        A Laurent series is a pair `(u(t), n)`, where either `u = 0`
        (to some precision) or `u` is a unit. This pair corresponds to
        `t^n \cdot u(t)`.

        EXAMPLES::

            sage: R.<t> = LaurentPolynomialRing(QQ)
            sage: elt = t^2 + t^4 # indirect doctest
            sage: elt.polynomial_construction()
            (t^2 + 1, 2)

        Check that :trac:`21272` is fixed::

            sage: (t - t).polynomial_construction()
            (0, 0)
        """
        if self.__u[0]:
            return
        elif self.__u.is_zero():
            self.__n = 0
            return
        # we already caught the infinity and zero cases
        cdef long v = <long> self.__u.valuation()
        self.__n += v
        self.__u = self.__u >> v

    def _repr_(self):
        """
        Return a string representation of ``self``.

        EXAMPLES::

            sage: R.<t> = LaurentPolynomialRing(QQ)
            sage: 2 + (2/3)*t^3
            2 + 2/3*t^3
        """
        if self.is_zero():
            return "0"
        s = " "
        v = self.__u.list()
        valuation = self.__n
        m = len(v)
        X = self._parent.variable_name()
        atomic_repr = self._parent.base_ring()._repr_option('element_is_atomic')
        first = True
        for n in xrange(m):
            x = v[n]
            e = n + valuation
            x = str(x)
            if x != '0':
                if not first:
                    s += " + "
                if not atomic_repr and (x[1:].find("+") != -1 or x[1:].find("-") != -1):
                    x = "({})".format(x)
                if e == 1:
                    var = "*{}".format(X)
                elif e == 0:
                    var = ""
                else:
                    var = "*{}^{}".format(X,e)
                s += "{}{}".format(x,var)
                first = False
        s = s.replace(" + -", " - ")
        s = s.replace(" 1*"," ")
        s = s.replace(" -1*", " -")
        return s[1:]

    def _latex_(self):
        r"""
        EXAMPLES::

            sage: R.<x> = LaurentPolynomialRing(QQ)
            sage: f = (17/2)*x^-2 + x + x^2 + 3*x^4
            sage: latex(f)
            \frac{\frac{17}{2}}{x^{2}} + x + x^{2} + 3x^{4}

        Verify that :trac:`6656` has been fixed::

            sage: R.<a,b>=PolynomialRing(QQ)
            sage: T.<x>=LaurentPolynomialRing(R)
            sage: y = a*x+b*x
            sage: y._latex_()
            '\\left(a + b\\right)x'
            sage: latex(y)
            \left(a + b\right)x

        TESTS::

            sage: L.<lambda2> = LaurentPolynomialRing(QQ)
            sage: latex(L.an_element())
            \lambda_{2}
            sage: L.<y2> = LaurentPolynomialRing(QQ)
            sage: latex(L.an_element())
            y_{2}
        """
        from sage.misc.latex import latex

        if self.is_zero():
            return "0"
        s = " "
        v = self.__u.list()
        valuation = self.__n
        m = len(v)
        X = self._parent.latex_variable_names()[0]
        atomic_repr = self._parent.base_ring()._repr_option('element_is_atomic')
        first = True
        for n in xrange(m):
            x = v[n]
            e = n + valuation
            x = latex(x)
            if x != '0':
                if not first:
                    s += " + "
                if not atomic_repr and e > 0 and (x[1:].find("+") != -1 or x[1:].find("-") != -1):
                    x = "\\left({}\\right)".format(x)
                if e == 1:
                    var = "|{}".format(X)
                elif e == 0:
                    var = ""
                elif e > 0:
                    var = "|{}^{{{}}}".format(X,e)
                if e >= 0:
                    s += "{}{}".format(x,var)
                else: # negative e
                    if e == -1:
                        s += "\\frac{{{}}}{{{}}}".format(x, X)
                    else:
                        s += "\\frac{{{}}}{{{}^{{{}}}}}".format(x, X,-e)
                first = False
        s = s.replace(" + -", " - ")
        s = s.replace(" 1|"," ")
        s = s.replace(" -1|", " -")
        s = s.replace("|","")

        return s[1:]

    def __hash__(self):
        """
        Return the hash of ``self``.

        TESTS::

            sage: R = LaurentPolynomialRing(QQ, 't')

            sage: assert hash(R.zero()) == 0
            sage: assert hash(R.one()) == 1
            sage: assert hash(QQ['t'].gen()) == hash(R.gen())

            sage: for _ in range(20):
            ....:     p = QQ.random_element()
            ....:     assert hash(R(p)) == hash(p), "p = {}".format(p)

            sage: S.<t> = QQ[]
            sage: for _ in range(20):
            ....:     p = S.random_element()
            ....:     assert hash(R(p)) == hash(p), "p = {}".format(p)
            ....:     assert hash(R(t*p)) == hash(t*p), "p = {}".format(p)

        Check that :trac:`21272` is fixed::

            sage: R.<t> = LaurentPolynomialRing(QQ)
            sage: hash(R.zero()) == hash(t - t)
            True
        """
        # we reimplement below the hash of polynomials to handle negative
        # degrees
        cdef long result = 0
        cdef long result_mon
        cdef int i,j
        cdef long var_hash_name = hash(self.__u._parent._names[0])
        for i in range(self.__u.degree()+1):
            result_mon = hash(self.__u[i])
            if result_mon:
                j = i + self.__n
                if j > 0:
                    result_mon = (1000003 * result_mon) ^ var_hash_name
                    result_mon = (1000003 * result_mon) ^ j
                elif j < 0:
                    result_mon = (1000003 * result_mon) ^ var_hash_name
                    result_mon = (700005 * result_mon) ^ j
                result += result_mon
        return result

    def __getitem__(self, i):
        """
        Return the `i`-th coefficient of ``self``.

        EXAMPLES::

            sage: R.<t> = LaurentPolynomialRing(QQ)
            sage: f = -5/t^(10) + t + t^2 - 10/3*t^3; f
            -5*t^-10 + t + t^2 - 10/3*t^3
            sage: f[-10]
            -5
            sage: f[1]
            1
            sage: f[3]
            -10/3
            sage: f[-9]
            0
            sage: f = -5/t^(10) + 1/3 + t + t^2 - 10/3*t^3; f
            -5*t^-10 + 1/3 + t + t^2 - 10/3*t^3

        Slicing is deprecated::

            sage: f[-10:2]
            doctest:...: DeprecationWarning: polynomial slicing with a start index is deprecated, use list() and slice the resulting list instead
            See http://trac.sagemath.org/18940 for details.
            -5*t^-10 + 1/3 + t
            sage: f[0:]
            1/3 + t + t^2 - 10/3*t^3
            sage: f[:3]
            -5*t^-10 + 1/3 + t + t^2
            sage: f[-14:5:2]
            Traceback (most recent call last):
            ...
            NotImplementedError: polynomial slicing with a step is not defined
        """
        cdef LaurentPolynomial_univariate ret
        if isinstance(i, slice):
            start = i.start - self.__n if i.start is not None else 0
            stop = i.stop - self.__n if i.stop is not None else self.__u.degree() + 1
            f = self.__u[start:stop:i.step]  # deprecation(18940)
            ret = <LaurentPolynomial_univariate> self._new_c()
            ret.__u = f
            ret.__n = self.__n
            ret.__normalize()
            return ret

        return self.__u[i - self.__n]

    cpdef long number_of_terms(self) except -1:
        """
        Return the number of non-zero coefficients of ``self``.

        Also called weight, hamming weight or sparsity.

        EXAMPLES::

            sage: R.<x> = LaurentPolynomialRing(ZZ)
            sage: f = x^3 - 1
            sage: f.number_of_terms()
            2
            sage: R(0).number_of_terms()
            0
            sage: f = (x+1)^100
            sage: f.number_of_terms()
            101

        The method :meth:`hamming_weight` is an alias::

            sage: f.hamming_weight()
            101
        """
        return self.__u.number_of_terms()

    def __iter__(self):
        """
        Iterate through the coefficients from the first nonzero one to the
        last nonzero one.

        EXAMPLES::

            sage: R.<t> = LaurentPolynomialRing(QQ)
            sage: f = -5/t^(2) + t + t^2 - 10/3*t^3; f
            -5*t^-2 + t + t^2 - 10/3*t^3
            sage: for a in f: print(a)
            -5
            0
            0
            1
            1
            -10/3
        """
        return iter(self.__u)

    def _symbolic_(self, R):
        """
        EXAMPLES::

            sage: R.<x> = LaurentPolynomialRing(QQ)
            sage: f = x^3 + 2/x
            sage: g = f._symbolic_(SR); g
            (x^4 + 2)/x
            sage: g(x=2)
            9

            sage: g = SR(f)
            sage: g(x=2)
            9

        Since :trac:`24072` the symbolic ring does not accept positive
        characteristic::

            sage: R.<w> = LaurentPolynomialRing(GF(7))
            sage: SR(2*w^3 + 1)
            Traceback (most recent call last):
            ...
            TypeError: positive characteristic not allowed in symbolic computations
        """
        d = {repr(g): R.var(g) for g in self._parent.gens()}
        return self.subs(**d)

    cpdef dict dict(self):
        """
        Return a dictionary representing ``self``.

        EXAMPLES::
            sage: R.<x,y> = ZZ[]
            sage: Q.<t> = LaurentPolynomialRing(R)
            sage: f = (x^3 + y/t^3)^3 + t^2; f
            y^3*t^-9 + 3*x^3*y^2*t^-6 + 3*x^6*y*t^-3 + x^9 + t^2
            sage: f.dict()
            {-9: y^3, -6: 3*x^3*y^2, -3: 3*x^6*y, 0: x^9, 2: 1}
        """
        cdef dict d = self.__u.dict()
        return {k+self.__n: d[k] for k in d}

    def coefficients(self):
        """
        Return the nonzero coefficients of ``self``.

        EXAMPLES::

            sage: R.<t> = LaurentPolynomialRing(QQ)
            sage: f = -5/t^(2) + t + t^2 - 10/3*t^3
            sage: f.coefficients()
            [-5, 1, 1, -10/3]
        """
        return self.__u.coefficients()

    def exponents(self):
        """
        Return the exponents appearing in ``self`` with nonzero coefficients.

        EXAMPLES::

            sage: R.<t> = LaurentPolynomialRing(QQ)
            sage: f = -5/t^(2) + t + t^2 - 10/3*t^3
            sage: f.exponents()
            [-2, 1, 2, 3]
        """
        return [i + self.__n for i in self.__u.exponents()]

    def __setitem__(self, n, value):
        """
        EXAMPLES::

            sage: R.<t> = LaurentPolynomialRing(QQ)
            sage: f = t^2 + t^-3
            sage: f[2] = 5
            Traceback (most recent call last):
            ...
            IndexError: Laurent polynomials are immutable
        """
        raise IndexError("Laurent polynomials are immutable")

    cpdef _unsafe_mutate(self, i, value):
        r"""
        Sage assumes throughout that commutative ring elements are
        immutable. This is relevant for caching, etc. But sometimes you
        need to change a Laurent polynomial and you really know what you're
        doing. That's when this function is for you.

        EXAMPLES::

            sage: R.<t> = LaurentPolynomialRing(QQ)
            sage: f = t^2 + t^-3
            sage: f._unsafe_mutate(2, 3)
            sage: f
            t^-3 + 3*t^2
        """
        j = i - self.__n
        if j >= 0:
            self.__u._unsafe_mutate(j, value)
        else: # off to the left
            if value != 0:
                self.__n = self.__n + j
                R = self._parent.base_ring()
                coeffs = [value] + [R.zero() for _ in range(1,-j)] + self.__u.list()
                self.__u = self.__u._parent(coeffs)
        self.__normalize()

    cpdef _add_(self, right_m):
        """
        Add two Laurent polynomials with the same parent.

        EXAMPLES::

            sage: R.<t> = LaurentPolynomialRing(QQ)
            sage: t + t
            2*t
            sage: f = 1/t + t^2 + t^3 - 17/3 * t^4
            sage: g = 2/t + t^3
            sage: f + g
            3*t^-1 + t^2 + 2*t^3 - 17/3*t^4
            sage: f + 0
            t^-1 + t^2 + t^3 - 17/3*t^4
            sage: 0 + f
            t^-1 + t^2 + t^3 - 17/3*t^4
            sage: R(0) + R(0)
            0
            sage: t^3 + t^-3
            t^-3 + t^3

        ALGORITHM: Shift the unit parts to align them, then add.
        """
        cdef LaurentPolynomial_univariate right = <LaurentPolynomial_univariate>right_m
        cdef long m
        cdef LaurentPolynomial_univariate ret

        # 1. Special case when one or the other is 0.
        if not right:
            return self
        if not self:
            return right

        # 2. Align the unit parts.
        if self.__n < right.__n:
            m = self.__n
            f1 = self.__u
            f2 = right.__u << right.__n - m
        elif self.__n > right.__n:
            m = right.__n
            f1 = self.__u << self.__n - m
            f2 = right.__u
        else:
            m = self.__n
            f1 = self.__u
            f2 = right.__u
        # 3. Add
        ret = <LaurentPolynomial_univariate> self._new_c()
        ret.__u = <ModuleElement> (f1 + f2)
        ret.__n = m
        ret.__normalize()
        return ret

    cpdef _sub_(self, right_m):
        """
        Subtract two Laurent polynomials with the same parent.

        EXAMPLES::

            sage: R.<t> = LaurentPolynomialRing(QQ)
            sage: t - t
            0
            sage: t^5 + 2 * t^-5
            2*t^-5 + t^5

        ALGORITHM: Shift the unit parts to align them, then subtract.
        """
        cdef LaurentPolynomial_univariate right = <LaurentPolynomial_univariate>right_m
        cdef long m
        cdef LaurentPolynomial_univariate ret

        # 1. Special case when one or the other is 0.
        if not right:
            return self
        if not self:
            return -right

        # 2. Align the unit parts.
        if self.__n < right.__n:
            m = self.__n
            f1 = self.__u
            f2 = right.__u << right.__n - m
        else:
            m = right.__n
            f1 = self.__u << self.__n - m
            f2 = right.__u
        # 3. Subtract
        ret = <LaurentPolynomial_univariate> self._new_c()
        ret.__u = <ModuleElement> (f1 - f2)
        ret.__n = m
        ret.__normalize()
        return ret

    def degree(self):
        """
        Return the degree of ``self``.

        EXAMPLES::

            sage: R.<x> = LaurentPolynomialRing(ZZ)
            sage: g = x^2 - x^4
            sage: g.degree()
            4
            sage: g = -10/x^5 + x^2 - x^7
            sage: g.degree()
            7
        """
        return self.__u.degree() + self.__n

    def __neg__(self):
        """
        Return the negative of ``self``.

        EXAMPLES::

            sage: R.<t> = LaurentPolynomialRing(ZZ)
            sage: -(1+t^5)
            -1 - t^5
        """
        cdef LaurentPolynomial_univariate ret
        ret = <LaurentPolynomial_univariate> self._new_c()
        ret.__u = <ModuleElement> -self.__u
        ret.__n = self.__n
        # No need to normalize
        return ret

    cpdef _mul_(self, right_r):
        """
        EXAMPLES::

            sage: R.<x> = LaurentPolynomialRing(GF(2))
            sage: f = 1/x^3 + x + x^2 + 3*x^4
            sage: g = 1 - x + x^2 - x^4
            sage: f*g
            x^-3 + x^-2 + x^-1 + x^8
        """
        cdef LaurentPolynomial_univariate right = <LaurentPolynomial_univariate>right_r
        cdef LaurentPolynomial_univariate ret
        ret = <LaurentPolynomial_univariate> self._new_c()
        ret.__u = <ModuleElement> (self.__u * right.__u)
        ret.__n = self.__n + right.__n
        ret.__normalize()
        return ret

    cpdef _rmul_(self, Element c):
        """
        EXAMPLES::

            sage: R.<x> = LaurentPolynomialRing(ZZ)
            sage: f = 1/x^3 + x + x^2 + 3*x^4
            sage: 3 * f
            3*x^-3 + 3*x + 3*x^2 + 9*x^4
        """
        cdef LaurentPolynomial_univariate ret
        ret = <LaurentPolynomial_univariate> self._new_c()
        ret.__u = <ModuleElement> self.__u._rmul_(c)
        ret.__n = self.__n
        ret.__normalize()
        return ret

    cpdef _lmul_(self, Element c):
        """
        EXAMPLES::

            sage: R.<x> = LaurentPolynomialRing(ZZ)
            sage: f = 1/x^3 + x + x^2 + 3*x^4
            sage: f * 3
            3*x^-3 + 3*x + 3*x^2 + 9*x^4
        """
        cdef LaurentPolynomial_univariate ret
        ret = <LaurentPolynomial_univariate> self._new_c()
        ret.__u = <ModuleElement> self.__u._lmul_(c)
        ret.__n = self.__n
        ret.__normalize()
        return ret

    def is_monomial(self):
        r"""
        Return ``True`` if ``self`` is a monomial; that is, if ``self``
        is `x^n` for some integer `n`.

        EXAMPLES::

            sage: k.<z> = LaurentPolynomialRing(QQ)
            sage: z.is_monomial()
            True
            sage: k(1).is_monomial()
            True
            sage: (z+1).is_monomial()
            False
            sage: (z^-2909).is_monomial()
            True
            sage: (38*z^-2909).is_monomial()
            False
        """
        return self.__u.is_monomial()

    def __pow__(_self, r, dummy):
        """
        EXAMPLES::

            sage: x = LaurentPolynomialRing(QQ,'x').0
            sage: f = x + x^2 + 3*x^4
            sage: g = 1/x^10 - x
            sage: f^3
            x^3 + 3*x^4 + 3*x^5 + 10*x^6 + 18*x^7 + 9*x^8 + 27*x^9 + 27*x^10 + 27*x^12
            sage: g^4
            x^-40 - 4*x^-29 + 6*x^-18 - 4*x^-7 + x^4
        """
        cdef LaurentPolynomial_univariate self = _self
        cdef long right = r
        if right != r:
            raise ValueError("exponent must be an integer")
        return self._parent.element_class(self._parent, self.__u**right, self.__n*right)

    cpdef _floordiv_(self, rhs):
        """
        Perform division with remainder and return the quotient.

        EXAMPLES::

            sage: L.<x> = LaurentPolynomialRing(QQ)
            sage: f = x^3 + x^-3
            sage: g = x^-1 + x
            sage: f // g
            x^-2 - 1 + x^2
            sage: g * (f // g) == f
            True
            sage: f // 1
            x^-3 + x^3
            sage: 1 // f
            0
        """
        cdef LaurentPolynomial_univariate right = <LaurentPolynomial_univariate> rhs
        cdef LaurentPolynomial_univariate ret
        ret = <LaurentPolynomial_univariate> self._new_c()
        ret.__u = <ModuleElement> (self.__u // right.__u)
        ret.__n = self.__n - right.__n
        ret.__normalize()
        return ret

    def shift(self, k):
        r"""
        Return this Laurent polynomial multiplied by the power `t^n`.
        Does not change this polynomial.

        EXAMPLES::

            sage: R.<t> = LaurentPolynomialRing(QQ['y'])
            sage: f = (t+t^-1)^4; f
            t^-4 + 4*t^-2 + 6 + 4*t^2 + t^4
            sage: f.shift(10)
            t^6 + 4*t^8 + 6*t^10 + 4*t^12 + t^14
            sage: f >> 10
            t^-14 + 4*t^-12 + 6*t^-10 + 4*t^-8 + t^-6
            sage: f << 4
            1 + 4*t^2 + 6*t^4 + 4*t^6 + t^8
        """
        cdef LaurentPolynomial_univariate ret
        ret = <LaurentPolynomial_univariate> self._new_c()
        ret.__u = self.__u
        ret.__n = self.__n + k
        # No need to normalize
        return ret

    def __lshift__(LaurentPolynomial_univariate self, k):
        """
        Return the left shift of ``self``.

        EXAMPLES::

            sage: R.<t> = LaurentPolynomialRing(QQ)
            sage: f = (t+t^-1)^4; f
            t^-4 + 4*t^-2 + 6 + 4*t^2 + t^4
            sage: f << 4
            1 + 4*t^2 + 6*t^4 + 4*t^6 + t^8
        """
        cdef LaurentPolynomial_univariate ret
        ret = <LaurentPolynomial_univariate> self._new_c()
        ret.__u = self.__u
        ret.__n = self.__n + k
        # No need to normalize
        return ret

    def __rshift__(LaurentPolynomial_univariate self, k):
        """
        Return the right shift of ``self``.

        EXAMPLES::

            sage: R.<t> = LaurentPolynomialRing(QQ)
            sage: f = (t+t^-1)^4; f
            t^-4 + 4*t^-2 + 6 + 4*t^2 + t^4
            sage: f >> 10
            t^-14 + 4*t^-12 + 6*t^-10 + 4*t^-8 + t^-6
        """
        cdef LaurentPolynomial_univariate ret
        ret = <LaurentPolynomial_univariate> self._new_c()
        ret.__u = self.__u
        ret.__n = self.__n - k
        # No need to normalize
        return ret

    cpdef _div_(self, rhs):
        """
        EXAMPLES::

            sage: R.<x> = LaurentPolynomialRing(QQ)
            sage: f = x + x^2 + 3*x^4
            sage: g = 1/x^7 - x + x^2 - x^4
            sage: f / x
            1 + x + 3*x^3
            sage: f / g
            (-3*x^11 - x^9 - x^8)/(x^11 - x^9 + x^8 - 1)
            sage: (x^-2 + x)*(x^-2 + 1) / ((x^5 + x^8)*(x + 2))
            (x^2 + 1)/(x^10 + 2*x^9)
            sage: (x^-2 + x)*(x^-2 + 1) / ((x^-5 + x^-8)*(x + 2))
            (x^6 + x^4)/(x + 2)
        """
        cdef LaurentPolynomial_univariate right = <LaurentPolynomial_univariate> rhs
        if right.__u.is_zero():
            raise ZeroDivisionError
        return self * ~right

    def __invert__(self):
        """
        Return the inverse of ``self``.

        EXAMPLES::

            sage: R.<t> = LaurentPolynomialRing(QQ)
            sage: i = ~(t^-2); i
            t^2
            sage: i.parent() is R
            True
            sage: i = ~(2*t^2); i
            1/2*t^-2
            sage: i.parent() is R
            True
            sage: i = ~(t^-2 + 2 + t^2); i
            t^2/(t^4 + 2*t^2 + 1)
            sage: i.parent()
            Fraction Field of Univariate Polynomial Ring in t over Rational Field
        """
        cdef LaurentPolynomial_univariate ret
        if self.__u.is_constant(): # this has a single term c*x^n
            ret = <LaurentPolynomial_univariate> self._new_c()
            if self.__u.is_unit():
                ret.__u = self.__u.inverse_of_unit()
                ret.__n = -self.__n
                ret.__normalize()
                return ret
            # Enlarge the ring so we can divide by the coefficient
            R = self._parent.base_ring().fraction_field()
            P = self._parent.change_ring(R)
            return P.element_class(P, ~R(self.__u), -self.__n)
        P = self._parent._R
        if self.__n < 0:
            return P.gen()**-self.__n / self.__u
        return P.one() / (P.gen()**self.__n * self.__u)

    def inverse_of_unit(self):
        """
        Return the inverse of ``self`` if a unit.

        EXAMPLES::

            sage: R.<t> = LaurentPolynomialRing(QQ)
            sage: (t^-2).inverse_of_unit()
            t^2
            sage: (t + 2).inverse_of_unit()
            Traceback (most recent call last):
            ...
            ArithmeticError: element is not a unit
        """
        if self.is_unit():
            return ~self
        raise ArithmeticError("element is not a unit")

    def _fraction_pair(self):
        """
        Return one representation of ``self`` as a pair
        ``(numerator, denominator)``.

        Here both the numerator and the denominator are polynomials.

        This is used for coercion into the fraction field.

        EXAMPLES::

            sage: L.<x> = LaurentPolynomialRing(QQ)
            sage: f = 4*x^-7 + 3*x^3 + 1 + 2*x^4 + x^6
            sage: f._fraction_pair()
            (x^13 + 2*x^11 + 3*x^10 + x^7 + 4, x^7)
        """
        P = self._parent._R
        numer = self.__u
        denom = P.one()
        if self.__n > 0:
            numer *= P.gen()**self.__n
        elif self.__n < 0:
            denom *= P.gen()**-self.__n
        return (numer, denom)

    def gcd(self, right):
        """
        Return the gcd of ``self`` with ``right`` where the common divisor
        ``d`` makes both ``self`` and ``right`` into polynomials with
        the lowest possible degree.

        EXAMPLES::

            sage: R.<t> = LaurentPolynomialRing(QQ)
            sage: t.gcd(2)
            1
            sage: gcd(t^-2 + 1, t^-4 + 3*t^-1)
            t^-4
            sage: gcd((t^-2 + t)*(t + t^-1), (t^5 + t^8)*(1 + t^-2))
            t^-3 + t^-1 + 1 + t^2
        """
        b = <LaurentPolynomial_univariate> self._parent(right)
        cdef LaurentPolynomial_univariate ret
        ret = <LaurentPolynomial_univariate> self._new_c()
        ret.__u = self.__u.gcd(b.__u)
        ret.__n = min(self.__n, b.__n)
        ret.__normalize()
        return ret

    @coerce_binop
    def quo_rem(self, right_r):
        """
        Attempts to divide ``self`` by ``right`` and returns a quotient and
        a remainder.

        EXAMPLES::

            sage: R.<t> = LaurentPolynomialRing(QQ)
            sage: (t^-3 - t^3).quo_rem(t^-1 - t)
            (t^-2 + 1 + t^2, 0)
            sage: (t^-2 + 3 + t).quo_rem(t^-4)
            (t^2 + 3*t^4 + t^5, 0)
            sage: (t^-2 + 3 + t).quo_rem(t^-4 + t)
            (0, 1 + 3*t^2 + t^3)
        """
        cdef LaurentPolynomial_univariate right = <LaurentPolynomial_univariate> right_r
        q,r = self.__u.quo_rem(right.__u)
        cdef LaurentPolynomial_univariate ql, qr
        ql = <LaurentPolynomial_univariate> self._new_c()
        ql.__u = <ModuleElement> q
        ql.__n = self.__n - right.__n
        ql.__normalize()
        qr = <LaurentPolynomial_univariate> self._new_c()
        qr.__u = <ModuleElement> r
        qr.__n = 0
        qr.__normalize()
        return (ql, qr)

    cpdef _richcmp_(self, right_r, int op):
        r"""
        Comparison of ``self`` and ``right_r``.

        EXAMPLES::

            sage: R.<x> = LaurentPolynomialRing(QQ)
            sage: f = x^(-1) + 1 + x
            sage: g = x^(-1) + 1
            sage: f == g
            False

        ::

            sage: f = x^(-1) + 1 + x
            sage: g = x^(-1) + 2
            sage: f == g
            False
            sage: f != g
            True
            sage: f < g
            True
            sage: f <= g
            True
            sage: f > g
            False
            sage: f >= g
            False

        ::

            sage: f = x^(-2) + 1 + x
            sage: g = x^(-1) + 2
            sage: f == g
            False
            sage: f < g
            False
            sage: f > g
            True
        """
        cdef LaurentPolynomial_univariate right = <LaurentPolynomial_univariate> right_r

        zero = self._parent.base_ring().zero()

        if not self and not right:
            return rich_to_bool(op, 0)

        # zero pad coefficients on the left, to line them up for comparison
        cdef long n = min(self.__n, right.__n)
        x = [zero] * (self.__n - n) + self.__u.list()
        y = [zero] * (right.__n - n) + right.__u.list()

        # zero pad on right to make the lists the same length
        # (this is necessary since the power series list() function just
        # returns the coefficients of the underlying polynomial, which may
        # have zeroes in the high coefficients)
        if len(x) < len(y):
            x.extend([zero] * (len(y) - len(x)))
        elif len(y) < len(x):
            y.extend([zero] * (len(x) - len(y)))

        return richcmp(x, y, op)

    def valuation(self, p=None):
        """
        Return the valuation of ``self``.

        The valuation of a Laurent polynomial `t^n u` is `n` plus the
        valuation of `u`.

        EXAMPLES::

            sage: R.<x> = LaurentPolynomialRing(ZZ)
            sage: f = 1/x + x^2 + 3*x^4
            sage: g = 1 - x + x^2 - x^4
            sage: f.valuation()
            -1
            sage: g.valuation()
            0
        """
        return self.__n + self.__u.valuation(p)

    def truncate(self, n):
        """
        Return a polynomial with degree at most `n-1` whose `j`-th coefficients
        agree with ``self`` for all `j < n`.

        EXAMPLES::

            sage: R.<x> = LaurentPolynomialRing(QQ)
            sage: f = 1/x^12 + x^3 + x^5 + x^9
            sage: f.truncate(10)
            x^-12 + x^3 + x^5 + x^9
            sage: f.truncate(5)
            x^-12 + x^3
            sage: f.truncate(-16)
            0
        """
        if n <= self.valuation():
            return self._parent.zero()
        cdef LaurentPolynomial_univariate ret
        ret = <LaurentPolynomial_univariate> self._new_c()
        ret.__u = <ModuleElement> self.__u.truncate(n - self.__n)
        ret.__n = self.__n
        ret.__normalize()
        return ret

    def variable_name(self):
        """
        Return the name of variable of ``self`` as a string.

        EXAMPLES::

            sage: R.<x> = LaurentPolynomialRing(QQ)
            sage: f = 1/x + x^2 + 3*x^4
            sage: f.variable_name()
            'x'
        """
        return self._parent.variable_name()

    def variables(self):
        """
        Return the tuple of variables occuring in this Laurent polynomial.

        EXAMPLES::

            sage: R.<x> = LaurentPolynomialRing(QQ)
            sage: f = 1/x + x^2 + 3*x^4
            sage: f.variables()
            (x,)
            sage: R.one().variables()
            ()
        """
        if self.is_constant():
            return ()
        return self._parent.gens()

    def polynomial_construction(self):
        """
        Return the polynomial and the shift in power used to construct the
        Laurent polynomial `t^n u`.

        OUTPUT:

        A tuple ``(u, n)`` where ``u`` is the underlying polynomial and ``n``
        is the power of the exponent shift.

        EXAMPLES::

            sage: R.<x> = LaurentPolynomialRing(QQ)
            sage: f = 1/x + x^2 + 3*x^4
            sage: f.polynomial_construction()
            (3*x^5 + x^3 + 1, -1)
        """
        return (self.__u, self.__n)

    def is_constant(self):
        """
        Return whether this Laurent polynomial is constant.

        EXAMPLES::

            sage: R.<x> = LaurentPolynomialRing(QQ)
            sage: x.is_constant()
            False
            sage: R.one().is_constant()
            True
            sage: (x^-2).is_constant()
            False
            sage: (x^2).is_constant()
            False
            sage: (x^-2 + 2).is_constant()
            False
            sage: R(0).is_constant()
            True
            sage: R(42).is_constant()
            True
            sage: x.is_constant()
            False
            sage: (1/x).is_constant()
            False
        """
        return self.__n == 0 and self.__u.is_constant()


    def is_square(self, root=False):
        r"""
        Return whether this Laurent polynomial is a square.

        If ``root`` is set to ``True`` then return a pair made of the
        boolean answer together with ``None`` or a square root.

        EXAMPLES::

            sage: R.<t> = LaurentPolynomialRing(QQ)

            sage: R.one().is_square()
            True
            sage: R(2).is_square()
            False

            sage: t.is_square()
            False
            sage: (t**-2).is_square()
            True

        Usage of the ``root`` option::

            sage: p = (1 + t^-1 - 2*t^3)
            sage: p.is_square(root=True)
            (False, None)
            sage: (p**2).is_square(root=True)
            (True, -t^-1 - 1 + 2*t^3)

        The answer is dependent of the base ring::

            sage: S.<u> = LaurentPolynomialRing(QQbar)
            sage: (2 + 4*t + 2*t^2).is_square()
            False
            sage: (2 + 4*u + 2*u^2).is_square()
            True

        TESTS::

            sage: R.<t> = LaurentPolynomialRing(QQ)
            sage: (t - t).is_square(True)
            (True, 0)

            sage: for _ in range(10):
            ....:     p = t ** randint(-15,15) * sum(QQ.random_element() * t**n for n in range(randint(5,10)))
            ....:     ans, r = (p**2).is_square(root=True)
            ....:     assert ans
            ....:     assert r*r == p*p
        """
        cdef LaurentPolynomial_univariate sqrt
        if self.__n % 2:
            return (False, None) if root else False
        elif root:
            ans, r = self.__u.is_square(True)
            if ans:
                sqrt = self._new_c()
                sqrt.__u = r
                sqrt.__n = self.__n // 2
                return (True, sqrt)
            else:
                return (False, None)
        else:
            return self.__u.is_square(False)

    def __copy__(self):
        """
        Return a copy of ``self``.

        EXAMPLES::

            sage: R.<x> = LaurentPolynomialRing(QQ)
            sage: f = 1/x + x^2 + 3*x^4
            sage: cf = copy(f)
            sage: cf == f
            True
            sage: cf is not f
            True
        """
        from copy import copy
        cdef LaurentPolynomial_univariate ret
        ret = <LaurentPolynomial_univariate> self._new_c()
        ret.__u = copy(self.__u)
        ret.__n = self.__n
        # No need to normalize
        return ret

    def derivative(self, *args):
        """
        The formal derivative of this Laurent polynomial, with respect
        to variables supplied in args.

        Multiple variables and iteration counts may be supplied. See
        documentation for the global :func:`derivative` function for more
        details.

        .. SEEALSO::

           :meth:`_derivative`

        EXAMPLES::

            sage: R.<x> = LaurentPolynomialRing(QQ)
            sage: g = 1/x^10 - x + x^2 - x^4
            sage: g.derivative()
            -10*x^-11 - 1 + 2*x - 4*x^3
            sage: g.derivative(x)
            -10*x^-11 - 1 + 2*x - 4*x^3

        ::

            sage: R.<t> = PolynomialRing(ZZ)
            sage: S.<x> = LaurentPolynomialRing(R)
            sage: f = 2*t/x + (3*t^2 + 6*t)*x
            sage: f.derivative()
            -2*t*x^-2 + (3*t^2 + 6*t)
            sage: f.derivative(x)
            -2*t*x^-2 + (3*t^2 + 6*t)
            sage: f.derivative(t)
            2*x^-1 + (6*t + 6)*x
        """
        return multi_derivative(self, args)

    def _derivative(self, var=None):
        """
        The formal derivative of this Laurent series with respect to ``var``.

        If ``var`` is ``None`` or the generator of this ring, it's the formal
        derivative as expected. Otherwise, ``_derivative(var)`` gets called
        recursively on each coefficient.

        .. SEEALSO::

           :meth:`derivative`

        EXAMPLES::

            sage: R.<x> = LaurentPolynomialRing(ZZ)
            sage: f = x^2 + 3*x^4
            sage: f._derivative()
            2*x + 12*x^3
            sage: f._derivative(x)
            2*x + 12*x^3
            sage: g = 1/x^10 - x + x^2 - x^4
            sage: g._derivative()
            -10*x^-11 - 1 + 2*x - 4*x^3

        Differentiating with respect to something other than the generator
        gets recursed into the base ring::

            sage: R.<t> = PolynomialRing(ZZ)
            sage: S.<x> = LaurentPolynomialRing(R)
            sage: f = 2*t/x + (3*t^2 + 6*t)*x
            sage: f._derivative(t)
            2*x^-1 + (6*t + 6)*x
        """
        cdef LaurentPolynomial_univariate ret
        if var is not None and var is not self._parent.gen():
            # call _derivative() recursively on coefficients
            u = [coeff._derivative(var) for coeff in self.__u.list(copy=False)]
            ret = <LaurentPolynomial_univariate> self._new_c()
            ret.__u = <ModuleElement> self._parent._R(u)
            ret.__n = self.__n
            ret.__normalize()
            return ret

        # compute formal derivative with respect to generator
        if self.is_zero():
            return self  # this is already 0
        cdef long m, n = self.__n
        cdef list a = self.__u.list(copy=True)
        for m in range(len(a)):
            a[m] *= n + m
        ret = <LaurentPolynomial_univariate> self._new_c()
        ret.__u = <ModuleElement> self._parent._R(a)
        ret.__n = self.__n - 1
        ret.__normalize()
        return ret

    def integral(self):
        r"""
        The formal integral of this Laurent series with 0 constant term.

        EXAMPLES:

        The integral may or may not be defined if the base ring
        is not a field.

        ::

            sage: t = LaurentPolynomialRing(ZZ, 't').0
            sage: f = 2*t^-3 + 3*t^2
            sage: f.integral()
            -t^-2 + t^3

        ::

            sage: f = t^3
            sage: f.integral()
            Traceback (most recent call last):
            ...
            ArithmeticError: coefficients of integral cannot be coerced into the base ring

        The integral of `1/t` is `\log(t)`, which is not given by a
        Laurent polynomial::

            sage: t = LaurentPolynomialRing(ZZ,'t').0
            sage: f = -1/t^3 - 31/t
            sage: f.integral()
            Traceback (most recent call last):
            ...
            ArithmeticError: the integral of is not a Laurent polynomial, since t^-1 has nonzero coefficient

        Another example with just one negative coefficient::

            sage: A.<t> = LaurentPolynomialRing(QQ)
            sage: f = -2*t^(-4)
            sage: f.integral()
            2/3*t^-3
            sage: f.integral().derivative() == f
            True
        """
        cdef long i, n = self.__n
        cdef LaurentPolynomial_univariate ret
        if self[-1] != 0:
            raise ArithmeticError("the integral of is not a Laurent polynomial,"
                                  " since t^-1 has nonzero coefficient")

        cdef list a = self.__u.list(copy=False)
        if n < 0:
            v = [a[i]/(n+i+1) for i in range(min(-1-n,len(a)))] + [0]
        else:
            v = []
        v += [a[i]/(n+i+1) for i in range(max(-n,0), len(a))]
        try:
            u = self._parent._R(v)
        except TypeError:
            raise ArithmeticError("coefficients of integral cannot be coerced into the base ring")
        ret = <LaurentPolynomial_univariate> self._new_c()
        ret.__u = <ModuleElement> u
        ret.__n = n + 1
        ret.__normalize()
        return ret

    def __call__(self, *x, **kwds):
        """
        Compute value of this Laurent polynomial at ``x``.

        EXAMPLES::

            sage: R.<t> = LaurentPolynomialRing(ZZ)
            sage: f = t^(-2) + t^2
            sage: f(2)
            17/4
            sage: f(-1)
            2
            sage: f(1/3)
            82/9
            sage: f(t=-1)
            2
            sage: f(x=-1)
            t^-2 + t^2
            sage: f()
            t^-2 + t^2
            sage: f(1,2)
            Traceback (most recent call last):
            ...
            TypeError: number of arguments does not match number of
             variables in parent
        """
        if kwds:
            f = self.subs(**kwds)
            if x: # If there are non-keyword arguments
                return f(*x)
            else:
                return f

        if not x:
            return self
        if len(x) != 1:
            raise TypeError("number of arguments does not match number"
                            " of variables in parent")
        if isinstance(x[0], tuple):
            x = x[0]
        return self.__u(x) * (x[0]**self.__n)

    def factor(self):
        """
        Return a Laurent monomial (the unit part of the factorization) and
        a factored polynomial.

        EXAMPLES::

            sage: R.<t> = LaurentPolynomialRing(ZZ)
            sage: f = 4*t^-7 + 3*t^3 + 2*t^4 + t^-6
            sage: f.factor()
            (t^-7) * (4 + t + 3*t^10 + 2*t^11)
        """
        cdef LaurentPolynomial_univariate u, d
        pf = self.__u.factor()
        u = <LaurentPolynomial_univariate> self._new_c()
        u.__u = pf.unit()
        u.__n = self.__n
        u.__normalize()

        f = []
        for t in pf:
            d = <LaurentPolynomial_univariate> self._new_c()
            d.__u = t[0]
            d.__n = 0
            d.__normalize()
            if d.is_unit():
                u *= d ** t[1]
            else:
                f.append((d, t[1]))

        return Factorization(f, unit=u)

    def residue(self):
        """
        Return the residue of ``self``.

        The residue is the coefficient of `t^-1`.

        EXAMPLES::

            sage: R.<t> = LaurentPolynomialRing(QQ)
            sage: f = 3*t^-2 - t^-1 + 3 + t^2
            sage: f.residue()
            -1
            sage: g = -2*t^-2 + 4 + 3*t
            sage: g.residue()
            0
            sage: f.residue().parent()
            Rational Field
        """
        return self.__u[-1 - self.__n]

    def constant_coefficient(self):
        """
        Return the coefficient of the constant term of ``self``.

        EXAMPLES::

            sage: R.<t> = LaurentPolynomialRing(QQ)
            sage: f = 3*t^-2 - t^-1 + 3 + t^2
            sage: f.constant_coefficient()
            3
            sage: g = -2*t^-2 + t^-1 + 3*t
            sage: g.constant_coefficient()
            0
        """
        return self.__u[-self.__n]


cdef class LaurentPolynomial_mpair(LaurentPolynomial):
    """
    Multivariate Laurent polynomials.
    """
    def __init__(self, parent, x, mon=None, reduce=True):
        """
        Currently, one can only create LaurentPolynomials out of dictionaries
        and elements of the base ring.

        INPUT:

        - ``parent`` -- a SageMath parent

        - ``x`` -- an element or dictionary or anything the underlying
          polynomial ring accepts

        - ``mon`` -- (default: ``None``) a tuple specifying the shift
          in the exponents

        - ``reduce`` -- (default: ``True``) a boolean

        EXAMPLES::

            sage: L.<w,z> = LaurentPolynomialRing(QQ)
            sage: f = L({(-1,-1):1}); f
            w^-1*z^-1
            sage: f = L({(1,1):1}); f
            w*z
            sage: f =  L({(-1,-1):1, (1,3):4}); f
            4*w*z^3 + w^-1*z^-1
            sage: L(1/2)
            1/2

        TESTS:

        Check that :trac:`19538` is fixed::

            sage: R = LaurentPolynomialRing(QQ,'x2,x0')
            sage: S = LaurentPolynomialRing(QQ,'x',3)
            sage: f = S.coerce_map_from(R)
            sage: f(R.gen(0) + R.gen(1)^2)
            x0^2 + x2
            sage: _.parent()
            Multivariate Laurent Polynomial Ring in x0, x1, x2 over Rational Field

        ::

            sage: from sage.rings.polynomial.laurent_polynomial import LaurentPolynomial_mpair
            sage: LaurentPolynomial_mpair(L, {(1,2): 1/42}, mon=(-3, -3))
            1/42*w^-2*z^-1

        :trac:`22398`::

            sage: LQ = LaurentPolynomialRing(QQ, 'x0, x1, x2, y0, y1, y2, y3, y4, y5')
            sage: LZ = LaurentPolynomialRing(ZZ, 'x0, x1, x2, y0, y1, y2, y3, y4, y5')
            sage: LQ.inject_variables()
            Defining x0, x1, x2, y0, y1, y2, y3, y4, y5
            sage: x2^-1*y0*y1*y2*y3*y4*y5 + x1^-1*x2^-1*y0*y1*y3*y4 + x0^-1 in LZ
            True
            sage: x2^-1*y0*y1*y2*y3*y4*y5 + x1^-1*x2^-1*y0*y1*y3*y4 + x0^-1*x1^-1*y0*y3 + x0^-1 in LZ
            True

        Check that input is not modified::

            sage: LQ.<x,y> = LaurentPolynomialRing(QQ)
            sage: D = {(-1, 1): 1}
            sage: k = tuple(D)[0]
            sage: v = D[k]
            sage: type(k), type(v)
            (<... 'tuple'>, <type 'sage.rings.integer.Integer'>)
            sage: LQ(D)
            x^-1*y
            sage: tuple(D)[0] is k
            True
            sage: D[k] is v
            True
        """
        if isinstance(x, PolyDict):
            x = x.dict()
        if mon is not None:
            if isinstance(mon, ETuple):
                self._mon = mon
            else:
                self._mon = ETuple(mon)
        else:
            if isinstance(x, dict):
                self._mon = ETuple({}, int(parent.ngens()))
                D = {}
                for k, x_k in x.iteritems():  # ETuple-ize keys, set _mon
                    if not isinstance(k, (tuple, ETuple)) or len(k) != parent.ngens():
                        self._mon = ETuple({}, int(parent.ngens()))
                        break
                    if isinstance(k, tuple):
                        k = ETuple(k)
                    D[k] = x_k
                    self._mon = self._mon.emin(k) # point-wise min of _mon and k
                else:
                    x = D
                if not self._mon.is_constant(): # factor out _mon
                    x = {k.esub(self._mon): x_k for k, x_k in x.iteritems()}
            elif (isinstance(x, LaurentPolynomial_mpair) and
                  parent.variable_names() == x.parent().variable_names()):
                self._mon = (<LaurentPolynomial_mpair>x)._mon
                x = (<LaurentPolynomial_mpair>x)._poly
            else: # since x should coerce into parent, _mon should be (0,...,0)
                self._mon = ETuple({}, int(parent.ngens()))
        self._poly = parent._R(x)
        CommutativeAlgebraElement.__init__(self, parent)

    def __reduce__(self):
        """
        TESTS::

            sage: R = LaurentPolynomialRing(QQ,2,'x')
            sage: R.<x1,x2> = LaurentPolynomialRing(QQ)
            sage: loads(dumps(x1)) == x1 # indirect doctest
            True
            sage: z = x1/x2
            sage: loads(dumps(z)) == z
            True
        """
        return self._parent, (self._poly, self._mon)

    def __hash__(self):
        r"""
        TESTS:

        Test that the hash is non-constant (see also :trac:`27914`)::

            sage: L.<w,z> = LaurentPolynomialRing(QQ)
            sage: len({hash(w^i*z^j) for i in [-2..2] for j in [-2..2]})
            25

        Check that :trac:`20490` is fixed::

            sage: R.<a,b> = LaurentPolynomialRing(ZZ)
            sage: p = a*~a
            sage: p._fraction_pair()
            (a, a)
            sage: p == R.one()
            True
            sage: hash(p)
            1

        Check that :trac:`23864` is fixed (compatibility with integers, rationals
        and polynomial rings)::

            sage: L = LaurentPolynomialRing(QQ, 'x0,x1,x2')
            sage: hash(L.zero())
            0
            sage: hash(L.one())
            1
            sage: hash(-L.one())
            -2
            sage: hash(L(1/2)) == hash(1/2)
            True

            sage: R = PolynomialRing(QQ, 'x0,x1,x2')
            sage: x0,x1,x2 = R.gens()
            sage: hash(x0) == hash(L(x0))
            True
            sage: hash(1 - 7*x0 + x1*x2) == hash(L(1 - 7*x0 + x1*x2))
            True

        Check that :trac:`27914` is fixed::

            sage: L.<w,z> = LaurentPolynomialRing(QQ)
            sage: Lw = LaurentPolynomialRing(QQ, 'w')
            sage: Lz = LaurentPolynomialRing(QQ, 'z')
            sage: all(hash(w^k) == hash(Lw(w^k))
            ....:     and hash(z^k) == hash(Lz(z^k)) for k in (-5..5))
            True
            sage: p = w^-1 + 2 + w
            sage: hash(p) == hash(Lw(p))
            True
        """
        # we reimplement the hash from multipolynomial to handle negative exponents
        # (see multi_polynomial.pyx)
        cdef long result = 0
        cdef long exponent
        cdef list var_name_hash = [hash(v) for v in self._parent.variable_names()]
        cdef int p
        cdef int n = len(var_name_hash)
        cdef long c_hash
        for m,c in self._poly.dict().iteritems():
            c_hash = hash(c)
            if c_hash != 0:
                for p in range(n):
                    exponent = m[p] + self._mon[p]
                    if exponent > 0:
                        c_hash = (1000003 * c_hash) ^ var_name_hash[p]
                        c_hash = (1000003 * c_hash) ^ exponent
                    elif exponent < 0:
                        c_hash = (1000003 * c_hash) ^ var_name_hash[p]
                        c_hash = (700005 * c_hash) ^ exponent
                result += c_hash

        return result

    cdef _normalize(self, i=None):
        r"""
        Remove the common monomials from ``self._poly`` and store
        them in ``self._mon``.

        INPUT:

        - ``i`` -- an integer

        EXAMPLES::

            sage: L.<x,y> = LaurentPolynomialRing(QQ)
            sage: f = x*y + 2*y*x^2 + y  # indirect doctest
            sage: f.factor() # Notice the y has been factored out.
            (y) * (2*x^2 + x + 1)

        Check that :trac:`23864` has been fixed::

            sage: hash(L.zero())
            0
        """
        if not self._poly:
            self._mon = ETuple({}, int(self._parent.ngens()))
            return

        cdef dict D = <dict> self._poly._mpoly_dict_recursive(
                                        <tuple> self._parent.variable_names(),
                                        self._parent.base_ring()
                                        )
        cdef ETuple e
        if i is None:
            e = None
            for k in D:
                if e is None:
                    e = <ETuple> k
                else:
                    e = e.emin(k)
            if not e.is_constant():
                self._poly = <ModuleElement> (self._poly // self._poly._parent({e: 1}))
                self._mon = self._mon.eadd(e)
        else:
            e = None
            for k in D:
                if e is None or k[i] < e:
                    e = <ETuple> k[i]
            if e > 0:
                self._poly = <ModuleElement> (self._poly // self._poly._parent.gen(i))
                self._mon = self._mon.eadd_p(e, i)

    cdef _compute_polydict(self):
        """
        EXAMPLES::

            sage: L.<w,z> = LaurentPolynomialRing(QQ)
            sage: a = w^2*z^-1 +3
            sage: a.dict()  # indirect doctest
            {(0, 0): 3, (2, -1): 1}
        """
        cdef dict D = <dict> self._poly._mpoly_dict_recursive(self._parent.variable_names(),
                                                              self._parent.base_ring())
        cdef dict DD
        if self._mon.is_constant():
            self._prod = PolyDict(D, force_etuples=False)
            return
        DD = {}
        for k in D:
            DD[k.eadd(self._mon)] = D[k]
        self._prod = PolyDict(DD, force_etuples=False)

    def is_unit(self):
        """
        Return ``True`` if ``self`` is a unit.

        The ground ring is assumed to be an integral domain.

        This means that the Laurent polynomial is a monomial
        with unit coefficient.

        EXAMPLES::

            sage: L.<x,y> = LaurentPolynomialRing(QQ)
            sage: (x*y/2).is_unit()
            True
            sage: (x + y).is_unit()
            False
            sage: (L.zero()).is_unit()
            False
            sage: (L.one()).is_unit()
            True

            sage: L.<x,y> = LaurentPolynomialRing(ZZ)
            sage: (2*x*y).is_unit()
            False
        """
        coeffs = self.coefficients()
        if len(coeffs) != 1:
            return False
        return coeffs[0].is_unit()

    def _repr_(self):
        """
        EXAMPLES::

            sage: L.<x,y> = LaurentPolynomialRing(QQ)
            sage: f = x^2 + x*y/2 + 2*y^-1
            sage: f._repr_()
            'x^2 + 1/2*x*y + 2*y^-1'
        """
        if self._prod is None:
            self._compute_polydict()
        try:
            key = self.parent().term_order().sortkey
        except AttributeError:
            key = None
        atomic = self.parent().base_ring()._repr_option('element_is_atomic')
        return self._prod.poly_repr(self.parent().variable_names(),
                                    atomic_coefficients=atomic, sortkey=key)

    def _latex_(self):
        r"""
        EXAMPLES::

            sage: L.<w,z> = LaurentPolynomialRing(QQ)
            sage: a = w^2*z^-1+3; a
            w^2*z^-1 + 3
            sage: latex(a)
            w^{2} z^{-1} + 3

        TESTS::

            sage: L.<lambda2, y2> = LaurentPolynomialRing(QQ)
            sage: latex(1/lambda2 + y2^(-3))
            \lambda_{2}^{-1} + y_{2}^{-3}
        """
        if self._prod is None:
            self._compute_polydict()
        try:
            key = self.parent().term_order().sortkey
        except AttributeError:
            key = None
        atomic = self.parent().base_ring()._repr_option('element_is_atomic')
        return self._prod.latex(self.parent().latex_variable_names(),
                                atomic_coefficients=atomic, sortkey=key)

    cpdef long number_of_terms(self) except -1:
        """
        Return the number of non-zero coefficients of ``self``.

        Also called weight, hamming weight or sparsity.

        EXAMPLES::

            sage: R.<x, y> = LaurentPolynomialRing(ZZ)
            sage: f = x^3 - y
            sage: f.number_of_terms()
            2
            sage: R(0).number_of_terms()
            0
            sage: f = (x+1/y)^100
            sage: f.number_of_terms()
            101

        The method :meth:`hamming_weight` is an alias::

            sage: f.hamming_weight()
            101
        """
        return self._poly.number_of_terms()

    def __invert__(LaurentPolynomial_mpair self):
        """
        Return the inverse of ``self``.

        This treats monomials specially so they remain Laurent
        polynomials; the inverse of any other polynomial is an element
        of the rational function field.

        TESTS::

            sage: L.<x,y> = LaurentPolynomialRing(ZZ)
            sage: f = ~x
            sage: parent(f)
            Multivariate Laurent Polynomial Ring in x, y over Integer Ring
            sage: parent(f.coefficients()[0]) is parent(f).base_ring()
            True
            sage: g = ~(2*x)
            sage: parent(g)
            Multivariate Laurent Polynomial Ring in x, y over Rational Field
            sage: parent(g.coefficients()[0]) is parent(g).base_ring()
            True
        """
        cdef dict d = self.dict()
        cdef ETuple e
        if len(d) == 1:
            (e, c), = d.items()
            e = e.emul(-1)
            P = self.parent()
            try:
                c = c.inverse_of_unit()
            except (AttributeError, ZeroDivisionError, ArithmeticError):
                c = ~c
                if c.parent() is not P.base_ring():
                    P = P.change_ring(c.parent())
            return P({e: c})
        return super(LaurentPolynomial_mpair, self).__invert__()

    def __pow__(LaurentPolynomial_mpair self, n, m):
        """
        EXAMPLES::

            sage: L.<x,y> = LaurentPolynomialRing(QQ)
            sage: f = x + y
            sage: f^2
            x^2 + 2*x*y + y^2
            sage: f^(-1)
            1/(x + y)

        TESTS:

        Check that :trac:`2952` is fixed::

            sage: R.<q> = QQ[]
            sage: L.<x,y,z> = LaurentPolynomialRing(R)
            sage: f = (x+y+z^-1)^2
            sage: f.substitute(z=1)
            x^2 + 2*x*y + y^2 + 2*x + 2*y + 1
        """
        cdef LaurentPolynomial_mpair ans
        if n < 0:
            return ~(self ** -n)
        ans = self._new_c()
        ans._poly = self._poly ** n
        ans._mon = self._mon.emul(n)
        return ans

    def __getitem__(self, n):
        r"""
        Return the coefficient of `x^n = x_1^{n_1} \cdots x_k^{n_k}` where
        `n` is a tuple of length `k` and `k` is the number of variables.

        If the number of inputs is not equal to the number of variables, this
        raises a ``TypeError``.

        EXAMPLES::

            sage: P.<x,y,z> = LaurentPolynomialRing(QQ)
            sage: f = (y^2 - x^9 - 7*x*y^3 + 5*x*y)*x^-3 + x*z; f
            -x^6 + x*z - 7*x^-2*y^3 + 5*x^-2*y + x^-3*y^2
            sage: f[6,0,0]
            -1
            sage: f[-2,3,0]
            -7
            sage: f[-1,4,2]
            0
            sage: f[1,0,1]
            1
            sage: f[6]
            Traceback (most recent call last):
            ...
            TypeError: must have exactly 3 inputs
            sage: f[6,0]
            Traceback (most recent call last):
            ...
            TypeError: must have exactly 3 inputs
            sage: f[6,0,0,0]
            Traceback (most recent call last):
            ...
            TypeError: must have exactly 3 inputs
        """
        if isinstance(n, slice):
            raise TypeError("multivariate Laurent polynomials are not iterable")
        if not isinstance(n, tuple) or len(n) != self._parent.ngens():
            raise TypeError("must have exactly %s inputs" %
                            self.parent().ngens())
        cdef ETuple t = ETuple(n)
        if self._prod is None:
            self._compute_polydict()
        if t not in self._prod.exponents():
            return self._parent.base_ring().zero()
        return self._prod[t]

    def __iter__(self):
        """
        Iterate through all terms by returning a list of the coefficient and
        the corresponding monomial.

        EXAMPLES::

            sage: P.<x,y> = LaurentPolynomialRing(QQ)
            sage: f = (y^2 - x^9 - 7*x*y^3 + 5*x*y)*x^-3
            sage: sorted(f) # indirect doctest
            [(-7, x^-2*y^3), (-1, x^6), (1, x^-3*y^2), (5, x^-2*y)]
        """
        if self._prod is None:
            self._compute_polydict()
        cdef tuple G = <tuple> self._parent.gens()
        cdef Py_ssize_t i
        cdef list exps
        for c, e in self._prod.list():
            exps = <list> e
            prod = self._parent.one()
            for i in range(len(exps)):
                prod *= G[i]**exps[i]
            yield (c, prod)

    def monomials(self):
        """
        Return the list of monomials in ``self``.

        EXAMPLES::

            sage: P.<x,y> = LaurentPolynomialRing(QQ)
            sage: f = (y^2 - x^9 - 7*x*y^3 + 5*x*y)*x^-3
            sage: sorted(f.monomials())
            [x^-3*y^2, x^-2*y, x^-2*y^3, x^6]
        """
        cdef list L = []
        if self._prod is None:
            self._compute_polydict()
        cdef tuple gens = self._parent.gens()
        cdef list exps
        for c, e in self._prod.list():
            exps = <list> e
            prod = self._parent.one()
            for i in range(len(exps)):
                prod *= gens[i]**exps[i]
            L.append(prod)
        return L

    def monomial_coefficient(self, mon):
        """
        Return the coefficient in the base ring of the monomial ``mon`` in
        ``self``, where ``mon`` must have the same parent as ``self``.

        This function contrasts with the function :meth:`coefficient()`
        which returns the coefficient of a monomial viewing this
        polynomial in a polynomial ring over a base ring having fewer
        variables.

        INPUT:

        - ``mon`` -- a monomial

        .. SEEALSO::

            For coefficients in a base ring of fewer variables, see
            :meth:`coefficient()`.

        EXAMPLES::

            sage: P.<x,y> = LaurentPolynomialRing(QQ)
            sage: f = (y^2 - x^9 - 7*x*y^3 + 5*x*y)*x^-3
            sage: f.monomial_coefficient(x^-2*y^3)
            -7
            sage: f.monomial_coefficient(x^2)
            0
        """
        if mon.parent() != self._parent:
            raise TypeError("input must have the same parent")
        cdef LaurentPolynomial_mpair m = <LaurentPolynomial_mpair> mon
        if self._prod is None:
            self._compute_polydict()
        if m._prod is None:
            m._compute_polydict()
        c = self._prod.monomial_coefficient(m._prod.dict())
        return self._parent.base_ring()(c)

    def constant_coefficient(self):
        """
        Return the constant coefficient of ``self``.

        EXAMPLES::

            sage: P.<x,y> = LaurentPolynomialRing(QQ)
            sage: f = (y^2 - x^9 - 7*x*y^2 + 5*x*y)*x^-3; f
            -x^6 - 7*x^-2*y^2 + 5*x^-2*y + x^-3*y^2
            sage: f.constant_coefficient()
            0
            sage: f = (x^3 + 2*x^-2*y+y^3)*y^-3; f
            x^3*y^-3 + 1 + 2*x^-2*y^-2
            sage: f.constant_coefficient()
            1
        """
        return self[(0,)*self._parent.ngens()]

    def coefficient(self, mon):
        r"""
        Return the coefficient of ``mon`` in ``self``, where ``mon`` must
        have the same parent as ``self``.

        The coefficient is defined as follows. If `f` is this polynomial, then
        the coefficient `c_m` is sum:

        .. MATH::

            c_m := \sum_T \frac{T}{m}

        where the sum is over terms `T` in `f` that are exactly divisible
        by `m`.

        A monomial `m(x,y)` 'exactly divides' `f(x,y)` if `m(x,y) | f(x,y)`
        and neither `x \cdot m(x,y)` nor `y \cdot m(x,y)` divides `f(x,y)`.

        INPUT:

        - ``mon`` -- a monomial

        OUTPUT:

        Element of the parent of ``self``.

        .. NOTE::

            To get the constant coefficient, call
            :meth:`constant_coefficient()`.

        EXAMPLES::

            sage: P.<x,y> = LaurentPolynomialRing(QQ)

        The coefficient returned is an element of the parent of ``self``; in
        this case, ``P``. ::

            sage: f = 2 * x * y
            sage: c = f.coefficient(x*y); c
            2
            sage: c.parent()
            Multivariate Laurent Polynomial Ring in x, y over Rational Field

            sage: P.<x,y> = LaurentPolynomialRing(QQ)
            sage: f = (y^2 - x^9 - 7*x*y^2 + 5*x*y)*x^-3; f
            -x^6 - 7*x^-2*y^2 + 5*x^-2*y + x^-3*y^2
            sage: f.coefficient(y)
            5*x^-2
            sage: f.coefficient(y^2)
            -7*x^-2 + x^-3
            sage: f.coefficient(x*y)
            0
            sage: f.coefficient(x^-2)
            -7*y^2 + 5*y
            sage: f.coefficient(x^-2*y^2)
            -7
            sage: f.coefficient(1)
            -x^6 - 7*x^-2*y^2 + 5*x^-2*y + x^-3*y^2
        """
        if mon.parent() is not self._parent:
            mon = self._parent(mon)
        cdef LaurentPolynomial_mpair m = <LaurentPolynomial_mpair> mon
        if self._prod is None:
            self._compute_polydict()
        if m._prod is None:
            m._compute_polydict()
        return self._parent(self._prod.coefficient(m.dict()))

    def coefficients(self):
        """
        Return the nonzero coefficients of ``self`` in a list.

        The returned list is decreasingly ordered by the term ordering
        of ``self.parent()``.

        EXAMPLES::

            sage: L.<x,y,z> = LaurentPolynomialRing(QQ,order='degrevlex')
            sage: f = 4*x^7*z^-1 + 3*x^3*y + 2*x^4*z^-2 + x^6*y^-7
            sage: f.coefficients()
            [4, 3, 2, 1]
            sage: L.<x,y,z> = LaurentPolynomialRing(QQ,order='lex')
            sage: f = 4*x^7*z^-1 + 3*x^3*y + 2*x^4*z^-2 + x^6*y^-7
            sage: f.coefficients()
            [4, 1, 2, 3]
        """
        return self._poly.coefficients()

    def variables(self, sort=True):
        """
        Return a tuple of all variables occurring in ``self``.

        INPUT:

        - ``sort`` -- specifies whether the indices shall be sorted

        EXAMPLES::

            sage: L.<x,y,z> = LaurentPolynomialRing(QQ)
            sage: f = 4*x^7*z^-1 + 3*x^3*y + 2*x^4*z^-2 + x^6*y^-7
            sage: f.variables()
            (z, y, x)
            sage: f.variables(sort=False) #random
            (y, z, x)
        """
        cdef dict d = self.dict()
        cdef tuple g = self._parent.gens()
        cdef Py_ssize_t nvars = len(g)
        cdef list vars = []
        for k in d:
            vars = union(vars, k.nonzero_positions())
            if len(vars) == nvars:
                break
        cdef list v = [g[i] for i in vars]
        if sort:
            v.sort()
        return tuple(v)

    cpdef dict dict(self):
        """
        EXAMPLES::

            sage: L.<x,y,z> = LaurentPolynomialRing(QQ)
            sage: f = 4*x^7*z^-1 + 3*x^3*y + 2*x^4*z^-2 + x^6*y^-7
            sage: sorted(f.dict().items())
            [((3, 1, 0), 3), ((4, 0, -2), 2), ((6, -7, 0), 1), ((7, 0, -1), 4)]
        """
        if self._prod is None:
            self._compute_polydict()
        return <dict> self._prod.dict()

    def _fraction_pair(self):
        """
        Return one representation of ``self`` as a pair
        ``(numerator, denominator)``.

        Here both the numerator and the denominator are polynomials.

        This is used for coercion into the fraction field.

        EXAMPLES::

            sage: L.<x,y,z> = LaurentPolynomialRing(QQ)
            sage: f = 4*x^7*z^-1 + 3*x^3*y + 2*x^4*z^-2 + x^6*y^-7
            sage: f._fraction_pair()
            (4*x^7*y^7*z + 3*x^3*y^8*z^2 + 2*x^4*y^7 + x^6*z^2, y^7*z^2)
        """
        ring = self._parent._R
        numer = self._poly
        denom = ring.one()
        var = ring.gens()
        for i, j in enumerate(self._mon):
            if j > 0:
                numer *= var[i] ** j
            else:
                denom *= var[i] ** (-j)
        return (numer, denom)

    cpdef _add_(self, _right):
        """
        Return the Laurent polynomial ``self + right``.

        EXAMPLES::

            sage: L.<x,y,z> = LaurentPolynomialRing(QQ)
            sage: f = x + y^-1
            sage: g = y + z
            sage: f + g
            x + y + z + y^-1
        """
        cdef LaurentPolynomial_mpair ans = self._new_c()
        cdef LaurentPolynomial_mpair right = <LaurentPolynomial_mpair>_right
        ans._mon, a, b = self._mon.combine_to_positives(right._mon)
        if not a.is_constant():
            ans._poly = self._poly * self._poly._parent({a: 1})
        else:
            ans._poly = self._poly
        if not b.is_constant():
            ans._poly += right._poly * self._poly._parent({b: 1})
        else:
            ans._poly += right._poly
        return ans

    cpdef _sub_(self, _right):
        """
        Return the Laurent polynomial ``self - right``.

        EXAMPLES::

            sage: L.<x,y,z> = LaurentPolynomialRing(QQ)
            sage: f = x + y^-1
            sage: g = y + z + x
            sage: f - g
            -y - z + y^-1
        """
        cdef LaurentPolynomial_mpair ans = self._new_c()
        cdef LaurentPolynomial_mpair right = <LaurentPolynomial_mpair>_right
        cdef ETuple a, b
        ans._mon, a, b = self._mon.combine_to_positives(right._mon)
        if not a.is_constant():
            ans._poly = self._poly * self._poly._parent({a: 1})
        else:
            ans._poly = self._poly
        if not b.is_constant():
            ans._poly -= right._poly * self._poly._parent({b: 1})
        else:
            ans._poly -= right._poly
        return ans

    cpdef _div_(self, rhs):
        """
        Return the division of ``self`` by ``rhs``.

        If the denominator is not a unit,
        the result will be given in the fraction field.

        EXAMPLES::

            sage: R.<s,q,t> = LaurentPolynomialRing(QQ)
            sage: 1/s
            s^-1
            sage: 1/(s*q)
            s^-1*q^-1
            sage: 1/(s+q)
            1/(s + q)
            sage: (1/(s+q)).parent()
            Fraction Field of Multivariate Polynomial Ring in s, q, t over Rational Field
            sage: (1/(s*q)).parent()
            Multivariate Laurent Polynomial Ring in s, q, t over Rational Field
            sage: (s+q)/(q^2*t^(-2))
            s*q^-2*t^2 + q^-1*t^2
        """
        cdef LaurentPolynomial_mpair right = <LaurentPolynomial_mpair> rhs
        if right.is_zero():
            raise ZeroDivisionError
        cdef dict d = right.dict()
        if len(d) == 1:
            return self * ~right
        else:
            return RingElement._div_(self, rhs)

    def is_monomial(self):
        """
        Return ``True`` if ``self`` is a monomial.

        EXAMPLES::

            sage: k.<y,z> = LaurentPolynomialRing(QQ)
            sage: z.is_monomial()
            True
            sage: k(1).is_monomial()
            True
            sage: (z+1).is_monomial()
            False
            sage: (z^-2909).is_monomial()
            True
            sage: (38*z^-2909).is_monomial()
            False
        """

        d = self._poly.dict()
        return len(d) == 1 and 1 in d.values()

    cpdef _neg_(self):
        """
        Return ``-self``.

        EXAMPLES::

            sage: L.<x,y,z> = LaurentPolynomialRing(QQ)
            sage: f = x + y^-1
            sage: -f
            -x - y^-1
        """
        cdef LaurentPolynomial_mpair ans = self._new_c()
        ans._mon = self._mon
        ans._poly = -self._poly
        return ans

    cpdef _lmul_(self, Element right):
        """
        Return ``self * right`` where ``right`` is in ``self``'s base ring.

        EXAMPLES::

            sage: L.<x,y,z> = LaurentPolynomialRing(QQ)
            sage: f = x + y^-1
            sage: f*(1/2)
            1/2*x + 1/2*y^-1
        """
        cdef LaurentPolynomial_mpair ans = self._new_c()
        ans._mon = self._mon
        ans._poly = self._poly * right
        return ans

    cpdef _rmul_(self, Element left):
        """
        Return ``left * self`` where ``left`` is in ``self``'s base ring.

        EXAMPLES::

            sage: L.<x,y,z> = LaurentPolynomialRing(QQ)
            sage: f = x + y^-1
            sage: (1/2)*f
            1/2*x + 1/2*y^-1
        """
        cdef LaurentPolynomial_mpair ans = self._new_c()
        ans._mon = self._mon
        ans._poly = left * self._poly
        return ans

    cpdef _mul_(self, right):
        """
        Return ``self * right``.

        EXAMPLES::

            sage: L.<x,y,z> = LaurentPolynomialRing(QQ)
            sage: f = x + y^-1
            sage: g = y + z
            sage: f*g
            x*y + x*z + 1 + y^-1*z
        """
        cdef LaurentPolynomial_mpair ans = self._new_c()
        ans._mon = self._mon.eadd((<LaurentPolynomial_mpair>right)._mon)
        ans._poly = self._poly * (<LaurentPolynomial_mpair>right)._poly
        return ans

    cpdef _floordiv_(self, right):
        """
        Perform division with remainder and return the quotient.

        EXAMPLES::

            sage: L.<x,y> = LaurentPolynomialRing(QQ)
            sage: f = x^3 + y^-3
            sage: g = y + x
            sage: f // g
            x^5*y^-3 - x^4*y^-2 + x^3*y^-1

            sage: h = x + y^(-1)
            sage: f // h
            x^2 - x*y^-1 + y^-2
            sage: h * (f // h) == f
            True
            sage: f // 1
            x^3 + y^-3
            sage: 1 // f
            0

        TESTS:

        Check that :trac:`19357` is fixed::

            sage: x // y
            x*y^-1

        Check that :trac:`21999` is fixed::

            sage: L.<a,b> = LaurentPolynomialRing(QQbar)
            sage: (a+a*b) // a
            b + 1
        """
        cdef LaurentPolynomial_mpair ans = self._new_c()
        cdef LaurentPolynomial_mpair rightl = <LaurentPolynomial_mpair> right
        self._normalize()
        rightl._normalize()
        ans._mon = self._mon.esub(rightl._mon)
        ans._poly = self._poly // rightl._poly
        return ans

    @coerce_binop
    def quo_rem(self, right):
        """
        Divide this Laurent polynomial by ``right`` and return a quotient and
        a remainder.

        INPUT:

        - ``right`` -- a Laurent polynomial

        OUTPUT:

        A pair of Laurent polynomials.

        EXAMPLES::

            sage: R.<s, t> = LaurentPolynomialRing(QQ)
            sage: (s^2-t^2).quo_rem(s-t)
            (s + t, 0)
            sage: (s^-2-t^2).quo_rem(s-t)
            (s + t, -s^4 + 1)
            sage: (s^-2-t^2).quo_rem(s^-1-t)
            (t + s^-1, 0)
        """
        cdef LaurentPolynomial_mpair rightl = <LaurentPolynomial_mpair> right
        q, r = self._poly.quo_rem(rightl._poly)
        ql = LaurentPolynomial_mpair(self._parent, q,
                                     mon=self._mon.esub(rightl._mon))
        rl = LaurentPolynomial_mpair(self._parent, r,
                                     mon=ETuple({}, int(self._parent.ngens())))
        return (ql, rl)

    cpdef _richcmp_(self, right, int op):
        """
        Compare two polynomials in a `LaurentPolynomialRing` based on the term
        order from the parent ring.  If the parent ring does not specify a term
        order then only comparison by equality is supported.

        EXAMPLES::

            sage: L.<x,y,z> = LaurentPolynomialRing(QQ)
            sage: f = x + y^-1
            sage: g = y + z
            sage: f == f
            True
            sage: f == g
            False
            sage: f == 2
            False
        """
        if self._prod is None:
            self._compute_polydict()
        if (<LaurentPolynomial_mpair> right)._prod is None:
            (<LaurentPolynomial_mpair> right)._compute_polydict()

        try:
            sortkey = self.parent().term_order().sortkey
        except AttributeError:
            sortkey = None

        return self._prod.rich_compare((<LaurentPolynomial_mpair>right)._prod,
                                       op, sortkey)

    def exponents(self):
        """
        Return a list of the exponents of ``self``.

        EXAMPLES::

            sage: L.<w,z> = LaurentPolynomialRing(QQ)
            sage: a = w^2*z^-1+3; a
            w^2*z^-1 + 3
            sage: e = a.exponents()
            sage: e.sort(); e
            [(0, 0), (2, -1)]

        """
        return [a.eadd(self._mon) for a in self._poly.exponents()]

    def degree(self, x=None):
        """
        Return the degree of ``x`` in ``self``.

        EXAMPLES::

            sage: R.<x,y,z> = LaurentPolynomialRing(QQ)
            sage: f = 4*x^7*z^-1 + 3*x^3*y + 2*x^4*z^-2 + x^6*y^-7
            sage: f.degree(x)
            7
            sage: f.degree(y)
            1
            sage: f.degree(z)
            0
        """
        if not x:
            return self._poly.total_degree() + sum(self._mon)

        cdef tuple g = <tuple> self._parent.gens()
        cdef Py_ssize_t i
        cdef bint no_generator_found = True
        for i in range(len(g)):
            if g[i] is x:
                no_generator_found = False
                break
        if no_generator_found:
            raise TypeError("x must be a generator of parent")
        return self._poly.degree(self._parent._R.gens()[i]) + self._mon[i]

    def has_inverse_of(self, i):
        """
        INPUT:

        - ``i`` -- The index of a generator of ``self.parent()``

        OUTPUT:

        Returns True if self contains a monomial including the inverse of
        ``self.parent().gen(i)``, False otherwise.

        EXAMPLES::

            sage: L.<x,y,z> = LaurentPolynomialRing(QQ)
            sage: f = 4*x^7*z^-1 + 3*x^3*y + 2*x^4*z^-2 + x^6*y^-7
            sage: f.has_inverse_of(0)
            False
            sage: f.has_inverse_of(1)
            True
            sage: f.has_inverse_of(2)
            True
        """
        if (not isinstance(i, (int, Integer))) or (i < 0) or (i >= self._parent.ngens()):
            raise TypeError("argument is not the index of a generator")
        if self._mon[i] < 0:
            self._normalize(i)
            if self._mon[i] < 0:
                return True
            return False
        return False

    def has_any_inverse(self):
        """
        Returns True if self contains any monomials with a negative exponent, False otherwise.

        EXAMPLES::

            sage: L.<x,y,z> = LaurentPolynomialRing(QQ)
            sage: f = 4*x^7*z^-1 + 3*x^3*y + 2*x^4*z^-2 + x^6*y^-7
            sage: f.has_any_inverse()
            True
            sage: g = x^2 + y^2
            sage: g.has_any_inverse()
            False
        """
        for m in self._mon.nonzero_values(sort=False):
            if m < 0:
                return True
        return False

    def __call__(self, *x, **kwds):
        """
        Compute value of ``self`` at ``x``.

        EXAMPLES::

            sage: L.<x,y,z> = LaurentPolynomialRing(QQ)
            sage: f = x + 2*y + 3*z
            sage: f(1,1,1)
            6
            sage: f = x^-1 + y + z
            sage: f(0,1,1)
            Traceback (most recent call last):
            ...
            ZeroDivisionError

        TESTS::

            sage: f = x + 2*y + 3*z
            sage: f(2)
            Traceback (most recent call last):
            ...
            TypeError: number of arguments does not match the number of generators in parent
            sage: f(2,0)
            Traceback (most recent call last):
            ...
            TypeError: number of arguments does not match the number of generators in parent
            sage: f( (1,1,1) )
            6
        """
        if kwds:
            f = self.subs(**kwds)
            if x: # More than 1 non-keyword argument
                return f(*x)
            else:
                return f

        cdef int l = len(x)

        if l == 1 and isinstance(x[0], (tuple, list)):
            x = x[0]
            l = len(x)

        if l != self._parent.ngens():
            raise TypeError("number of arguments does not match the number"
                            " of generators in parent")

        #Check to make sure that we aren't dividing by zero
        cdef Py_ssize_t m
        for m in range(l):
            if x[m] == 0:
                if self.has_inverse_of(m):
                    raise ZeroDivisionError

        ans = self._poly(*x)
        if ans:
            for m in self._mon.nonzero_positions():
                ans *= x[m]**self._mon[m]

        return ans

    def subs(self, in_dict=None, **kwds):
        """
        Substitute some variables in this Laurent polynomial.

        Variable/value pairs for the substitution may be given
        as a dictionary or via keyword-value pairs. If both are
        present, the latter take precedence.

        INPUT:

        - ``in_dict`` -- dictionary (optional)

        - ``**kwargs`` -- keyword arguments

        OUTPUT:

        A Laurent polynomial.

        EXAMPLES::

            sage: L.<x, y, z> = LaurentPolynomialRing(QQ)
            sage: f = x + 2*y + 3*z
            sage: f.subs(x=1)
            2*y + 3*z + 1
            sage: f.subs(y=1)
            x + 3*z + 2
            sage: f.subs(z=1)
            x + 2*y + 3
            sage: f.subs(x=1, y=1, z=1)
            6

            sage: f = x^-1
            sage: f.subs(x=2)
            1/2
            sage: f.subs({x: 2})
            1/2

            sage: f = x + 2*y + 3*z
            sage: f.subs({x: 1, y: 1, z: 1})
            6
            sage: f.substitute(x=1, y=1, z=1)
            6

        TESTS::

            sage: f = x + 2*y + 3*z
            sage: f(q=10)
            x + 2*y + 3*z

            sage: x.subs({x: 2}, x=1)
            1
        """
        cdef list variables = list(self._parent.gens())
        cdef Py_ssize_t i
        for i in range(len(variables)):
            if str(variables[i]) in kwds:
                variables[i] = kwds[str(variables[i])]
            elif in_dict and variables[i] in in_dict:
                variables[i] = in_dict[variables[i]]
        return self(tuple(variables))

    def is_constant(self):
        r"""
        Return whether this Laurent polynomial is constant.

        EXAMPLES::

            sage: L.<a, b> = LaurentPolynomialRing(QQ)
            sage: L(0).is_constant()
            True
            sage: L(42).is_constant()
            True
            sage: a.is_constant()
            False
            sage: (1/b).is_constant()
            False
        """
        return (self._mon == ETuple({}, int(self._parent.ngens())) and
                self._poly.is_constant())

    def _symbolic_(self, R):
        """
        EXAMPLES::

            sage: R.<x,y> = LaurentPolynomialRing(QQ)
            sage: f = x^3 + y/x
            sage: g = f._symbolic_(SR); g
            (x^4 + y)/x
            sage: g(x=2,y=2)
            9

            sage: g = SR(f)
            sage: g(x=2,y=2)
            9
        """
        d = {repr(g): R.var(g) for g in self._parent.gens()}
        return self.subs(**d)

    def derivative(self, *args):
        r"""
        The formal derivative of this Laurent polynomial, with respect
        to variables supplied in args.

        Multiple variables and iteration counts may be supplied; see
        documentation for the global derivative() function for more
        details.

        .. SEEALSO::

           :meth:`_derivative`

        EXAMPLES::

            sage: R = LaurentPolynomialRing(ZZ,'x, y')
            sage: x, y = R.gens()
            sage: t = x**4*y+x*y+y+x**(-1)+y**(-3)
            sage: t.derivative(x, x)
            12*x^2*y + 2*x^-3
            sage: t.derivative(y, 2)
            12*y^-5
        """
        return multi_derivative(self, args)

    # add .diff(), .differentiate() as aliases for .derivative()
    diff = differentiate = derivative

    def _derivative(self, var=None):
        """
        Computes formal derivative of this Laurent polynomial with
        respect to the given variable.

        If var is among the generators of this ring, the derivative
        is with respect to the generator. Otherwise, _derivative(var) is called
        recursively for each coefficient of this polynomial.

        .. SEEALSO:: :meth:`derivative`

        EXAMPLES::

            sage: R = LaurentPolynomialRing(ZZ,'x, y')
            sage: x, y = R.gens()
            sage: t = x**4*y+x*y+y+x**(-1)+y**(-3)
            sage: t._derivative(x)
            4*x^3*y + y - x^-2
            sage: t._derivative(y)
            x^4 + x + 1 - 3*y^-4

            sage: R = LaurentPolynomialRing(QQ['z'],'x')
            sage: z = R.base_ring().gen()
            sage: x = R.gen()
            sage: t = 33*z*x**4+x**(-1)
            sage: t._derivative(z)
            33*x^4
            sage: t._derivative(x)
            -x^-2 + 132*z*x^3
        """
        if var is None:
            raise ValueError("must specify which variable to differentiate "
                             "with respect to")
        P = self._parent
        cdef list gens = list(P.gens())

        # check if var is one of the generators
        try:
            index = gens.index(var)
        except ValueError:
            # call _derivative() recursively on coefficients
            return P({m: c._derivative(var)
                      for (m, c) in self.dict().iteritems()})

        # compute formal derivative with respect to generator
        cdef dict d = {}
        for m, c in self.dict().iteritems():
            if m[index] != 0:
                new_m = [u for u in m]
                new_m[index] += -1
                d[ETuple(new_m)] = m[index] * c
        return P(d)

    def is_univariate(self):
        """
        Return ``True`` if this is a univariate or constant Laurent polynomial,
        and ``False`` otherwise.

        EXAMPLES::

            sage: R.<x,y,z> = LaurentPolynomialRing(QQ)
            sage: f = (x^3 + y^-3)*z
            sage: f.is_univariate()
            False
            sage: g = f(1,y,4)
            sage: g.is_univariate()
            True
            sage: R(1).is_univariate()
            True
        """
        return len(self.variables()) < 2

    def univariate_polynomial(self, R=None):
        """
        Returns a univariate polynomial associated to this
        multivariate polynomial.

        INPUT:

        - ``R`` - (default: ``None``) a univariate Laurent polynomial ring

        If this polynomial is not in at most one variable, then a
        ``ValueError`` exception is raised.  The new polynomial is over
        the same base ring as the given ``LaurentPolynomial`` and in the
        variable ``x`` if no ring ``R`` is provided.

        EXAMPLES::

            sage: R.<x, y> = LaurentPolynomialRing(ZZ)
            sage: f = 3*x^2 - 2*y^-1 + 7*x^2*y^2 + 5
            sage: f.univariate_polynomial()
            Traceback (most recent call last):
            ...
            TypeError: polynomial must involve at most one variable
            sage: g = f(10,y); g
            700*y^2 + 305 - 2*y^-1
            sage: h = g.univariate_polynomial(); h
            -2*y^-1 + 305 + 700*y^2
            sage: h.parent()
            Univariate Laurent Polynomial Ring in y over Integer Ring
            sage: g.univariate_polynomial(LaurentPolynomialRing(QQ,'z'))
            -2*z^-1 + 305 + 700*z^2

        Here's an example with a constant multivariate polynomial::

            sage: g = R(1)
            sage: h = g.univariate_polynomial(); h
            1
            sage: h.parent()
            Univariate Laurent Polynomial Ring in x over Integer Ring
        """
        from sage.rings.polynomial.laurent_polynomial_ring import LaurentPolynomialRing
        v = self.variables()
        if len(v) > 1:
            raise TypeError("polynomial must involve at most one variable")
        elif len(v) == 1:
            x = v[0]
            i = self._parent.gens().index(x)
            x = str(x)
        else:
            x = 'x'
            i = 0

        #construct ring if none
        if R is None:
            R = LaurentPolynomialRing(self.base_ring(), x)

        return R({m[i]: c for m,c in self.dict().iteritems()})

    def factor(self):
        """
        Returns a Laurent monomial (the unit part of the factorization) and a factored multi-polynomial.

        EXAMPLES::

            sage: L.<x,y,z> = LaurentPolynomialRing(QQ)
            sage: f = 4*x^7*z^-1 + 3*x^3*y + 2*x^4*z^-2 + x^6*y^-7
            sage: f.factor()
            (x^3*y^-7*z^-2) * (4*x^4*y^7*z + 3*y^8*z^2 + 2*x*y^7 + x^3*z^2)
        """
        pf = self._poly.factor()
        u = self.parent(pf.unit().dict()) # self.parent won't currently take polynomials

        cdef tuple g = <tuple> self._parent.gens()
        for i in self._mon.nonzero_positions():
            u *= g[i] ** self._mon[i]

        cdef list f = []
        cdef dict d
        for t in pf:
            d = <dict> (t[0].dict())
            if len(d) == 1:  # monomials are units
                u *= self.parent(d) ** t[1]
            else:
                f.append((self.parent(d), t[1]))

        return Factorization(f, unit=u)

    def is_square(self, root=False):
        r"""
        Test whether this Laurent polynomial is a square root.

        INPUT:

        - ``root`` - boolean (default ``False``) - if set to ``True``
          then return a pair ``(True, sqrt)`` with ``sqrt`` a square
          root of this Laurent polynomial when it exists or
          ``(False, None)``.

        EXAMPLES::

            sage: L.<x,y,z> = LaurentPolynomialRing(QQ)
            sage: p = (1 + x*y + z^-3)
            sage: (p**2).is_square()
            True
            sage: (p**2).is_square(root=True)
            (True, x*y + 1 + z^-3)

            sage: x.is_square()
            False
            sage: x.is_square(root=True)
            (False, None)

            sage: (x**-4 * (1 + z)).is_square(root=False)
            False
            sage: (x**-4 * (1 + z)).is_square(root=True)
            (False, None)
        """
        self._normalize()
        if not self._mon.is_multiple_of(2):
            return (False, None) if root else False

        cdef LaurentPolynomial_mpair ans

        if not root:
            return self._poly.is_square(root=False)
        else:
            (pans, root) = self._poly.is_square(root=True)
            if not pans:
                return (False, None)

            mon = self._mon.escalar_div(2)
            ans = self._new_c()
            ans._mon = mon
            ans._poly = root
            return (True, ans)<|MERGE_RESOLUTION|>--- conflicted
+++ resolved
@@ -407,11 +407,7 @@
         x = im_gens[0]
         u = self.__u
         if base_map is not None:
-<<<<<<< HEAD
-            u = u.change_ring(base_map)
-=======
             u = u.map_coefficients(base_map)
->>>>>>> 37051638
         return codomain(u(x) * x**self.__n)
 
     cpdef __normalize(self):
