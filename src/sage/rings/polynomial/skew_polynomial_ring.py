r"""
Skew Univariate Polynomial Rings

This module provides the :class:`~sage.rings.polynomial.skew_polynomial_ring.SkewPolynomialRing`
which constructs a general dense skew univariate polynomials over commutative base rings with
automorphisms over the base rings. This is the set of formal polynomials where the coefficients
are written on the left of the variable of the skew polynomial ring. The modified multiplication
operation over elements of the base ring is extended to all elements of the skew poynomial ring
by associativity and distributivity.

This module also provides :class:`~sage.rings.polynomial.skew_polynomial_ring.SkewPolynomialRing_finite_order`
which is a specialized class for skew polynomial rings over fields equipped with an automorphism of
finite order. It inherits from
:class:`~sage.rings.polynomial.skew_polynomial_ring.SkewPolynomialRing` but contains more
methods and provides better algorithms.

AUTHOR:

- Xavier Caruso (2012-06-29): initial version

- Arpit Merchant (2016-08-04): improved docstrings, fixed doctests
  and refactored classes and methods

- Johan Rosenkilde (2016-08-03): changes for bug fixes, docstring and
  doctest errors

"""
# ***************************************************************************
#    Copyright (C) 2012 Xavier Caruso <xavier.caruso@normalesup.org>
#
#    This program is free software: you can redistribute it and/or modify
#    it under the terms of the GNU General Public License as published by
#    the Free Software Foundation, either version 2 of the License, or
#    (at your option) any later version.
#                  https://www.gnu.org/licenses/
# ***************************************************************************

import sage

from sage.structure.richcmp import op_EQ
from sage.misc.prandom import randint
from sage.misc.cachefunc import cached_method
from sage.rings.infinity import Infinity
from sage.structure.category_object import normalize_names

from sage.structure.unique_representation import UniqueRepresentation
from sage.rings.ring import Algebra, Field
from sage.rings.integer import Integer

from sage.categories.commutative_rings import CommutativeRings
from sage.categories.algebras import Algebras
from sage.categories.fields import Fields

from sage.categories.morphism import Morphism, IdentityMorphism
from sage.rings.morphism import RingHomomorphism
from sage.categories.homset import Hom
from sage.categories.map import Section

from sage.rings.polynomial.polynomial_ring_constructor import PolynomialRing
from sage.rings.polynomial.skew_polynomial_element import SkewPolynomialBaseringInjection

WORKING_CENTER_MAX_TRIES = 1000


# Helper functions

def _base_ring_to_fraction_field(S):
    """
    Return the unique skew polynomial ring over the fraction field of
    ``S.base_ring()`` which has ``S`` a sub-ring (internal method).

    INPUT:

    - ``S`` -- a skew polynomial ring.

    OUTPUT:

    - ``Q`` -- the skew polynomial ring over the fraction field of
      ``S.base_ring``.

    EXAMPLES::

        sage: from sage.rings.polynomial.skew_polynomial_ring import _base_ring_to_fraction_field
        sage: R.<t> = ZZ[]
        sage: sigma = R.hom([t+1])
        sage: S.<x> = R['x', sigma]
        sage: _base_ring_to_fraction_field(S)
        Skew Polynomial Ring in x over Fraction Field of Univariate Polynomial Ring in t over Integer Ring twisted by t |-->  t + 1
    """
    R = S.base_ring()
    if isinstance(R, Field):
        return S
    else:
        Q = R.fraction_field()
        gens = R.gens()
        sigmaS = S.twist_map()
        # try:
        sigmaQ = Q.hom([Q(sigmaS(g)) for g in gens])
        return Q[S.variable_name(), sigmaQ]
        # except Exception, e:
        #     raise ValueError("unable to lift the twist map to a twist map over %s (error was: %s)" % (Q, e))

def _minimal_vanishing_polynomial(R, eval_pts):
    """
    Return the minimal vanishing polynomial (internal function).

    See the documentation for
    :meth:`SkewPolynomialRing.minimal_vanishing_polynomial` for a description.

    INPUT:

    - ``R`` -- A skew polynomial ring over a field.

    - ``eval_pts`` -- a list of evaluation points

    OUTPUT:

    The minimal vanishing polynomial.

    EXAMPLES::

        sage: from sage.rings.polynomial.skew_polynomial_ring import _minimal_vanishing_polynomial
        sage: k.<t> = GF(5^3)
        sage: Frob = k.frobenius_endomorphism()
        sage: S.<x> = k['x',Frob]
        sage: eval_pts = [1, t, t^2]
        sage: b = _minimal_vanishing_polynomial(S, eval_pts); b
        doctest:...: FutureWarning: This class/method/function is marked as experimental. It, its functionality or its interface might change without a formal deprecation.
        See http://trac.sagemath.org/13215 for details.
        x^3 + 4
    """
    l = len(eval_pts)
    if l == 0:
        return R.one()
    elif l == 1:
        e = eval_pts[0]
        if e.is_zero():
            return R.one()
        else:
            return R.gen() - R.twist_map()(e) / e
    else:
        t = l // 2
        A = eval_pts[:t]
        B = eval_pts[t:]
        M_A = _minimal_vanishing_polynomial(R, A)
        B_moved = M_A.multi_point_evaluation(B)
        M_at_B_moved = _minimal_vanishing_polynomial(R, B_moved)
        return M_at_B_moved * M_A


def _lagrange_polynomial(R, eval_pts, values):
    """
    Return the Lagrange polynomial of the given points if it exists.

    Otherwise return an unspecified polynomial (internal method).

    See the documentation for
    :meth:`SkewPolynomialRing.lagrange_polynomial` for a description
    of Lagrange polynomial.

    INPUT:

    - ``R`` -- a skew polynomial ring over a field

    - ``eval_pts`` -- list of evaluation points

    - ``values`` -- list of values that the Lagrange polynomial takes
        at the respective ``eval_pts``

    OUTPUT:

    - the Lagrange polynomial.

    EXAMPLES::

        sage: from sage.rings.polynomial.skew_polynomial_ring import _lagrange_polynomial
        sage: k.<t> = GF(5^3)
        sage: Frob = k.frobenius_endomorphism()
        sage: S.<x> = k['x',Frob]
        sage: eval_pts = [ t , t^2 ]
        sage: values = [ 3*t^2 + 4*t + 4 , 4*t ]
        sage: d = _lagrange_polynomial(S, eval_pts, values); d
        x + t
        sage: d.multi_point_evaluation(eval_pts) == values
        True

    The following restrictions are impossible to satisfy because the evaluation
    points are linearly dependent over the fixed field of the twist map, and the
    corresponding values do not match::

        sage: eval_pts = [ t, 2*t ]
        sage: values = [ 1, 3 ]
        sage: _lagrange_polynomial(S, eval_pts, values)
        Traceback (most recent call last):
        ...
        ValueError: the given evaluation points are linearly dependent over the fixed field of the twist map,
        so a Lagrange polynomial could not be determined (and might not exist).
    """
    l = len(eval_pts)
    if l == 1:
        if eval_pts[0].is_zero():
            # This is due to linear dependence among the eval_pts.
            raise ValueError("the given evaluation points are linearly dependent over the fixed field of the twist map, so a Lagrange polynomial could not be determined (and might not exist).")
        return (values[0] / eval_pts[0]) * R.one()
    else:
        t = l // 2
        A = eval_pts[:t]
        B = eval_pts[t:]
        M_A = _minimal_vanishing_polynomial(R, A)
        M_B = _minimal_vanishing_polynomial(R, B)
        A_ = M_B.multi_point_evaluation(A)
        B_ = M_A.multi_point_evaluation(B)
        I_1 = _lagrange_polynomial(R, A_, values[:t])
        I_2 = _lagrange_polynomial(R, B_, values[t:])
        return I_1 * M_B + I_2 * M_A


<<<<<<< HEAD

=======
>>>>>>> bfbaddcc
# Generic implementation of skew polynomial rings
#################################################

class SkewPolynomialRing(Algebra, UniqueRepresentation):
    r"""
<<<<<<< HEAD
    Construct and return the globally unique skew polynomial ring with the 
=======
    Construct and return the globally unique skew polynomial ring with the
>>>>>>> bfbaddcc
    given properties and variable names.

    Given a ring `R` and a ring automorphism `\sigma` of `R`, the ring of
    skew polynomials `R[X, \sigma]` is the usual abelian group polynomial
    `R[X]` equipped with the modification multiplication deduced from the
    rule `X a = \sigma(a) X`.
    We refer to [Ore1933]_ for more material on skew polynomials.

    .. SEEALSO::

        - :class:`sage.rings.polynomial.skew_polynomial_element.SkewPolynomial`

    INPUT:

    - ``base_ring`` -- a commutative ring

    - ``twist_map`` -- an automorphism of the base ring

    - ``names`` -- a string or a list of strings

    - ``sparse`` -- a boolean (default: ``False``). Currently not supported.

    .. NOTE::

        The current implementation of skew polynomial rings does not
        support derivations. Sparse skew polynomials and multivariate skew
        polynomials are also not implemented.

    OUTPUT:

    A univariate skew polynomial ring over ``base_ring`` twisted by
    ``twist_map`` when ``names`` is a string with no
    commas (``,``) or a list of length 1. Otherwise we raise a
    ``NotImplementedError`` as multivariate skew polynomial rings are
    not yet implemented.

    UNIQUENESS and IMMUTABILITY:

    In Sage, there is exactly one skew polynomial ring for each
    triple (base ring, twisting map, name of the variable).

    EXAMPLES of VARIABLE NAME CONTEXT::

        sage: R.<t> = ZZ[]
        sage: sigma = R.hom([t+1])
        sage: S.<x> = SkewPolynomialRing(R, sigma); S
        Skew Polynomial Ring in x over Univariate Polynomial Ring in t over Integer Ring
         twisted by t |--> t + 1

    The names of the variables defined above cannot be arbitrarily
    modified because each skew polynomial ring is unique in Sage and other
    objects in Sage could have pointers to that skew polynomial ring.

    However, the variable can be changed within the scope of a ``with``
    block using the localvars context::

        sage: with localvars(S, ['y']):
        ....:     print(S)
        Skew Polynomial Ring in y over Univariate Polynomial Ring in t over Integer Ring
         twisted by t |--> t + 1

    SQUARE BRACKETS NOTATION:

    You can alternatively create a skew polynomial ring over `R`
    twisted by ``twist_map`` by writing
    ``R['varname', twist_map]``.

    EXAMPLES:

    We first define the base ring::

        sage: R.<t> = ZZ[]; R
        Univariate Polynomial Ring in t over Integer Ring

    and the twisting map::

        sage: twist_map = R.hom([t+1]); twist_map
        Ring endomorphism of Univariate Polynomial Ring in t over Integer Ring
          Defn: t |--> t + 1

    Now, we are ready to define the skew polynomial ring::

        sage: S = SkewPolynomialRing(R, twist_map, names='x'); S
        Skew Polynomial Ring in x over Univariate Polynomial Ring in t over Integer Ring
         twisted by t |--> t + 1

    Use the diamond brackets notation to make the variable ready
    for use after you define the ring::

        sage: S.<x> = SkewPolynomialRing(R, twist_map)
        sage: (x + t)^2
        x^2 + (2*t + 1)*x + t^2

    Here is an example with the square bracket notations::

        sage: S.<x> = R['x', twist_map]; S
        Skew Polynomial Ring in x over Univariate Polynomial Ring in t over Integer Ring
         twisted by t |--> t + 1

    Rings with different variables names are different::

        sage: R['x', twist_map] == R['y', twist_map]
        False

    Of course, skew polynomial rings with different twist maps are not
    equal either::

        sage: R['x',sigma] == R['x',sigma^2]
        False

    TESTS:

    You must specify a variable name::

        sage: SkewPolynomialRing(R, twist_map)
        Traceback (most recent call last):
        ...
        TypeError: you must specify the name of the variable

    With this syntax, it is not possible to omit the name of the
    variable neither in LHS nor in RHS. If we omit it in LHS, the
    variable is not created::

        sage: Sy = R['y', twist_map]; Sy
        Skew Polynomial Ring in y over Univariate Polynomial Ring in t over Integer Ring
         twisted by t |--> t + 1
        sage: y.parent()
        Traceback (most recent call last):
        ...
        NameError: name 'y' is not defined

    If we omit it in RHS, sage tries to create a polynomial ring and fails::

        sage: Sz.<z> = R[twist_map]
        Traceback (most recent call last):
        ...
        ValueError: variable name 'Ring endomorphism of Univariate Polynomial Ring in t over Integer Ring\n  Defn: t |--> t + 1' is not alphanumeric

    Multivariate skew polynomial rings are not supported::

        sage: S = SkewPolynomialRing(R, twist_map,names=['x','y'])
        Traceback (most recent call last):
        ...
        NotImplementedError: multivariate skew polynomials rings not supported

    Sparse skew polynomial rings are not implemented::

        sage: S = SkewPolynomialRing(R, twist_map, names='x', sparse=True)
        Traceback (most recent call last):
        ...
        NotImplementedError: sparse skew polynomial rings are not implemented

    Saving and loading of polynomial rings works::

        sage: loads(dumps(R['x',sigma])) == R['x',sigma]
        True

    .. TODO::

        - Sparse Skew Polynomial Ring
        - Multivariate Skew Polynomial Ring
        - Add derivations.
    """
<<<<<<< HEAD
    Element = None
=======
    Element = sage.rings.polynomial.skew_polynomial_element.SkewPolynomial_generic_dense
>>>>>>> bfbaddcc

    @staticmethod
    def __classcall_private__(cls, base_ring, twist_map=None, names=None, sparse=False):
        r"""
        Construct the skew polynomial ring associated to the given parameters

        TESTS::

            sage: k.<t> = ZZ[]
            sage: theta = k.hom([t+1])
            sage: S.<x> = SkewPolynomialRing(k, theta)
            sage: S
            Skew Polynomial Ring in x over Univariate Polynomial Ring in t over Integer Ring twisted by t |--> t + 1
            sage: type(S)
            <class 'sage.rings.polynomial.skew_polynomial_ring.SkewPolynomialRing_with_category'>

        We check the uniqueness property of parents::

            sage: sigma = k.hom([t+1])
            sage: T.<x> = SkewPolynomialRing(k, sigma)
            sage: S is T
            True

<<<<<<< HEAD
        When the twisting morphism is a Frobenius over a finite field, a special class
=======
        When the twisting morphism has finite order, a special class
>>>>>>> bfbaddcc
        is used::

            sage: k.<a> = GF(7^5)
            sage: Frob = k.frobenius_endomorphism(2)
            sage: S.<x> = SkewPolynomialRing(k, Frob)
            sage: type(S)
<<<<<<< HEAD
            <class 'sage.rings.polynomial.skew_polynomial_ring.SkewPolynomialRing_finite_field_with_category'>
=======
            <class 'sage.rings.polynomial.skew_polynomial_ring.SkewPolynomialRing_finite_order_with_category'>
>>>>>>> bfbaddcc
        """
        if base_ring not in CommutativeRings():
            raise TypeError('base_ring must be a commutative ring')
        if twist_map is None:
            twist_map = IdentityMorphism(base_ring)
        else:
            if (not isinstance(twist_map, Morphism)
                or twist_map.domain() is not base_ring
                or twist_map.codomain() is not base_ring):
                raise TypeError("the twist map must be a ring automorphism of base_ring (=%s)" % base_ring)
        if sparse:
            raise NotImplementedError("sparse skew polynomial rings are not implemented")
        if names is None:
            raise TypeError("you must specify the name of the variable")
        try:
            names = normalize_names(1, names)[0]
        except IndexError:
            raise NotImplementedError("multivariate skew polynomials rings not supported")

<<<<<<< HEAD
        # We find the best constructor
        constructor = None
=======
        # We check if the twisting morphism has finite order
>>>>>>> bfbaddcc
        if base_ring in Fields():
            try:
                order = twist_map.order()
                if order is not Infinity:
<<<<<<< HEAD
                    if base_ring.is_finite():
                        constructor = SkewPolynomialRing_finite_field
                    else:
                        constructor = SkewPolynomialRing_finite_order
            except (AttributeError, NotImplementedError):
                pass
        if constructor is not None:
            try:
                return constructor(base_ring, twist_map, names, sparse)
=======
                    return SkewPolynomialRing_finite_order(base_ring, twist_map, names, sparse)
>>>>>>> bfbaddcc
            except (AttributeError, NotImplementedError):
                pass

        # We fallback to generic implementation
        return cls.__classcall__(cls, base_ring, twist_map, names, sparse)

    def __init__(self, base_ring, twist_map, name, sparse, category=None):
        r"""
        Initialize ``self``.

        INPUT:

        - ``base_ring`` -- a commutative ring

        - ``twist_map`` -- an automorphism of the base ring

        - ``name`` -- string or list of strings representing the name of
          the variables of ring

        - ``sparse`` -- boolean (default: ``False``)

        - ``category`` -- a category

        EXAMPLES::

            sage: R.<t> = ZZ[]
            sage: sigma = R.hom([t+1])
            sage: S.<x> = SkewPolynomialRing(R,sigma)
            sage: S.category()
            Category of algebras over Univariate Polynomial Ring in t over Integer Ring
            sage: S([1]) + S([-1])
            0
            sage: TestSuite(S).run()
        """
        if self.Element is None:
            self.Element = sage.rings.polynomial.skew_polynomial_element.SkewPolynomial_generic_dense
        self.__is_sparse = sparse
        self._map = twist_map
        self._maps = {0: IdentityMorphism(base_ring), 1: self._map}
        category = Algebras(base_ring).or_subcategory(category)
        Algebra.__init__(self, base_ring, names=name, normalize=True, category=category)

    def _element_constructor_(self, a=None, check=True, construct=False, **kwds):
        r"""
        Convert a base ring element ``a`` into a constant of this univariate
        skew polynomial ring, possibly non-canonically.

        INPUT:

        - ``a`` -- (default: ``None``) an element of the base ring
          of ``self`` or a ring that has a coerce map from ``self``

        - ``check`` -- boolean (default: ``True``)

        - ``construct`` -- boolean (default: ``False``)

        OUTPUT:

        An zero-degree skew polynomial in ``self``, equal to ``a``.

        EXAMPLES::

            sage: R.<t> = ZZ[]
            sage: sigma = R.hom([t+1])
            sage: S.<x> = SkewPolynomialRing(R,sigma)
            sage: S(1 + x + x^2 + x^3)
            x^3 + x^2 + x + 1
            sage: S(1 + t)
            t + 1
            sage: S(1 + t).degree()
            0
            sage: S(0).list()
            []

        TESTS::

            sage: S(x, check=True)
            x
        """
        C = self.Element
        if isinstance(a, list):
            return C(self, a, check=check, construct=construct)
        if isinstance(a, sage.structure.element.Element):
            P = a.parent()

            def build(check):
                if a.is_zero():
                    return P.zero()
                else:
                    return C(self, [a], check=check, construct=construct)
            if P is self:
                return a
            elif P is self.base_ring():
                build(False)
            elif P == self.base_ring() or self.base_ring().has_coerce_map_from(P):
                build(True)
        try:
            return a._polynomial_(self)
        except AttributeError:
            pass
        if isinstance(a, str):
            try:
                from sage.misc.parser import Parser, LookupNameMaker
                R = self.base_ring()
                p = Parser(Integer, R, LookupNameMaker({self.variable_name(): self.gen()}, R))
                return self(p.parse(a))
            except NameError:
                raise TypeError("unable to coerce string")
        return C(self, a, check, construct=construct, **kwds)

    def _coerce_map_from_base_ring(self):
        """
        Return a coercion map from the base ring of ``self``.

        EXAMPLES::

            sage: R.<t> = ZZ[]
            sage: S.<x> = SkewPolynomialRing(R, R.hom([t + 1]))
            sage: S.coerce_map_from(R)
            Skew Polynomial base injection morphism:
              From: Univariate Polynomial Ring in t over Integer Ring
              To:   Skew Polynomial Ring in x over Univariate Polynomial Ring in t over Integer Ring twisted by t |--> t + 1
            sage: x.parent()
            Skew Polynomial Ring in x over Univariate Polynomial Ring in t over Integer Ring twisted by t |--> t + 1
            sage: t.parent()
            Univariate Polynomial Ring in t over Integer Ring
            sage: y = x + t  # indirect doctest
            sage: y
            x + t
            sage: y.parent() is S
            True
        """
        return SkewPolynomialBaseringInjection(self.base_ring(), self)

    def _coerce_map_from_(self, P):
        r"""
        Check whether ``self`` has a coerce map from ``P``.

        The rings that canonically coerce into this ring are:

        - this ring itself

        - any ring that canonically coerces to the base ring of this ring

        - skew polynomial rings in the same variable and automorphism over
          any base ring that canonically coerces to the base ring of this ring

        INPUT:

        - ``P`` -- a ring

        EXAMPLES::

            sage: R.<t> = ZZ[]
            sage: sigma = R.hom([t+1])
            sage: S.<x> = SkewPolynomialRing(R,sigma)
            sage: S.has_coerce_map_from(S)
            True
            sage: S.has_coerce_map_from(R)
            True
            sage: S.has_coerce_map_from(ZZ)
            True
            sage: S.has_coerce_map_from(GF(5^3))
            False

            sage: S.coerce_map_from(ZZ)
            Composite map:
                From: Integer Ring
                To:   Skew Polynomial Ring in x over Univariate Polynomial Ring in t over Integer Ring twisted by t |--> t + 1
                Defn:   Polynomial base injection morphism:
                        From: Integer Ring
                        To:   Univariate Polynomial Ring in t over Integer Ring
                    then
                        Skew Polynomial base injection morphism:
                        From: Univariate Polynomial Ring in t over Integer Ring
                        To:   Skew Polynomial Ring in x over Univariate Polynomial Ring in t over Integer Ring twisted by t |--> t + 1
            sage: S.coerce_map_from(S)
            Identity endomorphism of Skew Polynomial Ring in x over Univariate Polynomial Ring in t over Integer Ring twisted by t |--> t + 1
        """
        base_ring = self.base_ring()
        try:
            connecting = base_ring.coerce_map_from(P)
            if connecting is not None:
                return self.coerce_map_from(base_ring) * connecting
        except TypeError:
            pass
        if isinstance(P, SkewPolynomialRing):
            if self.__is_sparse and not P.is_sparse():
                return False
            if P.variable_name() == self.variable_name():
                return base_ring.has_coerce_map_from(P.base_ring())

    def _repr_(self):
        r"""
        Return a string representation of ``self``.

        EXAMPLES::

            sage: R.<t> = ZZ[]
            sage: sigma = R.hom([t+1])
            sage: S.<x> = SkewPolynomialRing(R,sigma)
            sage: S
            Skew Polynomial Ring in x over Univariate Polynomial Ring in t over Integer Ring twisted by t |--> t + 1
        """
        s = "Skew Polynomial Ring in %s over %s twisted by %s" % (self.variable_name(),
                                                                  self.base_ring(),
                                                                  self._map._repr_short())
        if self.is_sparse():
            s = "Sparse " + s
        return s

    def _latex_(self):
        r"""
        Return a latex representation of ``self``.

        EXAMPLES::

            sage: R.<t> = ZZ[]
            sage: sigma = R.hom([t+1])
            sage: S.<x> = SkewPolynomialRing(R,sigma)
            sage: latex(S)
            \Bold{Z}[t][x,\begin{array}{l}
            \text{\texttt{Ring{ }endomorphism...}}
            \end{array}]
        """
        from sage.misc.latex import latex
        return "%s[%s,%s]" % (latex(self.base_ring()), self.latex_variable_names()[0],
                              latex(self._map))

    def change_var(self, var):
        r"""
        Return the skew polynomial ring in variable ``var`` with the same base
        ring and twist map as ``self``.

        INPUT:

        - ``var`` -- a string representing the name of the new variable.

        OUTPUT:

        ``self`` with variable name changed to ``var``.

        EXAMPLES::

            sage: k.<t> = GF(5^3)
            sage: Frob = k.frobenius_endomorphism()
            sage: R.<x> = SkewPolynomialRing(k,Frob); R
            Skew Polynomial Ring in x over Finite Field in t of size 5^3 twisted by t |--> t^5
            sage: Ry = R.change_var('y'); Ry
            Skew Polynomial Ring in y over Finite Field in t of size 5^3 twisted by t |--> t^5
            sage: Ry is R.change_var('y')
            True
        """
<<<<<<< HEAD
        from sage.rings.polynomial.skew_polynomial_ring import SkewPolynomialRing
=======
>>>>>>> bfbaddcc
        return SkewPolynomialRing(self.base_ring(), self._map, names=var,
                                  sparse=self.__is_sparse)

    def characteristic(self):
        r"""
        Return the characteristic of the base ring of ``self``.

        EXAMPLES::

            sage: R.<t> = QQ[]
            sage: sigma = R.hom([t+1])
            sage: R['x',sigma].characteristic()
            0

            sage: k.<u> = GF(5^3)
            sage: Frob = k.frobenius_endomorphism()
            sage: k['y',Frob].characteristic()
            5
        """
        return self.base_ring().characteristic()


    @cached_method
    def twist_map(self, n=1):
        r"""
        Return the twist map, the automorphism of the base ring of
        ``self``, iterated ``n`` times.

        INPUT:

        -  ``n`` - an integer (default: 1)

        OUTPUT:

        ``n``-th iterative of the twist map of this skew polynomial ring.

        EXAMPLES::

            sage: R.<t> = QQ[]
            sage: sigma = R.hom([t+1])
            sage: S.<x> = R['x',sigma]
            sage: S.twist_map()
            Ring endomorphism of Univariate Polynomial Ring in t over Rational Field
              Defn: t |--> t + 1
            sage: S.twist_map() == sigma
            True
            sage: S.twist_map(10)
            Ring endomorphism of Univariate Polynomial Ring in t over Rational Field
              Defn: t |--> t + 10

        If ``n`` in negative, Sage tries to compute the inverse of the
        twist map::

            sage: k.<t> = GF(5^3)
            sage: Frob = k.frobenius_endomorphism()
            sage: T.<y> = k['y',Frob]
            sage: T.twist_map(-1)
            Frobenius endomorphism t |--> t^(5^2) on Finite Field in t of size 5^3

        Sometimes it fails, even if the twist map is actually invertible::

            sage: S.twist_map(-1)
            Traceback (most recent call last):
            ...
            NotImplementedError: inversion of the twist map Ring endomorphism of Univariate Polynomial Ring in t over Rational Field
                  Defn: t |--> t + 1
        """
        try:
            return self._map ** n
        except TypeError as e:
            if n < 0:
                raise NotImplementedError("inversion of the twist map %s" % self._map)
            else:
                raise ValueError("Unexpected error in iterating the twist map: %s", e)


    @cached_method
    def gen(self, n=0):
        r"""
        Return the indeterminate generator of this skew polynomial ring.

        INPUT:

        - ``n`` -- index of generator to return (default: 0). Exists for
          compatibility with other polynomial rings.

        EXAMPLES::

            sage: R.<t> = QQ[]
            sage: sigma = R.hom([t+1])
            sage: S.<x> = R['x',sigma]; S
            Skew Polynomial Ring in x over Univariate Polynomial Ring in t over Rational Field twisted by t |--> t + 1
            sage: y = S.gen(); y
            x
            sage: y == x
            True
            sage: y is x
            True
            sage: S.gen(0)
            x

        This is also known as the parameter::

            sage: S.parameter() is S.gen()
            True
        """
        if n != 0:
            raise IndexError("generator %s not defined" % n)
<<<<<<< HEAD
        return self.Element(self, [0,1])
=======
        return self.Element(self, [0, 1])
>>>>>>> bfbaddcc

    parameter = gen

    def gens_dict(self):
        r"""
        Return a {name: variable} dictionary of the generators of ``self``.

        EXAMPLES::

            sage: R.<t> = ZZ[]
            sage: sigma = R.hom([t+1])
            sage: S.<x> = SkewPolynomialRing(R,sigma)
            sage: S.gens_dict()
            {'x': x}
        """
        return dict(zip(self.variable_names(), self.gens()))

    def is_finite(self):
        r"""
        Return ``False`` since skew polynomial rings are not finite
        (unless the base ring is `0`.)

        EXAMPLES::

            sage: k.<t> = GF(5^3)
            sage: k.is_finite()
            True
            sage: Frob = k.frobenius_endomorphism()
            sage: S.<x> = k['x',Frob]
            sage: S.is_finite()
            False
        """
        R = self.base_ring()
        return R.is_finite() and R.order() == 1

    def is_exact(self):
        r"""
        Return ``True`` if elements of this skew polynomial ring are exact.
        This happens if and only if elements of the base ring are exact.

        EXAMPLES::

            sage: k.<t> = GF(5^3)
            sage: Frob = k.frobenius_endomorphism()
            sage: S.<x> = k['x',Frob]
            sage: S.is_exact()
            True
            sage: S.base_ring().is_exact()
            True

            sage: R.<u> = k[[]]
            sage: sigma = R.hom([u+u^2])
            sage: T.<y> = R['y',sigma]
            sage: T.is_exact()
            False
            sage: T.base_ring().is_exact()
            False
        """
        return self.base_ring().is_exact()

    def is_sparse(self):
        r"""
        Return ``True`` if the elements of this polynomial ring are sparsely
        represented.

        .. WARNING::

            Since sparse skew polynomials are not yet implemented, this
            function always returns ``False``.

        EXAMPLES::

            sage: R.<t> = RR[]
            sage: sigma = R.hom([t+1])
            sage: S.<x> = R['x',sigma]
            sage: S.is_sparse()
            False
        """
        return self.__is_sparse

    def ngens(self):
        r"""
        Return the number of generators of this skew polynomial ring,
        which is 1.

        EXAMPLES::

            sage: R.<t> = RR[]
            sage: sigma = R.hom([t+1])
            sage: S.<x> = R['x',sigma]
            sage: S.ngens()
            1
        """
        return 1

    def random_element(self, degree=2, monic=False, *args, **kwds):
        r"""
        Return a random skew polynomial in ``self``.

        INPUT:

        - ``degree`` -- (default: 2) integer with degree
          or a tuple of integers with minimum and maximum degrees

        - ``monic`` -- (default: ``False``) if ``True``, return a monic
          skew polynomial

        - ``*args, **kwds`` -- passed on to the ``random_element`` method
          for the base ring

        OUTPUT:

        Skew polynomial such that the coefficients of `x^i`, for `i` up
        to ``degree``, are random elements from the base ring, randomized
        subject to the arguments ``*args`` and ``**kwds``.

        EXAMPLES::

            sage: k.<t> = GF(5^3)
            sage: Frob = k.frobenius_endomorphism()
            sage: S.<x> = k['x', Frob]
            sage: S.random_element()  # random
            (2*t^2 + 3)*x^2 + (4*t^2 + t + 4)*x + 2*t^2 + 2
            sage: S.random_element(monic=True)  # random
            x^2 + (2*t^2 + t + 1)*x + 3*t^2 + 3*t + 2

        Use ``degree`` to obtain polynomials of higher degree

            sage: p = S.random_element(degree=5)   # random
            (t^2 + 3*t)*x^4 + (4*t + 4)*x^3 + (4*t^2 + 4*t)*x^2 + (2*t^2 + 1)*x + 3

        When ``monic`` is ``False``, the returned skew polynomial may have
        a degree less than ``degree`` (it happens when the random leading
        coefficient is zero). However, if ``monic`` is ``True``, this can't
        happen::

            sage: p = S.random_element(degree=4, monic=True)
            sage: p.leading_coefficient() == S.base_ring().one()
            True
            sage: p.degree() == 4
            True

        If a tuple of two integers is given for the degree argument, a random
        integer will be chosen between the first and second element of the
        tuple as the degree, both inclusive::

            sage: S.random_element(degree=(2,7))  # random
            (3*t^2 + 1)*x^4 + (4*t + 2)*x^3 + (4*t + 1)*x^2
             + (t^2 + 3*t + 3)*x + 3*t^2 + 2*t + 2

        If the first tuple element is greater than the second, a a
        ``ValueError`` is raised::

            sage: S.random_element(degree=(5,4))
            Traceback (most recent call last):
            ...
            ValueError: first degree argument must be less or equal to the second
        """
        R = self.base_ring()
        if isinstance(degree, (list, tuple)):
            if len(degree) != 2:
                raise ValueError("degree argument must be an integer or a tuple of 2 integers (min_degree, max_degree)")
            if degree[0] > degree[1]:
                raise ValueError("first degree argument must be less or equal to the second")
            degree = randint(*degree)
        if monic:
            return self([R.random_element(*args, **kwds)
                         for _ in range(degree)] + [R.one()])
        else:
            return self([R.random_element(*args, **kwds)
                         for _ in range(degree + 1)])

    def random_irreducible(self, degree=2, monic=True, *args, **kwds):
        r"""
        Return a random irreducible skew polynomial.

        .. WARNING::

            Elements of this skew polynomial ring need to have a method
            is_irreducible(). Currently, this method is implemented only
            when the base ring is a finite field.

        INPUT:

        -  ``degree`` - Integer with degree (default: 2)
           or a tuple of integers with minimum and maximum degrees

        -  ``monic`` - if True, returns a monic skew polynomial
           (default: True)

        -  ``*args, **kwds`` - Passed on to the ``random_element`` method for
           the base ring

        OUTPUT:

        -  A random skew polynomial

        EXAMPLES::

            sage: k.<t> = GF(5^3)
            sage: Frob = k.frobenius_endomorphism()
            sage: S.<x> = k['x',Frob]
            sage: A = S.random_irreducible(); A
            x^2 + (4*t^2 + 3*t + 4)*x + 4*t^2 + t
            sage: A.is_irreducible()
            True
            sage: B = S.random_irreducible(degree=3,monic=False); B  # random
            (4*t + 1)*x^3 + (t^2 + 3*t + 3)*x^2 + (3*t^2 + 2*t + 2)*x + 3*t^2 + 3*t + 1
            sage: B.is_irreducible()
            True
        """
        if isinstance(degree, (list, tuple)):
            if len(degree) != 2:
                raise ValueError("degree argument must be an integer or a tuple of 2 integers (min_degree, max_degree)")
            if degree[0] > degree[1]:
                raise ValueError("minimum degree must be less or equal than maximum degree")
            degree = randint(*degree)
        while True:
            irred = self.random_element((degree,degree), monic=monic)
            if irred.is_irreducible():
                return irred

    def is_commutative(self):
        r"""
        Return ``True`` if this skew polynomial ring is commutative, i.e. if the
        twist map is the identity.

        EXAMPLES::

            sage: k.<t> = GF(5^3)
            sage: Frob = k.frobenius_endomorphism()
            sage: S.<x> = k['x',Frob]
            sage: S.is_commutative()
            False

            sage: T.<y> = k['y',Frob^3]
            sage: T.is_commutative()
            True
        """
        return self.twist_map().is_identity()

    def minimal_vanishing_polynomial(self, eval_pts):
        """
        Return the minimal-degree, monic skew polynomial which vanishes at all
        the given evaluation points.

        The degree of the vanishing polynomial is at most the length of
        ``eval_pts``. Equality holds if and only if the elements of ``eval_pts``
        are linearly independent over the fixed field of ``self.twist_map()``.

        - ``eval_pts`` -- list of evaluation points which are linearly
          independent over the fixed field of the twist map of the associated
          skew polynomial ring

        OUTPUT:

        The minimal vanishing polynomial.

        EXAMPLES::

            sage: k.<t> = GF(5^3)
            sage: Frob = k.frobenius_endomorphism()
            sage: S.<x> = k['x',Frob]
            sage: eval_pts = [1, t, t^2]
            sage: b = S.minimal_vanishing_polynomial(eval_pts); b
            x^3 + 4

        The minimal vanishing polynomial evaluates to 0 at each of the evaluation points::

            sage: eval = b.multi_point_evaluation(eval_pts); eval
            [0, 0, 0]

        If the evaluation points are linearly dependent over the fixed field of
        the twist map, then the returned polynomial has lower degree than the
        number of evaluation points::

            sage: S.minimal_vanishing_polynomial([t])
            x + 3*t^2 + 3*t
            sage: S.minimal_vanishing_polynomial([t, 3*t])
            x + 3*t^2 + 3*t
        """
        return _minimal_vanishing_polynomial(_base_ring_to_fraction_field(self), eval_pts)

    def lagrange_polynomial(self, points):
        r"""
        Return the minimal-degree polynomial which interpolates the given
        points.

        More precisely, given `n` pairs `(x_1, y_1), ..., (x_n, y_n) \in R^2`,
        where `R` is ``self.base_ring()``, compute a skew polynomial `p(x)` such
        that `p(x_i) = y_i` for each `i`, under the condition that the `x_i` are
        linearly independent over the fixed field of ``self.twist_map()``.

        If the `x_i` are linearly independent over the fixed field of
        ``self.twist_map()`` then such a polynomial is guaranteed to exist.
        Otherwise, it might exist depending on the `y_i`, but the algorithm used
        in this implementation does not support that, and so an error is always
        raised.

        INPUT:

        - ``points`` -- a list of pairs ``(x_1, y_1),..., (x_n, y_n)`` of
          elements of the base ring of ``self``. The `x_i` should be linearly
          independent over the fixed field of ``self.twist_map()``.

        OUTPUT:

        The Lagrange polynomial.

        EXAMPLES::

            sage: k.<t> = GF(5^3)
            sage: Frob = k.frobenius_endomorphism()
            sage: S.<x> = k['x',Frob]
            sage: points = [(t, 3*t^2 + 4*t + 4), (t^2, 4*t)]
            sage: d = S.lagrange_polynomial(points); d
            x + t

            sage: R.<t> = ZZ[]
            sage: sigma = R.hom([t+1])
            sage: T.<x> = R['x', sigma]
            sage: points = [ (1, t^2 + 3*t + 4), (t, 2*t^2 + 3*t + 1), (t^2, t^2 + 3*t + 4) ]
            sage: p = T.lagrange_polynomial(points); p
            ((-t^4 - 2*t - 3)/-2)*x^2 + (-t^4 - t^3 - t^2 - 3*t - 2)*x + (-t^4 - 2*t^3 - 4*t^2 - 10*t - 9)/-2
            sage: p.multi_point_evaluation([1, t, t^2]) == [ t^2 + 3*t + 4, 2*t^2 + 3*t + 1, t^2 + 3*t + 4 ]
            True

        If the `x_i` are linearly dependent over the fixed field of
        ``self.twist_map()``, then an error is raised::

            sage: T.lagrange_polynomial([ (t, 1), (2*t, 3) ])
            Traceback (most recent call last):
            ...
            ValueError: the given evaluation points are linearly dependent over the fixed field of the twist map,
            so a Lagrange polynomial could not be determined (and might not exist).
        """
        l = len(points)
        if not all(len(pair) == 2 for pair in points):
            raise TypeError("supplied points must be pairs of elements of base ring")
        eval_pts = [x for (x, _) in points]
        values = [y for (_, y) in points]

        if l > len(set(eval_pts)):
            raise TypeError("the evaluation points must be distinct")
        zero_i = [i for i in range(l) if eval_pts[i].is_zero()]
        if zero_i and not values[zero_i[0]].is_zero():
            raise TypeError("a skew polynomial always evaluates to 0 at 0, but a non-zero value was requested.")

        return _lagrange_polynomial(_base_ring_to_fraction_field(self), eval_pts, values)


# Special classes for twisting morphisms with finite order
##########################################################

class SectionSkewPolynomialCenterInjection(Section):
    r"""
    Section of the canonical injection of the center of a skew
    polynomial ring into this ring

    TESTS::

        sage: k.<a> = GF(5^3)
        sage: S.<x> = SkewPolynomialRing(k, k.frobenius_endomorphism())
        sage: Z = S.center()
        sage: iota = S.convert_map_from(Z)
        sage: sigma = iota.section()
        sage: TestSuite(sigma).run(skip=['_test_category'])
    """
<<<<<<< HEAD
    def _call_ (self, x):
=======
    def _call_(self, x):
>>>>>>> bfbaddcc
        r"""
        Return `x` viewed as an element of the center

        EXAMPLES::

            sage: k.<a> = GF(5^3)
            sage: S.<x> = SkewPolynomialRing(k, k.frobenius_endomorphism())
            sage: Z = S.center()
            sage: iota = S.convert_map_from(Z)
            sage: sigma = iota.section()
            sage: sigma(x^3)
            z
            sage: sigma(x^2)
            Traceback (most recent call last):
            ...
            ValueError: x^2 is not in the center
        """
        order = self.inverse()._order
        section = self.inverse()._embed.section()
        lx = x.list()
<<<<<<< HEAD
        l = [ ]
=======
        l = []
>>>>>>> bfbaddcc
        mod = 0
        for c in lx:
            if mod == 0:
                l.append(section(c))
            else:
                if not c.is_zero():
                    raise ValueError("%s is not in the center" % x)
            mod += 1
            if mod == order:
                mod = 0
        return self.codomain()(l)

    def _richcmp_(self, right, op):
        r"""
        Compare this morphism with ``right``

        TESTS::

            sage: k.<a> = GF(5^3)
            sage: S.<x> = SkewPolynomialRing(k, k.frobenius_endomorphism())
            sage: Z = S.center()
            sage: iota = S.convert_map_from(Z)
            sage: sigma = iota.section()
<<<<<<< HEAD
 
=======

>>>>>>> bfbaddcc
            sage: s = loads(dumps(sigma))
            sage: s == sigma
            True
            sage: s is sigma
            False
        """
        if op == op_EQ:
<<<<<<< HEAD
            return (self.domain() is right.domain()) and (self.codomain() is right.codomain()) 
=======
            return (self.domain() is right.domain()) and (self.codomain() is right.codomain())
>>>>>>> bfbaddcc
        return NotImplemented


class SkewPolynomialCenterInjection(RingHomomorphism):
    r"""
    Canonical injection of the center of a skew polynomial ring
    into this ring

    TESTS::

        sage: k.<a> = GF(5^3)
        sage: S.<x> = SkewPolynomialRing(k, k.frobenius_endomorphism())
        sage: Z = S.center()
        sage: iota = S.convert_map_from(Z)
        sage: TestSuite(iota).run(skip=['_test_category'])
    """
    def __init__(self, domain, codomain, embed, order):
        r"""
        Initialize this morphism

        EXAMPLES::

            sage: k.<a> = GF(5^3)
            sage: S.<x> = SkewPolynomialRing(k, k.frobenius_endomorphism())
            sage: Z = S.center()
            sage: S.convert_map_from(Z)   # indirect doctest
            Embedding of the center of Skew Polynomial Ring in x over Finite Field in a of size 5^3 twisted by a |--> a^5 into this ring
        """
        RingHomomorphism.__init__(self, Hom(domain, codomain))
        self._embed = embed
        self._order = order
        self._codomain = codomain
        self._section = SectionSkewPolynomialCenterInjection(self)

    def _repr_(self):
        r"""
        Return a string representation of this morphism

        EXAMPLES::

            sage: k.<a> = GF(5^3)
            sage: S.<x> = SkewPolynomialRing(k, k.frobenius_endomorphism())
            sage: Z = S.center()
            sage: iota = S.convert_map_from(Z)
            sage: iota
            Embedding of the center of Skew Polynomial Ring in x over Finite Field in a of size 5^3 twisted by a |--> a^5 into this ring
            sage: iota._repr_()
            'Embedding of the center of Skew Polynomial Ring in x over Finite Field in a of size 5^3 twisted by a |--> a^5 into this ring'
        """
        return "Embedding of the center of %s into this ring" % self._codomain

<<<<<<< HEAD
    def _call_(self,x):
=======
    def _call_(self, x):
>>>>>>> bfbaddcc
        r"""
        Return the image of `x` by this morphism

        TESTS::

            sage: k.<a> = GF(5^3)
            sage: S.<x> = SkewPolynomialRing(k, k.frobenius_endomorphism())
            sage: Z.<z> = S.center()
            sage: iota = S.convert_map_from(Z)

            sage: iota(z)
            x^3
        """
<<<<<<< HEAD
        k = self._codomain.base_ring ()
        l = [ ]
        lz = [ k(0) ] * (self._order-1)
        for c in x.list():
            l += [ self._embed(c) ] + lz
        return self._codomain (l)
=======
        k = self._codomain.base_ring()
        l = []
        lz = [k(0)] * (self._order - 1)
        for c in x.list():
            l += [self._embed(c)] + lz
        return self._codomain(l)
>>>>>>> bfbaddcc

    def _richcmp_(self, right, op):
        r"""
        Compare this morphism with ``right``

        TESTS::

            sage: k.<a> = GF(5^3)
            sage: S.<x> = SkewPolynomialRing(k, k.frobenius_endomorphism())
            sage: Z = S.center()
            sage: iota = S.convert_map_from(Z)
<<<<<<< HEAD
 
=======

>>>>>>> bfbaddcc
            sage: i = loads(dumps(iota))
            sage: i == iota
            True
            sage: i is iota
            False
        """
        if op == op_EQ:
<<<<<<< HEAD
            return (self.domain() is right.domain()) and (self.codomain() is right.codomain()) 
=======
            return (self.domain() is right.domain()) and (self.codomain() is right.codomain())
>>>>>>> bfbaddcc
        return NotImplemented

    def section(self):
        r"""
        Return a section of this morphism

        EXAMPLES::

            sage: k.<a> = GF(5^3)
            sage: S.<x> = SkewPolynomialRing(k, k.frobenius_endomorphism())
            sage: Z = S.center()
            sage: iota = S.convert_map_from(Z)
            sage: sigma = iota.section()
            sage: sigma(x^3)
            z
        """
        return self._section


class SkewPolynomialRing_finite_order(SkewPolynomialRing):
    """
    A specialized class for skew polynomial rings over finite fields.

    .. SEEALSO::

        :meth:`sage.rings.polynomial.skew_polynomial_ring_constructor.SkewPolynomialRing`
        :class:`sage.rings.polynomial.skew_polynomial_ring.SkewPolynomialRing`
        :mod:`sage.rings.polynomial.skew_polynomial_finite_order`
    """
<<<<<<< HEAD
=======
    import sage.rings.polynomial.skew_polynomial_finite_order
    Element = sage.rings.polynomial.skew_polynomial_finite_order.SkewPolynomial_finite_order_dense

>>>>>>> bfbaddcc
    def __init__(self, base_ring, twist_map, name, sparse, category=None):
        r"""
        Initialize this skew polynomial

        TESTS::

            sage: k.<t> = GF(5^3)
            sage: Frob = k.frobenius_endomorphism()
            sage: S.<x> = k['x', Frob]; S
            Skew Polynomial Ring in x over Finite Field in t of size 5^3 twisted by t |--> t^5
            sage: S.category()
            Category of algebras over Finite Field in t of size 5^3

            sage: TestSuite(S).run()

        We check that a call to the method
        :meth:`sage.rings.polynomial.skew_polynomial_finite_order.SkewPolynomial_finite_order.is_central`
        does not affect the behaviour of default central variable names::

            sage: k.<a> = GF(7^4)
            sage: phi = k.frobenius_endomorphism()
            sage: S.<x> = k['x', phi]
            sage: (x^4).is_central()
            True
            sage: Z.<u> = S.center()
            sage: S.center() is Z
            True
        """
<<<<<<< HEAD
        if self.Element is None:
            import sage.rings.polynomial.skew_polynomial_finite_order
            self.Element = sage.rings.polynomial.skew_polynomial_finite_order.SkewPolynomial_finite_order_dense
=======
>>>>>>> bfbaddcc
        SkewPolynomialRing.__init__(self, base_ring, twist_map, name, sparse, category)
        self._order = twist_map.order()
        (self._constants, self._embed_constants) = twist_map.fixed_field()

        # Configure and create center
<<<<<<< HEAD
        self._center = { }
=======
        self._center = {}
>>>>>>> bfbaddcc
        self._center_variable_name = 'z'
        for i in range(WORKING_CENTER_MAX_TRIES):
            try:
                self._working_center = self.center()
                self._center_variable_name = None
                break
            except ValueError:
                self._center_variable_name = "z%s_" % i
        if self._center_variable_name is not None:
            raise NotImplementedError("unable to create the center")

<<<<<<< HEAD

=======
>>>>>>> bfbaddcc
    def center(self, name=None, names=None, default=False):
        r"""
        Return the center of this skew polynomial ring.

        .. NOTE::

            If F denotes the subring of R fixed by `\sigma` and `\sigma`
            has order `r`, the center of `K[x,\sigma]` is `F[x^r]`, that
            is a univariate polynomial ring over `F`.

        INPUT:

<<<<<<< HEAD
        - ``name`` -- a string or ``None`` (default: ``None``); 
=======
        - ``name`` -- a string or ``None`` (default: ``None``);
>>>>>>> bfbaddcc
          the name for the central variable (namely `x^r`)

        - ``default`` -- a boolean (default: ``False``); if ``True``,
          set the default variable name for the center to ``name``

        EXAMPLES::

            sage: k.<t> = GF(5^3)
            sage: Frob = k.frobenius_endomorphism()
            sage: S.<x> = k['x',Frob]; S
            Skew Polynomial Ring in x over Finite Field in t of size 5^3 twisted by t |--> t^5

            sage: Z = S.center(); Z
            Univariate Polynomial Ring in z over Finite Field of size 5
            sage: Z.gen()
            z

        We can pass in another variable name::

            sage: S.center(name='y')
            Univariate Polynomial Ring in y over Finite Field of size 5

        or use the bracket notation::

            sage: Zy.<y> = S.center(); Zy
            Univariate Polynomial Ring in y over Finite Field of size 5
            sage: y.parent() is Zy
            True

<<<<<<< HEAD
        A coercion map from the center to the skew polynomial ring is set::   
=======
        A coercion map from the center to the skew polynomial ring is set::
>>>>>>> bfbaddcc

            sage: S.has_coerce_map_from(Zy)
            True

            sage: P = y + x; P
            x^3 + x
            sage: P.parent()
            Skew Polynomial Ring in x over Finite Field in t of size 5^3 twisted by t |--> t^5
            sage: P.parent() is S
            True

        together with a converion map in the reverse direction::

            sage: Zy(x^6 + 2*x^3 + 3)
            y^2 + 2*y + 3

            sage: Zy(x^2)
            Traceback (most recent call last):
            ...
            ValueError: x^2 is not in the center

        Two different skew polynomial rings can share the same center::

            sage: S1.<x1> = k['x1', Frob]
            sage: S2.<x2> = k['x2', Frob]
            sage: S1.center() is S2.center()
            True

        ABOUT THE DEFAULT NAME OF THE CENTRAL VARIABLE:

        A priori, the default is ``z``.

<<<<<<< HEAD
        However, a variable name is given the first time this method is 
=======
        However, a variable name is given the first time this method is
>>>>>>> bfbaddcc
        called, the given name become the default for the next calls::

            sage: K.<t> = GF(11^3)
            sage: phi = K.frobenius_endomorphism()
            sage: A.<X> = K['X', phi]

            sage: C.<u> = A.center()  # first call
            sage: C
            Univariate Polynomial Ring in u over Finite Field of size 11
            sage: A.center()  # second call: the variable name is still u
            Univariate Polynomial Ring in u over Finite Field of size 11
            sage: A.center() is C
            True

        We can update the default variable name by passing in the argument
        ``default=True``::

            sage: D.<v> = A.center(default=True)
            sage: D
            Univariate Polynomial Ring in v over Finite Field of size 11
            sage: A.center()
            Univariate Polynomial Ring in v over Finite Field of size 11
            sage: A.center() is D
            True

        TESTS::

            sage: C.<a,b> = S.center()
            Traceback (most recent call last):
            ...
            IndexError: the number of names must equal the number of generators
        """
        if name is not None and names is not None:
            raise ValueError
        if names is None:
            if name is None:
                name = self._center_variable_name
            if name is None:
                name = 'z'
            names = (name,)
        names = normalize_names(1, names)
        name = names[0]
        if name in self._center:
            center = self._center[name]
        else:
            center = PolynomialRing(self._constants, names)
            embed = SkewPolynomialCenterInjection(center, self, self._embed_constants, self._order)
            try:
                assert not self.has_coerce_map_from(center)
                self.register_coercion(embed)
                center.register_conversion(embed.section())
            except AssertionError:
                raise ValueError("creation of coercion map fails; consider using another variable name")
            self._center[name] = center
        if default or (self._center_variable_name is None):
            self._center_variable_name = name
<<<<<<< HEAD
        return center


# Special class for skew polynomial over finite fields
######################################################

class SkewPolynomialRing_finite_field(SkewPolynomialRing_finite_order):
    """
    A specialized class for skew polynomial rings over finite fields.

    .. SEEALSO::

        :meth:`sage.rings.polynomial.skew_polynomial_ring_constructor.SkewPolynomialRing`
        :class:`sage.rings.polynomial.skew_polynomial_ring.SkewPolynomialRing_general`
        :mod:`sage.rings.polynomial.skew_polynomial_finite_field`

    .. TODO::

        Add methods related to center of skew polynomial ring, irreducibility, karatsuba
        multiplication and factorization.
    """
    def __init__(self, base_ring, twist_map, names, sparse, category=None):
        """
        This method is a constructor for a general, dense univariate skew polynomial ring
        over a finite field.

        INPUT:

        - ``base_ring`` -- a commutative ring

        - ``map`` -- an automorphism of the base ring

        - ``name`` -- string or list of strings representing the name of the variables of ring

        - ``sparse`` -- boolean (default: ``False``)

        - ``element_class`` -- class representing the type of element to be used in ring

        ..NOTE::

            Multivariate and Sparse rings are not implemented.

        EXAMPLES::

            sage: k.<t> = GF(5^3)
            sage: Frob = k.frobenius_endomorphism()
            sage: T.<x> = k['x', Frob]; T
            Skew Polynomial Ring in x over Finite Field in t of size 5^3 twisted by t |--> t^5
        """
        if self.Element is None:
            import sage.rings.polynomial.skew_polynomial_finite_field
            self.Element = sage.rings.polynomial.skew_polynomial_finite_field.SkewPolynomial_finite_field_dense
        SkewPolynomialRing_finite_order.__init__(self, base_ring, twist_map, names, sparse, category)
        self._matrix_retraction = None

    def _new_retraction_map(self, seed=None):
        """
        Create a retraction map from the ring of coefficient
        of this skew polynomial ring to its fixed subfield under 
        the twisting morphism

        This is an internal function used in factorization.

        INPUT:

        - ``seed`` -- an element of the base ring or ``None``
          (default: ``None``); it ``None``, a random element
          is picked

        TESTS::
        
            sage: k.<a> = GF(11^4)
            sage: Frob = k.frobenius_endomorphism()
            sage: S.<x> = k['x', Frob]

            sage: S._new_retraction_map()
            sage: S._matrix_retraction   # random
            [ 9  4 10  4]

        We can specify a seed::

            sage: S._new_retraction_map(seed=a)
            sage: S._matrix_retraction
            [ 0  6  3 10]
            sage: S._new_retraction_map(seed=a)
            sage: S._matrix_retraction
            [ 0  6  3 10]
        """
        k = self.base_ring()
        base = k.base_ring()
        (kfixed, embed) = self._maps[1].fixed_field()
        section = embed.section()
        if not kfixed.has_coerce_map_from(base):
            raise NotImplementedError("No coercion map from %s to %s" % (base, kfixed))
        if seed is None:
            seed = k.random_element()
        self._seed_retraction = seed
        trace = [ ]
        elt = seed
        for _ in range(k.degree()):
            x = elt
            tr = elt
            for _ in range(1, self._order):
                x = self._map(x)
                tr += x
            elt *= k.gen()
            trace.append(section(tr))
        from sage.matrix.matrix_space import MatrixSpace
        self._matrix_retraction = MatrixSpace(kfixed, 1, k.degree())(trace)

    def _retraction(self, x, newmap=False, seed=None):
        """
        Return the image of `x` under the retraction map
        (see also :meth:`_new_retraction_map`)

        This is an internal function used in factorization.
        
        INPUT:

        - ``newmap`` -- a boolean (default: ``False``); whether we
          first create and use a new retraction map 

        - ``seed`` -- an element of the base ring or ``None`` (default:
          ``None``); if given, first create a new random retraction map
          with given seed

        TESTS::

            sage: k.<a> = GF(11^4)
            sage: Frob = k.frobenius_endomorphism()
            sage: S.<x> = k['x', Frob]

            sage: S._retraction(a)   # random
            6

        Note that a retraction map has been automatically created::

            sage: S._matrix_retraction   # random
            [ 0  6  3 10]

        If we call again the method :meth:`_retraction`,
        the same retraction map is used::

            sage: S._retraction(a)   # random
            6

        We can specify a seed::

            sage: S._retraction(a^2, seed=a)
            10
        """
        # Better to return the retraction map but more difficult
        if newmap or seed is not None or self._matrix_retraction is None:
            self._new_retraction_map()
        return (self._matrix_retraction*self.base_ring()(x)._vector_())[0]
=======
        return center
>>>>>>> bfbaddcc
<|MERGE_RESOLUTION|>--- conflicted
+++ resolved
@@ -99,6 +99,7 @@
         return Q[S.variable_name(), sigmaQ]
         # except Exception, e:
         #     raise ValueError("unable to lift the twist map to a twist map over %s (error was: %s)" % (Q, e))
+
 
 def _minimal_vanishing_polynomial(R, eval_pts):
     """
@@ -215,20 +216,12 @@
         return I_1 * M_B + I_2 * M_A
 
 
-<<<<<<< HEAD
-
-=======
->>>>>>> bfbaddcc
 # Generic implementation of skew polynomial rings
 #################################################
 
 class SkewPolynomialRing(Algebra, UniqueRepresentation):
     r"""
-<<<<<<< HEAD
-    Construct and return the globally unique skew polynomial ring with the 
-=======
     Construct and return the globally unique skew polynomial ring with the
->>>>>>> bfbaddcc
     given properties and variable names.
 
     Given a ring `R` and a ring automorphism `\sigma` of `R`, the ring of
@@ -392,11 +385,7 @@
         - Multivariate Skew Polynomial Ring
         - Add derivations.
     """
-<<<<<<< HEAD
     Element = None
-=======
-    Element = sage.rings.polynomial.skew_polynomial_element.SkewPolynomial_generic_dense
->>>>>>> bfbaddcc
 
     @staticmethod
     def __classcall_private__(cls, base_ring, twist_map=None, names=None, sparse=False):
@@ -420,22 +409,14 @@
             sage: S is T
             True
 
-<<<<<<< HEAD
         When the twisting morphism is a Frobenius over a finite field, a special class
-=======
-        When the twisting morphism has finite order, a special class
->>>>>>> bfbaddcc
         is used::
 
             sage: k.<a> = GF(7^5)
             sage: Frob = k.frobenius_endomorphism(2)
             sage: S.<x> = SkewPolynomialRing(k, Frob)
             sage: type(S)
-<<<<<<< HEAD
             <class 'sage.rings.polynomial.skew_polynomial_ring.SkewPolynomialRing_finite_field_with_category'>
-=======
-            <class 'sage.rings.polynomial.skew_polynomial_ring.SkewPolynomialRing_finite_order_with_category'>
->>>>>>> bfbaddcc
         """
         if base_ring not in CommutativeRings():
             raise TypeError('base_ring must be a commutative ring')
@@ -455,17 +436,12 @@
         except IndexError:
             raise NotImplementedError("multivariate skew polynomials rings not supported")
 
-<<<<<<< HEAD
         # We find the best constructor
         constructor = None
-=======
-        # We check if the twisting morphism has finite order
->>>>>>> bfbaddcc
         if base_ring in Fields():
             try:
                 order = twist_map.order()
                 if order is not Infinity:
-<<<<<<< HEAD
                     if base_ring.is_finite():
                         constructor = SkewPolynomialRing_finite_field
                     else:
@@ -475,9 +451,6 @@
         if constructor is not None:
             try:
                 return constructor(base_ring, twist_map, names, sparse)
-=======
-                    return SkewPolynomialRing_finite_order(base_ring, twist_map, names, sparse)
->>>>>>> bfbaddcc
             except (AttributeError, NotImplementedError):
                 pass
 
@@ -731,10 +704,6 @@
             sage: Ry is R.change_var('y')
             True
         """
-<<<<<<< HEAD
-        from sage.rings.polynomial.skew_polynomial_ring import SkewPolynomialRing
-=======
->>>>>>> bfbaddcc
         return SkewPolynomialRing(self.base_ring(), self._map, names=var,
                                   sparse=self.__is_sparse)
 
@@ -755,7 +724,6 @@
             5
         """
         return self.base_ring().characteristic()
-
 
     @cached_method
     def twist_map(self, n=1):
@@ -810,7 +778,6 @@
             else:
                 raise ValueError("Unexpected error in iterating the twist map: %s", e)
 
-
     @cached_method
     def gen(self, n=0):
         r"""
@@ -843,11 +810,7 @@
         """
         if n != 0:
             raise IndexError("generator %s not defined" % n)
-<<<<<<< HEAD
-        return self.Element(self, [0,1])
-=======
         return self.Element(self, [0, 1])
->>>>>>> bfbaddcc
 
     parameter = gen
 
@@ -1216,11 +1179,7 @@
         sage: sigma = iota.section()
         sage: TestSuite(sigma).run(skip=['_test_category'])
     """
-<<<<<<< HEAD
-    def _call_ (self, x):
-=======
     def _call_(self, x):
->>>>>>> bfbaddcc
         r"""
         Return `x` viewed as an element of the center
 
@@ -1241,11 +1200,7 @@
         order = self.inverse()._order
         section = self.inverse()._embed.section()
         lx = x.list()
-<<<<<<< HEAD
-        l = [ ]
-=======
         l = []
->>>>>>> bfbaddcc
         mod = 0
         for c in lx:
             if mod == 0:
@@ -1269,11 +1224,7 @@
             sage: Z = S.center()
             sage: iota = S.convert_map_from(Z)
             sage: sigma = iota.section()
-<<<<<<< HEAD
- 
-=======
-
->>>>>>> bfbaddcc
+
             sage: s = loads(dumps(sigma))
             sage: s == sigma
             True
@@ -1281,11 +1232,7 @@
             False
         """
         if op == op_EQ:
-<<<<<<< HEAD
-            return (self.domain() is right.domain()) and (self.codomain() is right.codomain()) 
-=======
             return (self.domain() is right.domain()) and (self.codomain() is right.codomain())
->>>>>>> bfbaddcc
         return NotImplemented
 
 
@@ -1337,11 +1284,7 @@
         """
         return "Embedding of the center of %s into this ring" % self._codomain
 
-<<<<<<< HEAD
-    def _call_(self,x):
-=======
     def _call_(self, x):
->>>>>>> bfbaddcc
         r"""
         Return the image of `x` by this morphism
 
@@ -1355,21 +1298,12 @@
             sage: iota(z)
             x^3
         """
-<<<<<<< HEAD
-        k = self._codomain.base_ring ()
-        l = [ ]
-        lz = [ k(0) ] * (self._order-1)
-        for c in x.list():
-            l += [ self._embed(c) ] + lz
-        return self._codomain (l)
-=======
         k = self._codomain.base_ring()
         l = []
         lz = [k(0)] * (self._order - 1)
         for c in x.list():
             l += [self._embed(c)] + lz
         return self._codomain(l)
->>>>>>> bfbaddcc
 
     def _richcmp_(self, right, op):
         r"""
@@ -1381,11 +1315,7 @@
             sage: S.<x> = SkewPolynomialRing(k, k.frobenius_endomorphism())
             sage: Z = S.center()
             sage: iota = S.convert_map_from(Z)
-<<<<<<< HEAD
- 
-=======
-
->>>>>>> bfbaddcc
+
             sage: i = loads(dumps(iota))
             sage: i == iota
             True
@@ -1393,11 +1323,7 @@
             False
         """
         if op == op_EQ:
-<<<<<<< HEAD
-            return (self.domain() is right.domain()) and (self.codomain() is right.codomain()) 
-=======
             return (self.domain() is right.domain()) and (self.codomain() is right.codomain())
->>>>>>> bfbaddcc
         return NotImplemented
 
     def section(self):
@@ -1427,12 +1353,6 @@
         :class:`sage.rings.polynomial.skew_polynomial_ring.SkewPolynomialRing`
         :mod:`sage.rings.polynomial.skew_polynomial_finite_order`
     """
-<<<<<<< HEAD
-=======
-    import sage.rings.polynomial.skew_polynomial_finite_order
-    Element = sage.rings.polynomial.skew_polynomial_finite_order.SkewPolynomial_finite_order_dense
-
->>>>>>> bfbaddcc
     def __init__(self, base_ring, twist_map, name, sparse, category=None):
         r"""
         Initialize this skew polynomial
@@ -1461,22 +1381,15 @@
             sage: S.center() is Z
             True
         """
-<<<<<<< HEAD
         if self.Element is None:
             import sage.rings.polynomial.skew_polynomial_finite_order
             self.Element = sage.rings.polynomial.skew_polynomial_finite_order.SkewPolynomial_finite_order_dense
-=======
->>>>>>> bfbaddcc
         SkewPolynomialRing.__init__(self, base_ring, twist_map, name, sparse, category)
         self._order = twist_map.order()
         (self._constants, self._embed_constants) = twist_map.fixed_field()
 
         # Configure and create center
-<<<<<<< HEAD
-        self._center = { }
-=======
         self._center = {}
->>>>>>> bfbaddcc
         self._center_variable_name = 'z'
         for i in range(WORKING_CENTER_MAX_TRIES):
             try:
@@ -1488,10 +1401,6 @@
         if self._center_variable_name is not None:
             raise NotImplementedError("unable to create the center")
 
-<<<<<<< HEAD
-
-=======
->>>>>>> bfbaddcc
     def center(self, name=None, names=None, default=False):
         r"""
         Return the center of this skew polynomial ring.
@@ -1504,11 +1413,7 @@
 
         INPUT:
 
-<<<<<<< HEAD
-        - ``name`` -- a string or ``None`` (default: ``None``); 
-=======
         - ``name`` -- a string or ``None`` (default: ``None``);
->>>>>>> bfbaddcc
           the name for the central variable (namely `x^r`)
 
         - ``default`` -- a boolean (default: ``False``); if ``True``,
@@ -1538,11 +1443,7 @@
             sage: y.parent() is Zy
             True
 
-<<<<<<< HEAD
-        A coercion map from the center to the skew polynomial ring is set::   
-=======
         A coercion map from the center to the skew polynomial ring is set::
->>>>>>> bfbaddcc
 
             sage: S.has_coerce_map_from(Zy)
             True
@@ -1575,11 +1476,7 @@
 
         A priori, the default is ``z``.
 
-<<<<<<< HEAD
-        However, a variable name is given the first time this method is 
-=======
         However, a variable name is given the first time this method is
->>>>>>> bfbaddcc
         called, the given name become the default for the next calls::
 
             sage: K.<t> = GF(11^3)
@@ -1636,7 +1533,6 @@
             self._center[name] = center
         if default or (self._center_variable_name is None):
             self._center_variable_name = name
-<<<<<<< HEAD
         return center
 
 
@@ -1791,7 +1687,4 @@
         # Better to return the retraction map but more difficult
         if newmap or seed is not None or self._matrix_retraction is None:
             self._new_retraction_map()
-        return (self._matrix_retraction*self.base_ring()(x)._vector_())[0]
-=======
-        return center
->>>>>>> bfbaddcc
+        return (self._matrix_retraction*self.base_ring()(x)._vector_())[0]