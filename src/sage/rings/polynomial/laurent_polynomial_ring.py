--- conflicted
+++ resolved
@@ -1184,14 +1184,6 @@
             d*e
         """
         from sage.symbolic.expression import Expression
-<<<<<<< HEAD
-        if isinstance(x, Expression):
-            return x.laurent_polynomial(ring=self)
-
-        elif isinstance(x, (LaurentPolynomial_univariate, LaurentPolynomial_mpair)):
-            P = x.parent()
-            if set(self.variable_names()) & set(P.variable_names()):
-=======
         element_class = LaurentPolynomial_mpair
 
         if mon is not None:
@@ -1220,23 +1212,10 @@
             if self.variable_names() == P.variable_names():
                 return element_class(self, x)
             elif set(self.variable_names()) & set(P.variable_names()):
->>>>>>> 61376626
                 if isinstance(x, LaurentPolynomial_univariate):
                     d = {(k,): v for k, v in iteritems(x.dict())}
                 else:
                     d = x.dict()
-<<<<<<< HEAD
-                x = _split_laurent_polynomial_dict_(self, P, d)
-            elif self.base_ring().has_coerce_map_from(P):
-                from sage.rings.polynomial.polydict import ETuple
-                x = {ETuple({}, int(self.ngens())): self.base_ring()(x)}
-            elif x.is_constant() and self.has_coerce_map_from(x.parent().base_ring()):
-                return self(x.constant_coefficient())
-            elif len(self.variable_names()) == len(P.variable_names()):
-                x = x.dict()
-
-        return LaurentPolynomial_mpair(self, x)
-=======
                 return element_class(self, _split_laurent_polynomial_dict_(self, P, d))
             elif self.base_ring().has_coerce_map_from(P):
                 from sage.rings.polynomial.polydict import ETuple
@@ -1247,7 +1226,6 @@
                 return element_class(self, x.dict())
 
         return element_class(self, x)
->>>>>>> 61376626
 
     def __reduce__(self):
         """
