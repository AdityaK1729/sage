"""
Generic Multivariate Polynomials

AUTHORS:

- David Joyner: first version

- William Stein: use dict's instead of lists

- Martin Albrecht malb@informatik.uni-bremen.de: some functions added

- William Stein (2006-02-11): added better __div__ behavior.

- Kiran S. Kedlaya (2006-02-12): added Macaulay2 analogues of some
  Singular features

- William Stein (2006-04-19): added e.g.,
  ``f[1,3]`` to get coeff of `xy^3`; added examples of the new
  ``R.x,y = PolynomialRing(QQ,2)`` notation.

- Martin Albrecht: improved singular coercions (restructured class
  hierarchy) and added ETuples

- Robert Bradshaw (2007-08-14): added support for coercion of
  polynomials in a subset of variables (including multi-level
  univariate rings)

- Joel B. Mohler (2008-03): Refactored interactions with ETuples.

EXAMPLES:

We verify Lagrange's four squares identity::

    sage: R.<a0,a1,a2,a3,b0,b1,b2,b3> = QQbar[]                                         # needs sage.rings.number_field
    sage: ((a0^2 + a1^2 + a2^2 + a3^2) * (b0^2 + b1^2 + b2^2 + b3^2) ==                 # needs sage.rings.number_field
    ....:  (a0*b0 - a1*b1 - a2*b2 - a3*b3)^2 + (a0*b1 + a1*b0 + a2*b3 - a3*b2)^2
    ....:  + (a0*b2 - a1*b3 + a2*b0 + a3*b1)^2 + (a0*b3 + a1*b2 - a2*b1 + a3*b0)^2)
    True
"""
#*****************************************************************************
#
#   Sage: Open Source Mathematical Software
#
#       Copyright (C) 2005 William Stein <wstein@gmail.com>
#                     2022 Vincent Delecroix <20100.delecroix@gmail.com>
#
#  Distributed under the terms of the GNU General Public License (GPL)
#
#    This code is distributed in the hope that it will be useful,
#    but WITHOUT ANY WARRANTY; without even the implied warranty of
#    MERCHANTABILITY or FITNESS FOR A PARTICULAR PURPOSE.  See the GNU
#    General Public License for more details.
#
#  The full text of the GPL is available at:
#
#                  https://www.gnu.org/licenses/
#*****************************************************************************

import operator

from sage.structure.element import CommutativeRingElement, coerce_binop, get_coercion_model, parent
from sage.misc.misc_c import prod
from sage.rings.integer import Integer
import sage.rings.integer_ring
from sage.rings.qqbar_decorators import handle_AA_and_QQbar
from . import polydict
from sage.structure.factorization import Factorization
from sage.rings.polynomial.polynomial_singular_interface import Polynomial_singular_repr
from sage.structure.sequence import Sequence
from .multi_polynomial import MPolynomial, is_MPolynomial
from sage.categories.morphism import Morphism
from sage.misc.lazy_attribute import lazy_attribute

from sage.rings.rational_field import QQ
from sage.rings.fraction_field import FractionField

class MPolynomial_element(MPolynomial):
    r"""
    Generic multivariate polynomial.

    This implementation is based on the :class:`~sage.rings.polynomial.polydict.PolyDict`.

    .. TODO::

        As mentioned in their docstring,
        :class:`~sage.rings.polynomial.polydict.PolyDict` objects never clear
        zeros. In all arithmetic operations on :class:`MPolynomial_element`
        there is an additional call to the method ``remove_zeros`` to clear
        them. This is not ideal because of the presence of inexact zeros, see
        :issue:`35174`.
    """
    def __init__(self, parent, x):
        """
        EXAMPLES::

            sage: # needs sage.rings.number_field
            sage: x = polygen(ZZ, 'x')
            sage: K.<cuberoot2> = NumberField(x^3 - 2)
            sage: L.<cuberoot3> = K.extension(x^3 - 3)
            sage: S.<sqrt2> = L.extension(x^2 - 2)
            sage: S
            Number Field in sqrt2 with defining polynomial x^2 - 2 over its base field
            sage: P.<x,y,z> = PolynomialRing(S) # indirect doctest
        """
        CommutativeRingElement.__init__(self, parent)
        self.__element = x

    def _repr_(self):
        """
        EXAMPLES::

            sage: P.<x,y,z> = PolynomialRing(QQbar)                                     # needs sage.rings.number_field
            sage: x + QQbar(sqrt(2) - 1/2*I)  # indirect doctest                        # needs sage.rings.number_field sage.symbolic
            x + 1.414213562373095? - 0.50000000000000000?*I
        """
        return "%s" % self.__element

    ####################

    def __call__(self, *x, **kwds):
        r"""
        Evaluate this multi-variate polynomial at `x`, where
        `x` is either the tuple of values to substitute in, or one
        can use functional notation `f(a_0,a_1,a_2, \ldots)` to
        evaluate `f` with the `i`-th variable replaced by `a_i`.

        EXAMPLES::

            sage: # needs sage.rings.real_mpfr
            sage: R.<x,y> = CC[]
            sage: f = x^2 + y^2
            sage: f(1,2)
            5.00000000000000
            sage: f((1,2))
            5.00000000000000

        ::

            sage: # needs sage.rings.real_mpfr
            sage: x = PolynomialRing(CC, 3, 'x').gens()
            sage: f = x[0] + x[1] - 2*x[1]*x[2]; f
            (-2.00000000000000)*x1*x2 + x0 + x1
            sage: f(1,2,0)
            3.00000000000000
            sage: f(1,2,5)
            -17.0000000000000

        TESTS:

        Check :issue:`27446`::

            sage: P = PolynomialRing(QQ, 't', 0)
            sage: a = P(1)
            sage: a(()).parent()
            Rational Field

        AUTHORS:

        - David Kohel (2005-09-27)
        """
        if len(kwds) > 0:
            f = self.subs(**kwds)
            if len(x) > 0:
                return f(*x)
            else:
                return f
        if len(x) == 1 and isinstance(x[0], (list, tuple)):
            x = x[0]
        n = self.parent().ngens()
        if len(x) != n:
            raise TypeError("x must be of correct length")
        if n == 0:
            return self.constant_coefficient()
        try:
            K = x[0].parent()
        except AttributeError:
            K = self.parent().base_ring()
        try:
            y = K.zero()
            one = K.one()
        except (AttributeError, RuntimeError):
            y = K(0)
            one = K(1)
        for m, c in self.element().dict().items():
            y += c * prod((v ** e for v, e in zip(x, m) if e), one)
        return y

    def _richcmp_(self, right, op):
        """
        Compare ``self`` to ``right`` with respect to the term order of
        self.parent().

        EXAMPLES::

            sage: R.<x,y,z> = PolynomialRing(QQbar, 3, order='lex')                     # needs sage.rings.number_field
            sage: x^1*y^2 > y^3*z^4                                                     # needs sage.rings.number_field
            True
            sage: x^3*y^2*z^4 < x^3*y^2*z^1                                             # needs sage.rings.number_field
            False

        ::

            sage: R.<x,y,z> = PolynomialRing(CC, 3, order='deglex')                     # needs sage.rings.real_mpfr
            sage: x^1*y^2*z^3 > x^3*y^2*z^0                                             # needs sage.rings.real_mpfr
            True
            sage: x^1*y^2*z^4 < x^1*y^1*z^5                                             # needs sage.rings.real_mpfr
            False

        ::

            sage: R.<x,y,z> = PolynomialRing(QQbar, 3, order='degrevlex')               # needs sage.rings.number_field
            sage: x^1*y^5*z^2 > x^4*y^1*z^3                                             # needs sage.rings.number_field
            True
            sage: x^4*y^7*z^1 < x^4*y^2*z^3                                             # needs sage.rings.number_field
            False
        """
        return self.__element.rich_compare(right.__element, op,
                                           self.parent().term_order().sortkey)

    def _im_gens_(self, codomain, im_gens, base_map=None):
        """
        EXAMPLES::

            sage: R.<x,y> = PolynomialRing(QQbar, 2)                                    # needs sage.rings.number_field
            sage: f = R.hom([y, x], R)                                                  # needs sage.rings.number_field
            sage: f(x^2 + 3*y^5)  # indirect doctest                                    # needs sage.rings.number_field
            3*x^5 + y^2

        You can specify a map on the base ring::

            sage: F.<x,y> = ZZ[]
            sage: F = F.fraction_field(); x,y = F(x),F(y)
            sage: cc = F.hom([y,x])
            sage: R.<z,w> = F[]
            sage: phi = R.hom([w,z], base_map=cc)
            sage: phi(w/x)
            1/y*z
        """
        n = self.parent().ngens()
        if n == 0:
            return codomain.coerce(self)
        y = codomain(0)
        if base_map is None:
            # Just use conversion
            base_map = codomain
        for (m,c) in self.element().dict().items():
            y += base_map(c)*prod([ im_gens[i]**m[i] for i in range(n) if m[i] ])
        return y

    def number_of_terms(self):
        """
        Return the number of nonzero coefficients of this polynomial.

        This is also called weight, :meth:`hamming_weight` or sparsity.

        EXAMPLES::

            sage: # needs sage.rings.real_mpfr
            sage: R.<x, y> = CC[]
            sage: f = x^3 - y
            sage: f.number_of_terms()
            2
            sage: R(0).number_of_terms()
            0
            sage: f = (x+y)^100
            sage: f.number_of_terms()
            101

        The method :meth:`hamming_weight` is an alias::

            sage: f.hamming_weight()                                                    # needs sage.rings.real_mpfr
            101
        """
        return len(self.element().dict())

    hamming_weight = number_of_terms

    def __neg__(self):
        """
        Return the negative of ``self``.

        EXAMPLES::

            sage: R.<x,y> = QQbar[]                                                     # needs sage.rings.number_field
            sage: -x                                                                    # needs sage.rings.number_field
            -x
            sage: -(y-1)                                                                # needs sage.rings.number_field
            -y + 1
        """
        return self.__class__(self.parent(), -self.__element)

    def _add_(self, right):
        """
        Return the sum of ``self`` and ``right``.

        EXAMPLES::

            sage: R.<x,y> = QQbar[]                                                     # needs sage.rings.number_field
            sage: x + y                                                                 # needs sage.rings.number_field
            x + y
        """
        elt = self.__element + right.__element
        elt.remove_zeros()
        return self.__class__(self.parent(), elt)

    def _sub_(self, right):
        """
        Return the difference between ``self`` and ``right``.

        EXAMPLES::

            sage: R.<x,y> = QQbar[]                                                     # needs sage.rings.number_field
            sage: x - y                                                                 # needs sage.rings.number_field
            x - y
        """
        elt = self.__element - right.__element
        elt.remove_zeros()
        return self.__class__(self.parent(), elt)

    def _mul_(self, right):
        """
        Return the product between ``self`` and ``right``.

        EXAMPLES::

            sage: R.<x,y> = QQbar[]                                                     # needs sage.rings.number_field
            sage: x * y                                                                 # needs sage.rings.number_field
            x*y
        """
        elt = self.__element * right.__element
        elt.remove_zeros()
        return self.__class__(self.parent(), elt)

    def _lmul_(self, a):
        """
        Left Scalar Multiplication.

        EXAMPLES:

        Note that it is not really possible to do a meaningful
        example since sage mpoly rings refuse to have non-commutative
        bases.

        ::

            sage: R.<x,y> = QQbar[]                                                     # needs sage.rings.number_field
            sage: f = (x + y)                                                           # needs sage.rings.number_field
            sage: 3 * f                                                                 # needs sage.rings.number_field
            3*x + 3*y
        """
        elt = self.__element.scalar_lmult(a)
        elt.remove_zeros()
        return self.__class__(self.parent(), elt)

    def _rmul_(self, a):
        """
        Right Scalar Multiplication.

        EXAMPLES:

        Note that it is not really possible to do a meaningful
        example since sage mpoly rings refuse to have non-commutative
        bases.

        ::

            sage: R.<x,y> = QQbar[]                                                     # needs sage.rings.number_field
            sage: f = (x + y)                                                           # needs sage.rings.number_field
            sage: f * 3                                                                 # needs sage.rings.number_field
            3*x + 3*y
        """
        elt = self.__element.scalar_rmult(a)
        elt.remove_zeros()
        return self.__class__(self.parent(), elt)

    def _div_(self, right):
        r"""
        EXAMPLES::

            sage: R.<x,y> = CC['x,y']                                                   # needs sage.rings.real_mpfr
            sage: f = (x + y)/x; f                                                      # needs sage.rings.real_mpfr
            (x + y)/x
            sage: f.parent()                                                            # needs sage.rings.real_mpfr
            Fraction Field of Multivariate Polynomial Ring in x, y over
            Complex Field with 53 bits of precision

        If dividing by a scalar, there is no need to go to the fraction
        field of the polynomial ring::

            sage: f = (x + y)/2; f                                                      # needs sage.rings.real_mpfr
            0.500000000000000*x + 0.500000000000000*y
            sage: f.parent()                                                            # needs sage.rings.real_mpfr
            Multivariate Polynomial Ring in x, y over Complex Field with
            53 bits of precision

        TESTS:

        Ensure that :issue:`13704` is fixed.::

            sage: R.<t> = PolynomialRing(QQ)
            sage: S.<x,y> = PolynomialRing(R)
            sage: x/S(2)
            1/2*x
        """
        if right.is_constant():
            inv = self.base_ring().one() / right.constant_coefficient()
            return inv * self
        return self.parent().fraction_field()(self, right, coerce=False)

    def __rpow__(self, n):
        if not isinstance(n, (int, Integer)):
            raise TypeError("The exponent must be an integer.")
        return self.parent()(self.__element**n)

    def element(self):
        return self.__element


class MPolynomial_polydict(Polynomial_singular_repr, MPolynomial_element):
    r"""
    Multivariate polynomials implemented in pure python using
    polydicts.
    """
    def __init__(self, parent, x):
        """
        EXAMPLES::

            sage: R, x = PolynomialRing(QQbar, 10, 'x').objgens()                       # needs sage.rings.number_field
            sage: x                                                                     # needs sage.rings.number_field
            (x0, x1, x2, x3, x4, x5, x6, x7, x8, x9)
            sage: loads(dumps(x)) == x                                                  # needs sage.rings.number_field
            True
        """
        if not isinstance(x, polydict.PolyDict):
            x = polydict.PolyDict(x)
        x.remove_zeros()
        MPolynomial_element.__init__(self, parent, x)

    def _new_constant_poly(self, x, P):
        """
        Quickly create a new constant polynomial with value x in parent P.

        ASSUMPTION:

        x must be an element of the base ring of P. That assumption is
        not verified.

        EXAMPLES::

            sage: R.<x,y> = QQ['t'][]
            sage: x._new_constant_poly(R.base_ring()(2),R)
            2
        """
        return MPolynomial_polydict(P, {P._zero_tuple:x})

    def _repr_(self):
        """
        EXAMPLES::

            sage: # needs sage.rings.number_field
            sage: R.<x,y> = QQbar[]
            sage: repr(-x^2 - y + 1)  # indirect doctest
            '-x^2 - y + 1'
            sage: K.<I> = QuadraticField(-1)
            sage: R.<x,y> = K[]
            sage: repr(-I*y - x^2)  # indirect doctest
            '-x^2 + (-I)*y'
        """
        try:
            key = self.parent().term_order().sortkey
        except AttributeError:
            key = None
        atomic = self.parent().base_ring()._repr_option('element_is_atomic')
        return self.element().poly_repr(self.parent().variable_names(),
                                        atomic_coefficients=atomic,
                                        sortkey=key)

    def _latex_(self):
        r"""
        EXAMPLES::

            sage: # needs sage.rings.number_field
            sage: R.<x,y> = QQbar[]
            sage: latex(-x^2 - y + 1)
            -x^{2} - y + 1
            sage: K.<I> = QuadraticField(-1)
            sage: R.<x,y> = K[]
            sage: latex(-I*y + I*x^2)
            \left(\sqrt{-1}\right) x^{2} + \left(-\sqrt{-1}\right) y
        """
        try:
            key = self.parent().term_order().sortkey
        except AttributeError:
            key = None
        atomic = self.parent().base_ring()._repr_option('element_is_atomic')
        return self.element().latex(self.parent().latex_variable_names(),
                                    atomic_coefficients=atomic, sortkey=key)

    def _repr_with_changed_varnames(self, varnames):
        """
        EXAMPLES::

            sage: R.<x,y> = QQbar[]                                                     # needs sage.rings.number_field
            sage: f = -x^2 - y + 1                                                      # needs sage.rings.number_field
            sage: f._repr_with_changed_varnames(['jack', 'jill'])                       # needs sage.rings.number_field
            '-jack^2 - jill + 1'
        """
        try:
            key = self.parent().term_order().sortkey
        except AttributeError:
            key = None
        atomic = self.parent().base_ring()._repr_option('element_is_atomic')
        return self.element().poly_repr(varnames,
                                        atomic_coefficients=atomic, sortkey=key)

    def _macaulay2_(self, macaulay2=None):
        """
        EXAMPLES::

            sage: R = GF(13)['a,b']['c,d']
            sage: macaulay2(R('a^2 + c'))                               # optional - macaulay2
                 2
            c + a

        TESTS:

        Elements of the base ring are coerced to the polynomial ring
        correctly::

            sage: macaulay2(R('a^2')).ring()._operator('===', R)        # optional - macaulay2
            true
        """
        if macaulay2 is None:
            from sage.interfaces.macaulay2 import macaulay2 as m2_default
            macaulay2 = m2_default
        m2_parent = macaulay2(self.parent())
        macaulay2.use(m2_parent)
        return macaulay2('substitute(%s,%s)' % (repr(self), m2_parent._name))

    def degrees(self):
        r"""
        Return a tuple (precisely - an ``ETuple``) with the
        degree of each variable in this polynomial. The list of degrees is,
        of course, ordered by the order of the generators.

        EXAMPLES::

            sage: # needs sage.rings.number_field
            sage: R.<x,y,z> = PolynomialRing(QQbar)
            sage: f = 3*x^2 - 2*y + 7*x^2*y^2 + 5
            sage: f.degrees()
            (2, 2, 0)
            sage: f = x^2 + z^2
            sage: f.degrees()
            (2, 0, 2)
            sage: f.total_degree()  # this simply illustrates that total degree is not the sum of the degrees
            2
            sage: R.<x,y,z,u> = PolynomialRing(QQbar)
            sage: f = (1-x) * (1+y+z+x^3)^5
            sage: f.degrees()
            (16, 5, 5, 0)
            sage: R(0).degrees()
            (0, 0, 0, 0)
        """
        if not self:
            return polydict.ETuple({}, self.parent().ngens())
        else:
            return self._MPolynomial_element__element.max_exp()

    def degree(self, x=None, std_grading=False):
        """
        Return the degree of ``self`` in ``x``, where ``x`` must be one of the
        generators for the parent of ``self``.

        INPUT:

        - ``x`` -- multivariate polynomial (a generator of the parent
          of ``self``). If ``x`` is not specified (or is None), return
          the total degree, which is the maximum degree of any
          monomial. Note that a weighted term ordering alters the
          grading of the generators of the ring; see the tests below.
          To avoid this behavior, set the optional argument ``std_grading=True``.

        OUTPUT: integer

        EXAMPLES::

            sage: R.<x,y> = RR[]
            sage: f = y^2 - x^9 - x
            sage: f.degree(x)
            9
            sage: f.degree(y)
            2
            sage: (y^10*x - 7*x^2*y^5 + 5*x^3).degree(x)
            3
            sage: (y^10*x - 7*x^2*y^5 + 5*x^3).degree(y)
            10

        Note that total degree takes into account if we are working in a polynomial
        ring with a weighted term order.

        ::

            sage: R = PolynomialRing(QQ, 'x,y', order=TermOrder('wdeglex',(2,3)))
            sage: x,y = R.gens()
            sage: x.degree()
            2
            sage: y.degree()
            3
            sage: x.degree(y), x.degree(x), y.degree(x), y.degree(y)
            (0, 1, 0, 1)
            sage: f = x^2*y + x*y^2
            sage: f.degree(x)
            2
            sage: f.degree(y)
            2
            sage: f.degree()
            8
            sage: f.degree(std_grading=True)
            3

        Note that if ``x`` is not a generator of the parent of ``self``,
        for example if it is a generator of a polynomial algebra which
        maps naturally to this one, then it is converted to an element
        of this algebra. (This fixes the problem reported in
        :issue:`17366`.)

        ::

            sage: x, y = ZZ['x','y'].gens()
            sage: GF(3037000453)['x','y'].gen(0).degree(x)                              # needs sage.rings.finite_rings
            1

            sage: x0, y0 = QQ['x','y'].gens()
            sage: GF(3037000453)['x','y'].gen(0).degree(x0)                             # needs sage.rings.finite_rings
            Traceback (most recent call last):
            ...
            TypeError: x must canonically coerce to parent

            sage: GF(3037000453)['x','y'].gen(0).degree(x^2)                            # needs sage.rings.finite_rings
            Traceback (most recent call last):
            ...
            TypeError: x must be one of the generators of the parent

        TESTS::

            sage: R = PolynomialRing(GF(2)['t'], 'x,y',
            ....:                    order=TermOrder('wdeglex', (2,3)))
            sage: x, y = R.gens()
            sage: x.degree()
            2
            sage: y.degree()
            3
            sage: x.degree(y), x.degree(x), y.degree(x), y.degree(y)
            (0, 1, 0, 1)
            sage: f = (x^2*y + x*y^2)
            sage: f.degree(x)
            2
            sage: f.degree(y)
            2
            sage: f.degree()
            8
            sage: f.degree(std_grading=True)
            3
            sage: R(0).degree()
            -1

        Degree of zero polynomial for other implementation :issue:`20048` ::

            sage: R.<x,y> = GF(3037000453)[]                                            # needs sage.rings.finite_rings
            sage: R.zero().degree(x)
            -1

        Ensure that :issue:`37603` is fixed::

            sage: R.<x,y,z> = PolynomialRing(QQbar)
            sage: f = 3*x^2 - 2*y + 7*x^2*y^2 + 5
            sage: type(f.degree())
            <class 'sage.rings.integer.Integer'>
            sage: type(f.degree(x))
            <class 'sage.rings.integer.Integer'>
            sage: type(f.degree(x)) == type(f.degree(y)) == type(f.degree(z))
            True
        """
        if x is None:
            if std_grading or not self.parent().term_order().is_weighted_degree_order():
                return Integer(self.element().degree(None))
            return self.weighted_degree(self.parent().term_order().weights())
        if isinstance(x, MPolynomial):
            if not x.parent() is self.parent():
                try:
                    x = self.parent().coerce(x)
                except TypeError:
                    raise TypeError("x must canonically coerce to parent")
            if not x.is_generator():
                raise TypeError("x must be one of the generators of the parent")
        else:
            raise TypeError("x must be one of the generators of the parent")
        return Integer(self.element().degree(x.element()))

    def total_degree(self):
        """
        Return the total degree of ``self``, which is the maximum degree of any
        monomial in ``self``.

        EXAMPLES::

            sage: # needs sage.rings.number_field
            sage: R.<x,y,z> = QQbar[]
            sage: f = 2*x*y^3*z^2
            sage: f.total_degree()
            6
            sage: f = 4*x^2*y^2*z^3
            sage: f.total_degree()
            7
            sage: f = 99*x^6*y^3*z^9
            sage: f.total_degree()
            18
            sage: f = x*y^3*z^6 + 3*x^2
            sage: f.total_degree()
            10
            sage: f = z^3 + 8*x^4*y^5*z
            sage: f.total_degree()
            10
            sage: f = z^9 + 10*x^4 + y^8*x^2
            sage: f.total_degree()
            10

        TESTS:

        Ensure that :issue:`37603` is fixed::
             sage: R.<x,y,z> = QQbar[]
             sage: f = 2*x*y^3*z^2
             sage: f.total_degree()
             6
             sage: type(f.total_degree())
             <class 'sage.rings.integer.Integer'>
        """
        return self.degree()

    def monomial_coefficient(self, mon):
        """
        Return the coefficient in the base ring of the monomial ``mon`` in
        ``self``, where ``mon`` must have the same parent as ``self``.

        This function contrasts with the function
        ``coefficient`` which returns the coefficient of a
        monomial viewing this polynomial in a polynomial ring over a base
        ring having fewer variables.

        INPUT:

        - ``mon`` -- a monomial

        OUTPUT: coefficient in base ring

        .. SEEALSO::

           For coefficients in a base ring of fewer variables, look
           at :meth:`coefficient`.

        EXAMPLES:

        ::

            sage: # needs sage.rings.number_field
            sage: R.<x,y> = QQbar[]
            sage: f = 2 * x * y
            sage: c = f.monomial_coefficient(x*y); c
            2
            sage: c.parent()
            Algebraic Field

        ::

            sage: # needs sage.rings.number_field
            sage: f = y^2 + y^2*x - x^9 - 7*x + 5*x*y
            sage: f.monomial_coefficient(y^2)
            1
            sage: f.monomial_coefficient(x*y)
            5
            sage: f.monomial_coefficient(x^9)
            -1
            sage: f.monomial_coefficient(x^10)
            0

        ::

            sage: # needs sage.rings.number_field
            sage: a = polygen(ZZ, 'a')
            sage: K.<a> = NumberField(a^2 + a + 1)
            sage: P.<x,y> = K[]
            sage: f = (a*x - 1) * ((a+1)*y - 1); f
            -x*y + (-a)*x + (-a - 1)*y + 1
            sage: f.monomial_coefficient(x)
            -a
        """
        if parent(mon) is not self.parent():
            raise TypeError("mon must be a monomial in the parent of self")
        exp = polydict.monomial_exponent(mon.element())
        zero = self.parent().base_ring().zero()
        return self.element().get(exp, zero)

    def monomial_coefficients(self):
        """
        Return underlying dictionary with keys the exponents and values
        the coefficients of this polynomial.

        EXAMPLES::

            sage: # needs sage.rings.number_field
            sage: R.<x,y,z> = PolynomialRing(QQbar, order='lex')
            sage: f = (x^1*y^5*z^2 + x^2*z + x^4*y^1*z^3)
            sage: f.monomial_coefficients()
            {(1, 5, 2): 1, (2, 0, 1): 1, (4, 1, 3): 1}

        ``dict`` is an alias::

            sage: f.dict()  # needs sage.rings.number_field
            {(1, 5, 2): 1, (2, 0, 1): 1, (4, 1, 3): 1}
        """
        return self.element().dict()

    dict = monomial_coefficients

    def __iter__(self):
        """
        Iterate over ``self`` respecting the term order.

        EXAMPLES::

            sage: R.<x,y,z> = PolynomialRing(QQbar, order='lex')                        # needs sage.rings.number_field
            sage: f = (x^1*y^5*z^2 + x^2*z + x^4*y^1*z^3)                               # needs sage.rings.number_field
            sage: list(f)                                                               # needs sage.rings.number_field
            [(1, x^4*y*z^3), (1, x^2*z), (1, x*y^5*z^2)]

        ::

            sage: R.<x,y,z> = PolynomialRing(QQbar, order='deglex')                     # needs sage.rings.number_field
            sage: f = (x^1*y^5*z^2 + x^2*z + x^4*y^1*z^3)                               # needs sage.rings.number_field
            sage: list(f)                                                               # needs sage.rings.number_field
            [(1, x^4*y*z^3), (1, x*y^5*z^2), (1, x^2*z)]

        ::

            sage: R.<x,y,z> = PolynomialRing(QQbar, order='degrevlex')                  # needs sage.rings.number_field
            sage: f = (x^1*y^5*z^2 + x^2*z + x^4*y^1*z^3)                               # needs sage.rings.number_field
            sage: list(f)                                                               # needs sage.rings.number_field
            [(1, x*y^5*z^2), (1, x^4*y*z^3), (1, x^2*z)]

        ::

            sage: R = ZZ['t']
            sage: P.<x,y,z> = PolynomialRing(R,3)
            sage: f = 3*x^3*y + 16*x + 7
            sage: [(c,m) for c,m in f]
            [(3, x^3*y), (16, x), (7, 1)]
            sage: f = P.random_element(10,10)
            sage: sum(c*m for c,m in f) == f
            True
        """
        elt = self.element()
        ring = self.parent()
        one = ring.base_ring().one()
        for exp in self._exponents:
            yield (elt[exp], MPolynomial_polydict(ring, polydict.PolyDict({exp: one}, check=False)))

    def __getitem__(self, x):
        """
        Return the coefficient corresponding to ``x``.

        INPUT:

        - ``x`` -- tuple or, in case of a single-variable
          MPolynomial ring, ``x`` can also be an integer

        EXAMPLES::

            sage: # needs sage.rings.number_field
            sage: R.<x, y> = PolynomialRing(QQbar, 2)
            sage: f = -10*x^3*y + 17*x*y
            sage: f[3,1]
            -10
            sage: f[1,1]
            17
            sage: f[0,1]
            0

        ::

            sage: R.<x> = PolynomialRing(QQbar, 1); R                                   # needs sage.rings.number_field
            Multivariate Polynomial Ring in x over Algebraic Field
            sage: f = 5*x^2 + 3; f                                                      # needs sage.rings.number_field
            5*x^2 + 3
            sage: f[2]                                                                  # needs sage.rings.number_field
            5
        """
        if isinstance(x, MPolynomial):
            return self.monomial_coefficient(x)
        if not isinstance(x, tuple):
            try:
                x = tuple(x)
            except TypeError:
                x = (x, )
        try:
            return self.element()[x]
        except KeyError:
            return self.parent().base_ring().zero()

    def iterator_exp_coeff(self, as_ETuples=True):
        """
        Iterate over ``self`` as pairs of ((E)Tuple, coefficient).

        INPUT:

        - ``as_ETuples`` -- boolean (default: ``True``); if ``True`` iterate
          over pairs whose first element is an ETuple, otherwise as a tuples

        EXAMPLES::

            sage: R.<x,y,z> = PolynomialRing(QQbar, order='lex')                        # needs sage.rings.number_field
            sage: f = (x^1*y^5*z^2 + x^2*z + x^4*y^1*z^3)                               # needs sage.rings.number_field
            sage: list(f.iterator_exp_coeff())                                          # needs sage.rings.number_field
            [((4, 1, 3), 1), ((2, 0, 1), 1), ((1, 5, 2), 1)]

            sage: R.<x,y,z> = PolynomialRing(QQbar, order='deglex')                     # needs sage.rings.number_field
            sage: f = (x^1*y^5*z^2 + x^2*z + x^4*y^1*z^3)                               # needs sage.rings.number_field
            sage: list(f.iterator_exp_coeff(as_ETuples=False))                          # needs sage.rings.number_field
            [((4, 1, 3), 1), ((1, 5, 2), 1), ((2, 0, 1), 1)]
        """
        elt = self.element()
        if as_ETuples:
            for exp in self._exponents:
                yield (exp, elt[exp])
        else:
            for exp in self._exponents:
                yield (tuple(exp), elt[exp])

    def coefficient(self, degrees):
        """
        Return the coefficient of the variables with the degrees specified
        in the python dictionary ``degrees``. Mathematically,
        this is the coefficient in the base ring adjoined by the variables
        of this ring not listed in ``degrees``. However, the
        result has the same parent as this polynomial.

        This function contrasts with the function
        ``monomial_coefficient`` which returns the coefficient
        in the base ring of a monomial.

        INPUT:

        - ``degrees`` -- can be any of:

          - a dictionary of degree restrictions

          - a list of degree restrictions (with ``None`` in
            the unrestricted variables)

          - a monomial (very fast, but not as flexible)

        OUTPUT: element of the parent of ``self``

        .. SEEALSO::

           For coefficients of specific monomials, look at
           :meth:`monomial_coefficient`.

        EXAMPLES::

            sage: # needs sage.rings.number_field
            sage: R.<x, y> = QQbar[]
            sage: f = 2 * x * y
            sage: c = f.coefficient({x: 1, y: 1}); c
            2
            sage: c.parent()
            Multivariate Polynomial Ring in x, y over Algebraic Field
            sage: c in PolynomialRing(QQbar, 2, names=['x', 'y'])
            True
            sage: f = y^2 - x^9 - 7*x + 5*x*y
            sage: f.coefficient({y: 1})
            5*x
            sage: f.coefficient({y: 0})
            -x^9 + (-7)*x
            sage: f.coefficient({x: 0, y: 0})
            0
            sage: f = (1+y+y^2) * (1+x+x^2)
            sage: f.coefficient({x: 0})
            y^2 + y + 1
            sage: f.coefficient([0, None])
            y^2 + y + 1
            sage: f.coefficient(x)
            y^2 + y + 1
            sage: # Be aware that this may not be what you think!
            sage: # The physical appearance of the variable x is deceiving -- particularly if the exponent would be a variable.
            sage: f.coefficient(x^0) # outputs the full polynomial
            x^2*y^2 + x^2*y + x*y^2 + x^2 + x*y + y^2 + x + y + 1

        ::

            sage: # needs sage.rings.real_mpfr
            sage: R.<x,y> = RR[]
            sage: f = x*y + 5
            sage: c = f.coefficient({x: 0, y: 0}); c
            5.00000000000000
            sage: parent(c)
            Multivariate Polynomial Ring in x, y over Real Field with 53 bits of precision

        AUTHORS:

        - Joel B. Mohler (2007-10-31)
        """
        looking_for = None
        if isinstance(degrees, MPolynomial) and degrees.parent() == self.parent() and degrees.is_monomial():
            looking_for = [e if e > 0 else None for e in degrees._exponents[0]]
        elif isinstance(degrees, list):
            looking_for = degrees
        elif isinstance(degrees, dict):
            poly_vars = self.parent().gens()
            looking_for = [None] * len(poly_vars)
            for d, exp in degrees.items():
                for i in range(len(poly_vars)):
                    if d == poly_vars[i]:
                        looking_for[i] = exp
        if not looking_for:
            raise ValueError("You must pass a dictionary list or monomial.")
        return self.parent()(self.element().polynomial_coefficient(looking_for))

    def global_height(self, prec=None):
        """
        Return the (projective) global height of the polynomial.

        This returns the absolute logarithmic height of the coefficients
        thought of as a projective point.

        INPUT:

        - ``prec`` -- desired floating point precision (default:
          default :class:`RealField` precision)

        OUTPUT: a real number

        EXAMPLES::

            sage: R.<x,y> = PolynomialRing(QQbar, 2)                                    # needs sage.rings.number_field
            sage: f = QQbar(i)*x^2 + 3*x*y                                              # needs sage.rings.number_field
            sage: f.global_height()                                                     # needs sage.rings.number_field
            1.09861228866811

        Scaling should not change the result::

            sage: # needs sage.rings.number_field sage.symbolic
            sage: R.<x, y> = PolynomialRing(QQbar, 2)
            sage: f = 1/25*x^2 + 25/3*x + 1 + QQbar(sqrt(2))*y^2
            sage: f.global_height()
            6.43775164973640
            sage: g = 100 * f
            sage: g.global_height()
            6.43775164973640

        ::

            sage: # needs sage.rings.number_field
            sage: R.<x> = QQ[]
            sage: K.<k> = NumberField(x^2 + 1)
            sage: Q.<q,r> = PolynomialRing(K, implementation='generic')
            sage: f = 12 * q
            sage: f.global_height()
            0.000000000000000

        ::

            sage: R.<x,y> = PolynomialRing(QQ, implementation='generic')
            sage: f = 1/123*x*y + 12
            sage: f.global_height(prec=2)                                               # needs sage.symbolic
            8.0

        ::

            sage: R.<x,y> = PolynomialRing(QQ, implementation='generic')
            sage: f = 0*x*y
            sage: f.global_height()                                                     # needs sage.rings.real_mpfr
            0.000000000000000
        """
        if prec is None:
            prec = 53

        if self.is_zero():
            from sage.rings.real_mpfr import RealField
            return RealField(prec).zero()

        from sage.categories.number_fields import NumberFields

        K = self.base_ring()
        if K in NumberFields() or isinstance(K, (sage.rings.abc.Order, sage.rings.integer_ring.IntegerRing_class)):
            from sage.schemes.projective.projective_space import ProjectiveSpace
            Pr = ProjectiveSpace(K, self.number_of_terms()-1)
            return Pr.point(self.coefficients()).global_height(prec=prec)
        if isinstance(K, sage.rings.abc.AlgebraicField):
            from sage.rings.qqbar import number_field_elements_from_algebraics

            K_pre, P, phi = number_field_elements_from_algebraics(list(self.coefficients()))
            from sage.schemes.projective.projective_space import ProjectiveSpace
            Pr = ProjectiveSpace(K_pre, len(P)-1)
            return Pr.point(P).global_height(prec=prec)

        raise TypeError("Must be over a Numberfield or a Numberfield Order.")

    def local_height(self, v, prec=None):
        """
        Return the maximum of the local height of the coefficients of
        this polynomial.

        INPUT:

        - ``v`` -- a prime or prime ideal of the base ring

        - ``prec`` -- desired floating point precision (default:
          default RealField precision)

        OUTPUT: a real number

        EXAMPLES::

            sage: R.<x,y> = PolynomialRing(QQ, implementation='generic')
            sage: f = 1/1331*x^2 + 1/4000*y
            sage: f.local_height(1331)                                                  # needs sage.rings.real_mpfr
            7.19368581839511

        ::

            sage: # needs sage.rings.number_field
            sage: R.<x> = QQ[]
            sage: K.<k> = NumberField(x^2 - 5)
            sage: T.<t,w> = PolynomialRing(K, implementation='generic')
            sage: I = K.ideal(3)
            sage: f = 1/3*t*w + 3
            sage: f.local_height(I)                                                     # needs sage.symbolic
            1.09861228866811

        ::

            sage: R.<x,y> = PolynomialRing(QQ, implementation='generic')
            sage: f = 1/2*x*y + 2
            sage: f.local_height(2, prec=2)                                             # needs sage.rings.real_mpfr
            0.75
        """
        from sage.categories.number_fields import NumberFields

        if prec is None:
            prec = 53

        K = FractionField(self.base_ring())
        if K not in NumberFields():
            raise TypeError("must be over a Numberfield or a Numberfield order")

        return max([K(c).local_height(v, prec=prec) for c in self.coefficients()])

    def local_height_arch(self, i, prec=None):
        """
        Return the maximum of the local height at the ``i``-th infinite place
        of the coefficients of this polynomial.

        INPUT:

        - ``i`` -- integer

        - ``prec`` -- desired floating point precision (default:
          default :class:`RealField` precision)

        OUTPUT: a real number

        EXAMPLES::

            sage: R.<x,y> = PolynomialRing(QQ, implementation='generic')
            sage: f = 210*x*y
            sage: f.local_height_arch(0)                                                # needs sage.rings.real_mpfr
            5.34710753071747

        ::

            sage: # needs sage.rings.number_field
            sage: R.<x> = QQ[]
            sage: K.<k> = NumberField(x^2 - 5)
            sage: T.<t,w> = PolynomialRing(K, implementation='generic')
            sage: f = 1/2*t*w + 3
            sage: f.local_height_arch(1, prec=52)
            1.09861228866811

        ::

            sage: R.<x,y> = PolynomialRing(QQ, implementation='generic')
            sage: f = 1/2*x*y + 3
            sage: f.local_height_arch(0, prec=2)                                        # needs sage.rings.real_mpfr
            1.0
        """
        from sage.categories.number_fields import NumberFields

        if prec is None:
            prec = 53

        K = FractionField(self.base_ring())
        if K not in NumberFields():
            return TypeError("must be over a Numberfield or a Numberfield Order")

        if K == QQ:
            return max([K(c).local_height_arch(prec=prec) for c in self.coefficients()])
        return max([K(c).local_height_arch(i, prec=prec) for c in self.coefficients()])

    @lazy_attribute
    def _exponents(self):
        """
        Return the exponents of the monomials appearing in ``self`` for
        internal use only.

        EXAMPLES::

            sage: R.<a,b,c> = PolynomialRing(QQbar, 3)                                  # needs sage.rings.number_field
            sage: f = a^3 + b + 2*b^2                                                   # needs sage.rings.number_field
            sage: f._exponents                                                          # needs sage.rings.number_field
            [(3, 0, 0), (0, 2, 0), (0, 1, 0)]
        """
        return sorted(self.element().dict(), key=self.parent().term_order().sortkey, reverse=True)

    def exponents(self, as_ETuples=True):
        r"""
        Return the exponents of the monomials appearing in ``self``.

        INPUT:

        - ``as_ETuples`` -- (default: ``True``) return the list of
          exponents as a list of ETuples

        OUTPUT: the list of exponents as a list of ETuples or tuples

        EXAMPLES::

            sage: R.<a,b,c> = PolynomialRing(QQbar, 3)                                  # needs sage.rings.number_field
            sage: f = a^3 + b + 2*b^2                                                   # needs sage.rings.number_field
            sage: f.exponents()                                                         # needs sage.rings.number_field
            [(3, 0, 0), (0, 2, 0), (0, 1, 0)]

        By default the list of exponents is a list of ETuples::

            sage: type(f.exponents()[0])                                                # needs sage.rings.number_field
            <class 'sage.rings.polynomial.polydict.ETuple'>
            sage: type(f.exponents(as_ETuples=False)[0])                                # needs sage.rings.number_field
            <... 'tuple'>

        TESTS:

        Check that we can mutate the list and not change the result::

            sage: # needs sage.rings.number_field
            sage: R.<a,b,c> = PolynomialRing(QQbar, 3)
            sage: f = a^3 + b + 2*b^2
            sage: E = f.exponents(); E
            [(3, 0, 0), (0, 2, 0), (0, 1, 0)]
            sage: E.pop()
            (0, 1, 0)
            sage: E != f.exponents()
            True
        """
        if as_ETuples:
            return list(self._exponents)  # Make a shallow copy
        else:
            return [tuple(e) for e in self._exponents]

    def inverse_of_unit(self):
        """
        Return the inverse of a unit in a ring.

        TESTS::

            sage: R.<c> = QQ[]
            sage: l = R(2)
            sage: l.inverse_of_unit().parent()
            Univariate Polynomial Ring in c over Rational Field
        """
        if self.is_unit():
            d = self.element().dict()
            if len(d) != 1:
                raise NotImplementedError
            return list(d.values())[0].inverse_of_unit()
        raise ArithmeticError("is not a unit")

    def is_homogeneous(self):
        """
        Return ``True`` if ``self`` is a homogeneous polynomial.

        EXAMPLES::

            sage: # needs sage.rings.number_field
            sage: R.<x,y> = QQbar[]
            sage: (x + y).is_homogeneous()
            True
            sage: (x.parent()(0)).is_homogeneous()
            True
            sage: (x + y^2).is_homogeneous()
            False
            sage: (x^2 + y^2).is_homogeneous()
            True
            sage: (x^2 + y^2*x).is_homogeneous()
            False
            sage: (x^2*y + y^2*x).is_homogeneous()
            True

        The weight of the parent ring is respected::

            sage: term_order = TermOrder("wdegrevlex", [1, 3])
            sage: R.<x, y> = PolynomialRing(Qp(5), order=term_order)
            sage: (x + y).is_homogeneous()
            False
            sage: (x^3 + y).is_homogeneous()
            True
        """
        return self.element().is_homogeneous(self.parent().term_order().weights())

    def _homogenize(self, var):
        r"""
        Return ``self`` if ``self`` is homogeneous.
        Otherwise return a homogenized polynomial constructed by modifying
        the degree of the variable with index ``var``.

        INPUT:

        - ``var`` -- integer indicating which variable to
          use to homogenize (``0 <= var < parent(self).ngens()``)

        OUTPUT: a multivariate polynomial

        EXAMPLES::

            sage: # needs sage.rings.number_field
            sage: P.<x,y> = QQbar[]
            sage: f = x^2 + y + 1 + 5*x*y^1
            sage: g = f.homogenize('z'); g # indirect doctest
            x^2 + 5*x*y + y*z + z^2
            sage: g.parent()
            Multivariate Polynomial Ring in x, y, z over Algebraic Field

        SEE: ``self.homogenize``
        """
        if self.is_homogeneous():
            return self
        X = self.element().homogenize(var)
        X.remove_zeros()
        R = self.parent()
        return R(X)

    def is_generator(self):
        """
        Return ``True`` if ``self`` is a generator of its parent.

        EXAMPLES::

            sage: # needs sage.rings.number_field
            sage: R.<x,y> = QQbar[]
            sage: x.is_generator()
            True
            sage: (x + y - y).is_generator()
            True
            sage: (x*y).is_generator()
            False
        """
        elt = self.element()
        if len(elt) == 1:
            (e, c), = elt.dict().items()
            return e.nonzero_values() == [1] and c.is_one()
        return False

    def is_monomial(self):
        """
        Return ``True`` if ``self`` is a monomial, which we define to be a
        product of generators with coefficient 1.

        Use :meth:`is_term` to allow the coefficient to not be 1.

        EXAMPLES::

            sage: # needs sage.rings.number_field
            sage: R.<x,y> = QQbar[]
            sage: x.is_monomial()
            True
            sage: (x + 2*y).is_monomial()
            False
            sage: (2*x).is_monomial()
            False
            sage: (x*y).is_monomial()
            True

        To allow a non-1 leading coefficient, use :meth:`is_term`::

            sage: (2*x*y).is_term()                                                     # needs sage.rings.number_field
            True
            sage: (2*x*y).is_monomial()                                                 # needs sage.rings.number_field
            False
        """
        return len(self.element()) == 1 and self.element().coefficients()[0] == 1

    def is_term(self):
        """
        Return ``True`` if ``self`` is a term, which we define to be a
        product of generators times some coefficient, which need
        not be 1.

        Use :meth:`is_monomial` to require that the coefficient be 1.

        EXAMPLES::

            sage: # needs sage.rings.number_field
            sage: R.<x,y> = QQbar[]
            sage: x.is_term()
            True
            sage: (x + 2*y).is_term()
            False
            sage: (2*x).is_term()
            True
            sage: (7*x^5*y).is_term()
            True

        To require leading coefficient 1, use :meth:`is_monomial`::

            sage: (2*x*y).is_monomial()                                                 # needs sage.rings.number_field
            False
            sage: (2*x*y).is_term()                                                     # needs sage.rings.number_field
            True
        """
        return len(self.element()) == 1

    def subs(self, fixed=None, **kwds):
        """
        Fix some given variables in a given multivariate polynomial and
        return the changed multivariate polynomials. The polynomial itself
        is not affected. The variable, value pairs for fixing are to be
        provided as a dictionary of the form ``{variable: value}``.

        This is a special case of evaluating the polynomial with some of
        the variables constants and the others the original variables.

        INPUT:

        - ``fixed`` -- (optional) dictionary of inputs

        - ``**kwds`` -- named parameters

        OUTPUT: new :class:`MPolynomial`

        EXAMPLES::

            sage: # needs sage.rings.number_field
            sage: R.<x,y> = QQbar[]
            sage: f = x^2 + y + x^2*y^2 + 5
            sage: f((5, y))
            25*y^2 + y + 30
            sage: f.subs({x: 5})
            25*y^2 + y + 30
        """
        variables = list(self.parent().gens())
        for i in range(len(variables)):
            if str(variables[i]) in kwds:
                variables[i] = kwds[str(variables[i])]
            elif fixed:
                if variables[i] in fixed:
                    variables[i] = fixed[variables[i]]
                elif i in fixed:
                    variables[i] = fixed[i]
        return self(tuple(variables))

    def monomials(self):
        """
        Return the list of monomials in ``self``. The returned list is
        decreasingly ordered by the term ordering of ``self.parent()``.

        OUTPUT: list of :class:`MPolynomial` instances, representing monomials

        EXAMPLES::

            sage: R.<x,y> = QQbar[]                                                     # needs sage.rings.number_field
            sage: f = 3*x^2 - 2*y + 7*x^2*y^2 + 5                                       # needs sage.rings.number_field
            sage: f.monomials()                                                         # needs sage.rings.number_field
            [x^2*y^2, x^2, y, 1]

        ::

            sage: # needs sage.rings.number_field
            sage: R.<fx,fy,gx,gy> = QQbar[]
            sage: F = (fx*gy - fy*gx)^3; F
            -fy^3*gx^3 + 3*fx*fy^2*gx^2*gy + (-3)*fx^2*fy*gx*gy^2 + fx^3*gy^3
            sage: F.monomials()
            [fy^3*gx^3, fx*fy^2*gx^2*gy, fx^2*fy*gx*gy^2, fx^3*gy^3]
            sage: F.coefficients()
            [-1, 3, -3, 1]
            sage: sum(map(mul, zip(F.coefficients(), F.monomials()))) == F
            True
        """
        ring = self.parent()
        one = ring.base_ring().one()
        return [MPolynomial_polydict(ring, polydict.PolyDict({m: one}, check=False))
                for m in self._exponents]

    def constant_coefficient(self):
        """
        Return the constant coefficient of this multivariate polynomial.

        EXAMPLES::

            sage: # needs sage.rings.number_field
            sage: R.<x,y> = QQbar[]
            sage: f = 3*x^2 - 2*y + 7*x^2*y^2 + 5
            sage: f.constant_coefficient()
            5
            sage: f = 3*x^2
            sage: f.constant_coefficient()
            0
        """
        #v = (0,)*int(self.parent().ngens())
        d = self.element().dict()
        try:
            return d[polydict.ETuple({},self.parent().ngens())]
        except KeyError:
            return self.parent().base_ring().zero()

    def is_univariate(self):
        """
        Return ``True`` if this multivariate polynomial is univariate and
        ``False`` otherwise.

        EXAMPLES::

            sage: # needs sage.rings.number_field
            sage: R.<x,y> = QQbar[]
            sage: f = 3*x^2 - 2*y + 7*x^2*y^2 + 5
            sage: f.is_univariate()
            False
            sage: g = f.subs({x: 10}); g
            700*y^2 + (-2)*y + 305
            sage: g.is_univariate()
            True
            sage: f = x^0
            sage: f.is_univariate()
            True
        """
        mons = self.element().dict()

        found = -1
        for mon in mons:
            for i in mon.nonzero_positions():
                if found != i:
                    if found != -1:
                        return False
                    else:
                        found = i
        return True

    def univariate_polynomial(self, R=None):
        """
        Return a univariate polynomial associated to this multivariate
        polynomial.

        INPUT:

        - ``R`` -- (default: ``None``) :class:`PolynomialRing`


        If this polynomial is not in at most one variable, then a
        :exc:`ValueError` exception is raised. This is checked using the
        method :meth:`is_univariate`. The new :class:`Polynomial` is over the same base
        ring as the given :class:`MPolynomial`.

        EXAMPLES::

            sage: # needs sage.rings.number_field
            sage: R.<x,y> = QQbar[]
            sage: f = 3*x^2 - 2*y + 7*x^2*y^2 + 5
            sage: f.univariate_polynomial()
            Traceback (most recent call last):
            ...
            TypeError: polynomial must involve at most one variable
            sage: g = f.subs({x: 10}); g
            700*y^2 + (-2)*y + 305
            sage: g.univariate_polynomial()
            700*y^2 - 2*y + 305
            sage: g.univariate_polynomial(PolynomialRing(QQ, 'z'))
            700*z^2 - 2*z + 305

        TESTS::

            sage: P = PolynomialRing(QQ, 0, '')
            sage: P(5).univariate_polynomial()
            5
        """
        if self.parent().ngens() == 0:
            if R is None:
                return self.base_ring()(self)
            else:
                return R(self)

        if not self.is_univariate():
            raise TypeError("polynomial must involve at most one variable")

        #construct ring if None
        if R is None:
            # constant, we just pick first variable from parent
            if self.is_constant():
                R = self.base_ring()[self.parent().variable_names()[0]]
            else:
                R = self.base_ring()[str(self.variables()[0])]

        monomial_coefficients = self._MPolynomial_element__element.dict()

        if not self.is_constant():
            var_idx = self.degrees().nonzero_positions()[0] #variable
        else:
            var_idx = 0 #constant
            if len(monomial_coefficients) == 0:
                return R(0)

        #construct list
        lookup = [0,] * len(next(iter(monomial_coefficients)))
        coefficients = []
        for degree in range(max(m[var_idx]
                                for m in monomial_coefficients.keys()) + 1):
            lookup[var_idx] = int(degree)
            try:
                coefficients.append( monomial_coefficients[ polydict.ETuple(lookup) ] ) #if we find something, add the coefficient
            except KeyError:
                coefficients.append( 0 ) #else add zero

        #construct polynomial
        return R(coefficients)

    def variables(self):
        """
        Return the tuple of variables occurring in this polynomial.

        EXAMPLES::

            sage: # needs sage.rings.number_field
            sage: R.<x,y> = QQbar[]
            sage: f = 3*x^2 - 2*y + 7*x^2*y^2 + 5
            sage: f.variables()
            (x, y)
            sage: g = f.subs({x: 10}); g
            700*y^2 + (-2)*y + 305
            sage: g.variables()
            (y,)

        TESTS:

        This shows that the issue at :issue:`7077` is fixed::

            sage: x,y,z=polygens(QQ,'x,y,z')
            sage: (x^2).variables()
            (x,)
        """
        return tuple([self.parent().gen(index) for index in self.degrees().nonzero_positions()])

    def variable(self,i):
        """
        Return the `i`-th variable occurring in this polynomial.

        EXAMPLES::

            sage: # needs sage.rings.number_field
            sage: R.<x,y> = QQbar[]
            sage: f = 3*x^2 - 2*y + 7*x^2*y^2 + 5
            sage: f.variable(0)
            x
            sage: f.variable(1)
            y
        """
        return self.variables()[int(i)]

    def nvariables(self):
        """
        Return the number of variables in this polynomial.

        EXAMPLES::

            sage: # needs sage.rings.number_field
            sage: R.<x,y> = QQbar[]
            sage: f = 3*x^2 - 2*y + 7*x^2*y^2 + 5
            sage: f.nvariables()
            2
            sage: g = f.subs({x: 10}); g
            700*y^2 + (-2)*y + 305
            sage: g.nvariables()
            1
        """
        return len(self.degrees().nonzero_positions())

    def is_constant(self):
        """
        Return ``True`` if ``self`` is a constant and ``False`` otherwise.

        EXAMPLES::

            sage: # needs sage.rings.number_field
            sage: R.<x,y> = QQbar[]
            sage: f = 3*x^2 - 2*y + 7*x^2*y^2 + 5
            sage: f.is_constant()
            False
            sage: g = 10*x^0
            sage: g.is_constant()
            True
        """
        return self.element().is_constant()

    def lm(self):
        """
        Return the lead monomial of ``self`` with respect to the term order of
        ``self.parent()``.

        EXAMPLES::

            sage: R.<x,y,z> = PolynomialRing(GF(7), 3, order='lex')
            sage: (x^1*y^2 + y^3*z^4).lm()
            x*y^2
            sage: (x^3*y^2*z^4 + x^3*y^2*z^1).lm()
            x^3*y^2*z^4

        ::

            sage: # needs sage.rings.real_mpfr
            sage: R.<x,y,z> = PolynomialRing(CC, 3, order='deglex')
            sage: (x^1*y^2*z^3 + x^3*y^2*z^0).lm()
            x*y^2*z^3
            sage: (x^1*y^2*z^4 + x^1*y^1*z^5).lm()
            x*y^2*z^4

        ::

            sage: # needs sage.rings.number_field
            sage: R.<x,y,z> = PolynomialRing(QQbar, 3, order='degrevlex')
            sage: (x^1*y^5*z^2 + x^4*y^1*z^3).lm()
            x*y^5*z^2
            sage: (x^4*y^7*z^1 + x^4*y^2*z^3).lm()
            x^4*y^7*z

        TESTS::

            sage: from sage.rings.polynomial.multi_polynomial_ring import MPolynomialRing_polydict
            sage: R.<x,y> = MPolynomialRing_polydict(GF(2), 2, order='lex')
            sage: f = x + y
            sage: f.lm()
            x
        """
        try:
            return self.__lm
        except AttributeError:
            if self.is_zero():
                return self
            R = self.parent()
            f = self._MPolynomial_element__element.lcmt(R.term_order().greater_tuple)
            one = R.base_ring().one()
            self.__lm = MPolynomial_polydict(R,polydict.PolyDict({f: one}, check=False))
            return self.__lm

    def lc(self):
        """
        Return the leading coefficient of ``self``, i.e.,
        ``self.coefficient(self.lm())``.

        EXAMPLES::

            sage: R.<x,y,z> = QQbar[]                                                   # needs sage.rings.number_field
            sage: f = 3*x^2 - y^2 - x*y                                                 # needs sage.rings.number_field
            sage: f.lc()                                                                # needs sage.rings.number_field
            3
        """
        try:
            return self.__lc
        except AttributeError:
            if self.is_zero():
                return self.base_ring()._zero_element
            R = self.parent()
            f = self._MPolynomial_element__element.dict()
            self.__lc = f[self._MPolynomial_element__element.lcmt( R.term_order().greater_tuple )]
            return self.__lc

    def lt(self):
        r"""
        Return the leading term of ``self`` i.e., ``self.lc()*self.lm()``. The
        notion of "leading term" depends on the ordering defined in the
        parent ring.

        EXAMPLES::

            sage: # needs sage.rings.number_field
            sage: R.<x,y,z> = PolynomialRing(QQbar)
            sage: f = 3*x^2 - y^2 - x*y
            sage: f.lt()
            3*x^2
            sage: R.<x,y,z> = PolynomialRing(QQbar, order='invlex')
            sage: f = 3*x^2 - y^2 - x*y
            sage: f.lt()
            -y^2

        TESTS::

            sage: from sage.rings.polynomial.multi_polynomial_ring import MPolynomialRing_polydict
            sage: R.<x,y> = MPolynomialRing_polydict(GF(2), 2, order='lex')
            sage: f = x + y
            sage: f.lt()
            x
        """
        try:
            return self.__lt
        except AttributeError:
            if self.is_zero():
                return self
            R = self.parent()
            f = self._MPolynomial_element__element.dict()
            res = self._MPolynomial_element__element.lcmt(R.term_order().greater_tuple)
            self.__lt = MPolynomial_polydict(R, polydict.PolyDict({res: f[res]}, check=False))
            return self.__lt

    def __eq__(self, right):
        if not isinstance(right, MPolynomial_polydict):
            # we want comparison with zero to be fast
            if not right:
                return not self._MPolynomial_element__element.dict()
            return CommutativeRingElement.__eq__(self, right)
        return self._MPolynomial_element__element == right._MPolynomial_element__element

    def __ne__(self, right):
        if not isinstance(right, MPolynomial_polydict):
            # we want comparison with zero to be fast
            if not right:
                return not not self._MPolynomial_element__element.dict()
            return CommutativeRingElement.__ne__(self, right)
        return self._MPolynomial_element__element != right._MPolynomial_element__element

    # required by Python 3
    __hash__ = MPolynomial_element.__hash__

    def __bool__(self):
        """
        Return ``True`` if ``self != 0``.

        .. NOTE::

           This is much faster than actually writing ``self == 0``.
        """
        return bool(self._MPolynomial_element__element)

    def _floordiv_(self, right):
        r"""
        Quotient of division of ``self`` by ``other``. This is denoted ``//``.

        .. NOTE::

           It's not clear to me that this is well-defined if
           ``self`` is not exactly divisible by other.

        EXAMPLES::

            sage: # needs sage.rings.number_field
            sage: R.<x,y> = QQbar[]
            sage: 2*x*y//y
            2*x
            sage: 2*x//y
            0
            sage: 2*x//4
            1/2*x
            sage: type(0//y)
            <class 'sage.rings.polynomial.multi_polynomial_element.MPolynomial_polydict'>
        """
        # handle division by monomials without using Singular
        if len(right.monomial_coefficients()) == 1:
            P = self.parent()
            ret = P(0)
            denC, denM = next(iter(right))
            for c, m in self:
                t = c * m
                if denC.divides(c) and P.monomial_divides(denM, m):
                    ret += P.monomial_quotient(t, right, coeff=True)
            return ret

        Q, _ = self.quo_rem(right)
        return Q

    def _derivative(self, var=None):
        r"""
        Differentiates ``self`` with respect to variable ``var``.

        If ``var`` is not one of the generators of this ring, ``_derivative(var)``
        is called recursively on each coefficient of this polynomial.

        .. SEEALSO::

            :meth:`derivative`

        EXAMPLES::

            sage: # needs sage.rings.number_field
            sage: R.<t> = PowerSeriesRing(QQbar)
            sage: S.<x, y> = PolynomialRing(R)
            sage: f = (t^2 + O(t^3))*x^2*y^3 + (37*t^4 + O(t^5))*x^3
            sage: f.parent()
            Multivariate Polynomial Ring in x, y
             over Power Series Ring in t over Algebraic Field
            sage: f._derivative(x)   # with respect to x
            (2*t^2 + O(t^3))*x*y^3 + (111*t^4 + O(t^5))*x^2
            sage: f._derivative(x).parent()
            Multivariate Polynomial Ring in x, y
             over Power Series Ring in t over Algebraic Field
            sage: f._derivative(y)   # with respect to y
            (3*t^2 + O(t^3))*x^2*y^2
            sage: f._derivative(t)   # with respect to t (recurses into base ring)
            (2*t + O(t^2))*x^2*y^3 + (148*t^3 + O(t^4))*x^3
            sage: f._derivative(x)._derivative(y) # with respect to x and then y
            (6*t^2 + O(t^3))*x*y^2
            sage: f.derivative(y, 3) # with respect to y three times
            (6*t^2 + O(t^3))*x^2
            sage: f._derivative()    # can't figure out the variable
            Traceback (most recent call last):
            ...
            ValueError: must specify which variable to differentiate with respect to
        """
        if var is None:
            raise ValueError("must specify which variable to differentiate with respect to")

        P = self.parent()

        # check if var is one of the generators
        index = polydict.gen_index(P(var).element())
        if index == -1:
            # var is not a generator; do term-by-term differentiation recursively
            # var may be, for example, a generator of the base ring
<<<<<<< HEAD
            d = {e: x._derivative(var) for e, x in self.dict().items()}
=======
            d = dict([(e, x._derivative(var))
                      for e, x in self.monomial_coefficients().items()])
>>>>>>> 7726cd9e
            d = polydict.PolyDict(d, check=False)
            d.remove_zeros()
            return MPolynomial_polydict(P, d)

        # differentiate w.r.t. indicated variable
        elt = self.element().derivative_i(index)
        elt.remove_zeros()
        return MPolynomial_polydict(P, elt)

    def integral(self, var=None):
        r"""
        Integrate ``self`` with respect to variable ``var``.

        .. NOTE::

            The integral is always chosen so the constant term is 0.

        If ``var`` is not one of the generators of this ring, ``integral(var)``
        is called recursively on each coefficient of this polynomial.

        EXAMPLES:

        On polynomials with rational coefficients::

            sage: x, y = PolynomialRing(QQ, 'x, y').gens()
            sage: ex = x*y + x - y
            sage: it = ex.integral(x); it
            1/2*x^2*y + 1/2*x^2 - x*y
            sage: it.parent() == x.parent()
            True

            sage: R = ZZ['x']['y, z']
            sage: y, z = R.gens()
            sage: R.an_element().integral(y).parent()
            Multivariate Polynomial Ring in y, z
             over Univariate Polynomial Ring in x over Rational Field

        On polynomials with coefficients in power series::

            sage: # needs sage.rings.number_field
            sage: R.<t> = PowerSeriesRing(QQbar)
            sage: S.<x, y> = PolynomialRing(R)
            sage: f = (t^2 + O(t^3))*x^2*y^3 + (37*t^4 + O(t^5))*x^3
            sage: f.parent()
            Multivariate Polynomial Ring in x, y
             over Power Series Ring in t over Algebraic Field
            sage: f.integral(x)   # with respect to x
            (1/3*t^2 + O(t^3))*x^3*y^3 + (37/4*t^4 + O(t^5))*x^4
            sage: f.integral(x).parent()
            Multivariate Polynomial Ring in x, y
             over Power Series Ring in t over Algebraic Field
            sage: f.integral(y)   # with respect to y
            (1/4*t^2 + O(t^3))*x^2*y^4 + (37*t^4 + O(t^5))*x^3*y
            sage: f.integral(t)   # with respect to t (recurses into base ring)
            (1/3*t^3 + O(t^4))*x^2*y^3 + (37/5*t^5 + O(t^6))*x^3

        TESTS::

            sage: f.integral()    # can't figure out the variable                       # needs sage.rings.number_field
            Traceback (most recent call last):
            ...
            ValueError: must specify which variable to integrate with respect to

        :issue:`34000`::

            sage: R = ZZ['x']['y,z']
            sage: y, z = R.gens()
            sage: parent(y.integral(y))
            Multivariate Polynomial Ring in y, z over Univariate Polynomial Ring in x over Rational Field
        """
        if var is None:
            raise ValueError("must specify which variable to integrate "
                             "with respect to")

        # TODO:
        # calling the coercion model bin_op is much more accurate than using the
        # true division (which is bypassed by polynomials). But it does not work
        # in all cases!!
        # See similar in polynomial_element.pyx
        P = self.parent()
        cm = get_coercion_model()
        try:
            S = cm.bin_op(P.one(), sage.rings.integer_ring.ZZ.one(), operator.truediv).parent()
        except TypeError:
            Q = (P.base_ring().one() / sage.rings.integer_ring.ZZ.one()).parent()
            S = P.change_ring(Q)

        if P is not S:
            return S.coerce(self).integral(var)

        # check if var is one of the generators
        index = polydict.gen_index(P(var).element())
        if index == -1:
            # var is not a generator; do term-by-term integration recursively
            # var may be, for example, a generator of the base ring
            d = {e: x.integral(var)
                 for e, x in self.monomial_coefficients().items()}
            d = polydict.PolyDict(d, check=False)
            d.remove_zeros()
        else:
            # integrate w.r.t. indicated variable
            d = self.element().integral_i(index)
        return MPolynomial_polydict(P, d)

    def factor(self, proof=None):
        r"""
        Compute the irreducible factorization of this polynomial.

        INPUT:

        - ``proof`` -- insist on provably correct results (default: ``True``
          unless explicitly disabled for the ``'polynomial'`` subsystem with
          :class:`sage.structure.proof.proof.WithProof`.)

        TESTS:

        Check if we can handle polynomials with no variables, see :issue:`7950`::

            sage: P = PolynomialRing(ZZ,0,'')
            sage: res = P(10).factor(); res
            2 * 5
            sage: res[0][0].parent()
            Multivariate Polynomial Ring in no variables over Integer Ring
            sage: R = PolynomialRing(QQ,0,'')
            sage: res = R(10).factor(); res
            10
            sage: res.unit().parent()
            Rational Field
            sage: P(0).factor()
            Traceback (most recent call last):
            ...
            ArithmeticError: factorization of 0 is not defined

        Check if we can factor a constant polynomial, see :issue:`8207`::

            sage: R.<x,y> = CC[]                                                        # needs sage.rings.real_mpfr
            sage: R(1).factor()                                                         # needs sage.rings.real_mpfr
            1.00000000000000

        Check that we prohibit too large moduli, :issue:`11829`::

            sage: R.<x,y> = GF(previous_prime(2^31))[]                                  # needs sage.rings.finite_rings
            sage: factor(x + y + 1)                                                     # needs sage.rings.finite_rings
            Traceback (most recent call last):
            ...
            NotImplementedError: Factorization of multivariate polynomials
            over prime fields with characteristic > 2^29 is not implemented.

        Check that we can factor over the algebraic field (:issue:`25390`)::

            sage: # needs sage.libs.singular sage.rings.number_field
            sage: R.<x,y> = PolynomialRing(QQbar)
            sage: factor(x^2 + y^2)
            (x + (-1*I)*y) * (x + 1*I*y)

        Check that the global proof flag for polynomials is honored::

            sage: R.<x,y> = PolynomialRing(QQ['z'])
            sage: f = x^2 + y^2
            sage: with proof.WithProof('polynomial', True):
            ....:     f.factor()
            Traceback (most recent call last):
            ...
            NotImplementedError: Provably correct factorization not implemented.
            Disable this error by wrapping your code in a
            `with proof.WithProof('polynomial', False):` block.
            sage: with proof.WithProof('polynomial', False):
            ....:     f.factor()
            Traceback (most recent call last):
            ...
            TypeError: no conversion of this ring to a Singular ring defined

        We check that the original issue in :issue:`7554` is fixed::

            sage: K.<a> = PolynomialRing(QQ)
            sage: R.<x,y> = PolynomialRing(FractionField(K))
            sage: factor(x)                                                             # needs sage.libs.pari
            x

        In the example below, we set the special method
        ``_factor_multivariate_polynomial()`` in the base ring which is called to
        factor multivariate polynomials.  This facility can be used to easily
        extend polynomial factorization to work over new rings you introduce::

             sage: R.<x, y> = PolynomialRing(QQ['z'])
             sage: (x*y).factor()
             Traceback (most recent call last):
             ...
             NotImplementedError: ...
             sage: R.base_ring()._factor_multivariate_polynomial = lambda f, **kwargs: f.change_ring(QQ).factor()
             sage: (x*y).factor()                                                       # needs sage.libs.pari
             y * x
             sage: del R.base_ring()._factor_multivariate_polynomial # clean up

        Check that a "multivariate" polynomial in one variable is factored
        correctly::

            sage: R.<z> = PolynomialRing(CC,1)                                          # needs sage.rings.real_mpfr
            sage: f = z^4 - 6*z + 3                                                     # needs sage.rings.real_mpfr
            sage: f.factor()                                                            # needs sage.libs.pari sage.rings.real_mpfr
            (z - 1.60443920904349) * (z - 0.511399619393097)
             * (z + 1.05791941421830 - 1.59281852704435*I)
             * (z + 1.05791941421830 + 1.59281852704435*I)

        We check a case that failed with an exception at some point::

            sage: # needs sage.rings.finite_rings
            sage: k.<u> = GF(4)
            sage: R.<v> = k[]
            sage: l.<v> = R.quo(v^3 + v + 1)
            sage: R.<x,y> = l[]
            sage: f = y^3 + x^3 + (u + 1)*x
            sage: f.factor()
            x^3 + y^3 + (u + 1)*x
        """
        R = self.parent()

        # raise error if trying to factor zero
        if not self:
            raise ArithmeticError("factorization of {!r} is not defined".format(self))

        # if number of variables is zero ...
        if R.ngens() == 0:
            base_ring = self.base_ring()
            if base_ring.is_field():
                return Factorization([],unit=self.base_ring()(self))
            else:
                F = base_ring(self).factor()
                return Factorization([(R(f),m) for f,m in F], unit=F.unit())

        base_ring = self.base_ring()
        if hasattr(base_ring, '_factor_multivariate_polynomial'):
            return base_ring._factor_multivariate_polynomial(self, proof=proof)

        # try to use univariate factoring
        try:
            F = self.univariate_polynomial().factor()
            return Factorization([(R(f), m) for f, m in F], unit=F.unit())
        except TypeError:
            pass

        base_ring = self.base_ring()
        if base_ring.is_finite():
            if base_ring.characteristic() > 1 << 29:
                raise NotImplementedError("Factorization of multivariate polynomials over prime fields with characteristic > 2^29 is not implemented.")

        if proof is None:
            from sage.structure.proof.proof import get_flag
            proof = get_flag(subsystem='polynomial')
        if proof:
            raise NotImplementedError("Provably correct factorization not implemented. Disable this error by wrapping your code in a `with proof.WithProof('polynomial', False):` block.")

        R._singular_().set_ring()
        S = self._singular_().factorize()
        factors = S[1]
        exponents = S[2]
        v = sorted([(R(factors[i + 1]), Integer(exponents[i + 1]))
                    for i in range(len(factors))])
        unit = R(1)
        for i in range(len(v)):
            if v[i][0].is_unit():
                unit = unit * v[i][0]
                del v[i]
                break
        F = sorted(Factorization(v, unit=unit))
        return F

    @handle_AA_and_QQbar
    def lift(self,I):
        """
        Given an ideal `I = (f_1,...,f_r)` and some `g` (= ``self``) in `I`, find
        `s_1,...,s_r` such that `g = s_1 f_1 + ... + s_r f_r`.

        ALGORITHM: Use Singular.

        EXAMPLES::

            sage: # needs sage.rings.real_mpfr
            sage: A.<x,y> = PolynomialRing(CC, 2, order='degrevlex')
            sage: I = A.ideal([x^10 + x^9*y^2, y^8 - x^2*y^7])
            sage: f = x*y^13 + y^12
            sage: M = f.lift(I); M                                                      # needs sage.libs.singular
            [y^7, x^7*y^2 + x^8 + x^5*y^3 + x^6*y + x^3*y^4 + x^4*y^2 + x*y^5 + x^2*y^3 + y^4]
            sage: sum(map(mul, zip(M, I.gens()))) == f                                  # needs sage.libs.singular
            True

        TESTS:

        Check that this method works over ``QQbar`` (:issue:`25351`)::

            sage: # needs sage.rings.number_field
            sage: A.<x,y> = QQbar[]
            sage: I = A.ideal([x^2 + y^2 - 1, x^2 - y^2])
            sage: f = 2*x^2 - 1
            sage: M = f.lift(I)                                                         # needs sage.libs.singular
            sage: sum(map(mul, zip(M, I.gens()))) == f                                  # needs sage.libs.singular
            True
        """
        fs = self._singular_()
        Is = I._singular_()
        P = I.ring()
        try:
            M = Is.lift(fs)._sage_(P)
        except TypeError:
            raise ArithmeticError("f is not in I")
        return Sequence(M.list(), P, check=False, immutable=True)

    @coerce_binop
    @handle_AA_and_QQbar
    def quo_rem(self, right):
        """
        Return quotient and remainder of ``self`` and ``right``.

        EXAMPLES::

            sage: R.<x,y> = CC[]                                                        # needs sage.rings.real_mpfr
            sage: f = y*x^2 + x + 1                                                     # needs sage.rings.real_mpfr
            sage: f.quo_rem(x)                                                          # needs sage.libs.singular sage.rings.real_mpfr
            (x*y + 1.00000000000000, 1.00000000000000)

            sage: R = QQ['a','b']['x','y','z']
            sage: p1 = R('a + (1+2*b)*x*y + (3-a^2)*z')
            sage: p2 = R('x-1')
            sage: p1.quo_rem(p2)                                                        # needs sage.libs.singular
            ((2*b + 1)*y, (2*b + 1)*y + (-a^2 + 3)*z + a)

            sage: R.<x,y> = Qp(5)[]                                                     # needs sage.rings.padics
            sage: x.quo_rem(y)                                                          # needs sage.libs.singular sage.rings.padics
            Traceback (most recent call last):
            ...
            TypeError: no conversion of this ring to a Singular ring defined

        ALGORITHM: Use Singular.

        TESTS:

        Check that this method works over ``QQbar`` (:issue:`25351`)::

            sage: R.<x,y> = QQbar[]                                                     # needs sage.rings.number_field
            sage: f = y*x^2 + x + 1                                                     # needs sage.rings.number_field
            sage: f.quo_rem(x)                                                          # needs sage.libs.singular sage.rings.number_field
            (x*y + 1, 1)
        """
        R = self.parent()
        try:
            R._singular_().set_ring()
        except TypeError:
            f = self.parent().flattening_morphism()
            if f.domain() != f.codomain():
                g = f.section()
                q,r = f(self).quo_rem(f(right))
                return g(q), g(r)
            else:
                raise
        else:
            X = self._singular_().division(right._singular_())
            return R(X[1][1,1]), R(X[2][1])

    @handle_AA_and_QQbar
    def resultant(self, other, variable=None):
        """
        Compute the resultant of ``self`` and ``other`` with respect
        to ``variable``.

        If a second argument is not provided, the first variable of
        ``self.parent()`` is chosen.

        For inexact rings or rings not available in Singular,
        this computes the determinant of the Sylvester matrix.

        INPUT:

        - ``other`` -- polynomial in ``self.parent()``

        - ``variable`` -- (optional) variable (of type polynomial) in
          ``self.parent()``

        EXAMPLES::

            sage: P.<x,y> = PolynomialRing(QQ, 2)
            sage: a = x + y
            sage: b = x^3 - y^3
            sage: a.resultant(b)                                                        # needs sage.libs.singular
            -2*y^3
            sage: a.resultant(b, y)                                                     # needs sage.libs.singular
            2*x^3

        TESTS::

            sage: from sage.rings.polynomial.multi_polynomial_ring import MPolynomialRing_polydict_domain
            sage: P.<x,y> = MPolynomialRing_polydict_domain(QQ, 2, order='degrevlex')
            sage: a = x + y
            sage: b = x^3 - y^3
            sage: a.resultant(b)                                                        # needs sage.libs.singular
            -2*y^3
            sage: a.resultant(b, y)                                                     # needs sage.libs.singular
            2*x^3

        Check that :issue:`15061` is fixed::

            sage: R.<x, y> = AA[]                                                       # needs sage.rings.number_field
            sage: (x^2 + 1).resultant(x^2 - y)                                          # needs sage.libs.singular sage.rings.number_field
            y^2 + 2*y + 1

        Test for :issue:`2693`::

            sage: R.<x,y> = RR[]
            sage: p = x + y
            sage: q = x*y
            sage: p.resultant(q)                                                        # needs sage.libs.singular sage.modules
            -y^2

        Check that this method works over QQbar (:issue:`25351`)::

            sage: # needs sage.rings.number_field
            sage: P.<x,y> = QQbar[]
            sage: a = x + y
            sage: b = x^3 - y^3
            sage: a.resultant(b)                                                        # needs sage.libs.singular sage.modules
            (-2)*y^3
            sage: a.resultant(b, y)                                                     # needs sage.libs.singular sage.modules
            2*x^3
        """
        R = self.parent()
        if variable is None:
            variable = R.gen(0)
        if R._has_singular and R.is_exact():
            rt = self._singular_().resultant(other._singular_(), variable._singular_())
            r = rt.sage_poly(R)
        else:
            r = self.sylvester_matrix(other, variable).det()
        if R.ngens() <= 1 and r.degree() <= 0:
            return R.base_ring()(r[0])
        else:
            return r

    @coerce_binop
    @handle_AA_and_QQbar
    def subresultants(self, other, variable=None):
        r"""
        Return the nonzero subresultant polynomials of ``self`` and ``other``.

        INPUT:

        - ``other`` -- a polynomial

        OUTPUT: list of polynomials in the same ring as ``self``

        EXAMPLES::

            sage: # needs sage.libs.singular sage.rings.number_field
            sage: R.<x,y> = QQbar[]
            sage: p = (y^2 + 6)*(x - 1) - y*(x^2 + 1)
            sage: q = (x^2 + 6)*(y - 1) - x*(y^2 + 1)
            sage: p.subresultants(q, y)
            [2*x^6 + (-22)*x^5 + 102*x^4 + (-274)*x^3 + 488*x^2 + (-552)*x + 288,
             -x^3 - x^2*y + 6*x^2 + 5*x*y + (-11)*x + (-6)*y + 6]
            sage: p.subresultants(q, x)
            [2*y^6 + (-22)*y^5 + 102*y^4 + (-274)*y^3 + 488*y^2 + (-552)*y + 288,
             x*y^2 + y^3 + (-5)*x*y + (-6)*y^2 + 6*x + 11*y - 6]
        """
        R = self.parent()
        if variable is None:
            x = R.gen(0)
        else:
            x = variable
        p = self.polynomial(x)
        q = other.polynomial(x)
        return [R(f) for f in p.subresultants(q)]

    def reduce(self, I):
        """
        Reduce this polynomial by the polynomials in `I`.

        INPUT:

        - ``I`` -- list of polynomials or an ideal

        EXAMPLES::

            sage: # needs sage.rings.number_field
            sage: P.<x,y,z> = QQbar[]
            sage: f1 = -2 * x^2 + x^3
            sage: f2 = -2 * y + x * y
            sage: f3 = -x^2 + y^2
            sage: F = Ideal([f1, f2, f3])
            sage: g = x*y - 3*x*y^2
            sage: g.reduce(F)                                                           # needs sage.libs.singular
            (-6)*y^2 + 2*y
            sage: g.reduce(F.gens())                                                    # needs sage.libs.singular
            (-6)*y^2 + 2*y

        ::

            sage: f = 3*x                                                               # needs sage.rings.number_field
            sage: f.reduce([2*x, y])                                                    # needs sage.rings.number_field
            0

        ::

            sage: # needs sage.rings.number_field
            sage: k.<w> = CyclotomicField(3)
            sage: A.<y9,y12,y13,y15> = PolynomialRing(k)
            sage: J = [y9 + y12]
            sage: f = y9 - y12; f.reduce(J)
            -2*y12
            sage: f = y13*y15; f.reduce(J)
            y13*y15
            sage: f = y13*y15 + y9 - y12; f.reduce(J)
            y13*y15 - 2*y12

        Make sure the remainder returns the correct type, fixing :issue:`13903`::

            sage: R.<y1,y2> = PolynomialRing(Qp(5), 2, order='lex')                     # needs sage.rings.padics
            sage: G = [y1^2 + y2^2, y1*y2 + y2^2, y2^3]                                 # needs sage.rings.padics
            sage: type((y2^3).reduce(G))                                                # needs sage.rings.padics
            <class 'sage.rings.polynomial.multi_polynomial_element.MPolynomial_polydict'>

        TESTS:

        Verify that :issue:`34105` is fixed::

            sage: R.<x,y> = AA[]                                                        # needs sage.rings.number_field
            sage: x.reduce(R.zero_ideal())                                              # needs sage.rings.number_field
            x
        """
        from sage.rings.polynomial.multi_polynomial_ideal import MPolynomialIdeal

        k = self.base_ring()
        P = self.parent()

        if isinstance(I, MPolynomialIdeal):
            I = I.gens()

        if not k.is_field():
            raise TypeError("Can only reduce polynomials over fields.")

        try:
            fs = self._singular_()
            Is = fs.parent().ideal(I)
            return P(fs.reduce(Is))
        except (NotImplementedError, TypeError):
            pass

        I = [g for g in I if g]
        lI = len(I)
        r = P.zero()
        p = self

        while p != 0:
            for i in range(lI):
                gi = I[i]
                plm = p.lm()
                gilm = gi.lm()
                if P.monomial_divides(gilm, plm):
                    quot = p.lc()/gi.lc() * P.monomial_quotient(plm, gilm)
                    p -= quot * gi
                    break
            else:
                plt = p.lt()
                r += plt
                p -= plt
        return r

###############################################################
# Useful for some geometry code.
###############################################################

def degree_lowest_rational_function(r, x):
    r"""
    Return the difference of valuations of ``r`` with respect to variable ``x``.

    INPUT:

    - ``r`` -- a multivariate rational function

    - ``x`` -- a multivariate polynomial ring generator

    OUTPUT: integer; the difference `val_x(p) - val_x(q)` where `r = p/q`

    .. NOTE::

        This function should be made a method of the
        :class:`FractionFieldElement` class.

    EXAMPLES::

        sage: R1 = PolynomialRing(FiniteField(5), 3, names=["a", "b", "c"])
        sage: F = FractionField(R1)
        sage: a,b,c = R1.gens()
        sage: f = 3*a*b^2*c^3 + 4*a*b*c
        sage: g = a^2*b*c^2 + 2*a^2*b^4*c^7

    Consider the quotient
    `f/g = \frac{4 + 3 bc^{2}}{ac + 2 ab^{3}c^{6}}` (note the
    cancellation).

    ::

        sage: # needs sage.rings.finite_rings
        sage: r = f/g; r
        (-2*b*c^2 - 1)/(2*a*b^3*c^6 + a*c)
        sage: degree_lowest_rational_function(r, a)
        -1
        sage: degree_lowest_rational_function(r, b)
        0
        sage: degree_lowest_rational_function(r, c)
        -1
    """
    from sage.rings.fraction_field import FractionField
    F = FractionField(r.parent())
    r = F(r)
    f = r.numerator().polynomial(x)
    g = r.denominator().polynomial(x)
    return f.valuation() - g.valuation()<|MERGE_RESOLUTION|>--- conflicted
+++ resolved
@@ -1929,12 +1929,8 @@
         if index == -1:
             # var is not a generator; do term-by-term differentiation recursively
             # var may be, for example, a generator of the base ring
-<<<<<<< HEAD
-            d = {e: x._derivative(var) for e, x in self.dict().items()}
-=======
-            d = dict([(e, x._derivative(var))
-                      for e, x in self.monomial_coefficients().items()])
->>>>>>> 7726cd9e
+            d = {e: x._derivative(var))
+                 for e, x in self.monomial_coefficients().items()}
             d = polydict.PolyDict(d, check=False)
             d.remove_zeros()
             return MPolynomial_polydict(P, d)
