--- conflicted
+++ resolved
@@ -8419,8 +8419,6 @@
               From: Finite Field of size 3
               To:   Finite Field in z2 of size 3^2
               Defn: 1 |--> 1
-<<<<<<< HEAD
-=======
 
         Fixes :issue:`38012` by not forcing univariate polynomial to be univariate::
 
@@ -8430,7 +8428,6 @@
             Dynamical System of Projective Space of dimension 1 over Rational Field
              Defn: Defined on coordinates by sending (x0 : x1) to
                    (x0^2 + 5/4*x1^2 : x1^2)
->>>>>>> 238f042e
         """
         # defines the field of fixed points
         if self.codomain().dimension_relative() != 1:
