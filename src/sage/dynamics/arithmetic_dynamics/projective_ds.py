# -*- coding: utf-8 -*-
r"""
Dynamical systems on projective schemes

A dynamical system of projective schemes determined by homogeneous
polynomials functions that define what the morphism does on points
in the ambient projective space.

The main constructor functions are given by :class:`DynamicalSystem` and
:class:`DynamicalSystem_projective`. The constructors function can take either
polynomials or a morphism from which to construct a dynamical system.
If the domain is not specified, it is constructed. However, if you plan on
working with points or subvarieties in the domain, it recommended to specify
the domain.

The initialization checks are always performed by the constructor functions.
It is possible, but not recommended, to skip these checks by calling the
class initialization directly.

AUTHORS:

- David Kohel, William Stein

- William Stein (2006-02-11): fixed bug where P(0,0,0) was allowed as
  a projective point.

- Volker Braun (2011-08-08): Renamed classes, more documentation, misc
  cleanups.

- Ben Hutz (2013-03) iteration functionality and new directory structure
  for affine/projective, height functionality

- Brian Stout, Ben Hutz (Nov 2013) - added minimal model functionality

- Dillon Rose (2014-01):  Speed enhancements

- Ben Hutz (2015-11): iteration of subschemes

- Ben Hutz (2017-7): relocate code and create class

"""

# ****************************************************************************
#       Copyright (C) 2011 Volker Braun <vbraun.name@gmail.com>
#       Copyright (C) 2006 David Kohel <kohel@maths.usyd.edu.au>
#       Copyright (C) 2006 William Stein <wstein@gmail.com>
#
# This program is free software: you can redistribute it and/or modify
# it under the terms of the GNU General Public License as published by
# the Free Software Foundation, either version 2 of the License, or
# (at your option) any later version.
#                  https://www.gnu.org/licenses/
# ****************************************************************************

from copy import copy
from itertools import count, product

import sage.rings.abc

from sage.arith.functions import lcm
from sage.arith.misc import binomial, gcd, is_prime, moebius, next_prime, primes
from sage.calculus.functions import jacobian
from sage.categories.fields import Fields
from sage.categories.finite_fields import FiniteFields
from sage.categories.function_fields import FunctionFields
from sage.categories.homset import End
from sage.categories.number_fields import NumberFields
from sage.dynamics.arithmetic_dynamics.endPN_automorphism_group import (
    automorphism_group_QQ_CRT,
    automorphism_group_QQ_fixedpoints,
    conjugating_set_helper,
    conjugating_set_initializer,
    is_conjugate_helper)
from sage.dynamics.arithmetic_dynamics.endPN_automorphism_group import automorphism_group_FF
from sage.dynamics.arithmetic_dynamics.generic_ds import DynamicalSystem
from sage.dynamics.arithmetic_dynamics.projective_ds_helper import (
    _fast_possible_periods,
    _all_periodic_points)
from sage.functions.other import ceil
from sage.libs.pari.all import PariError
from sage.matrix.constructor import matrix, identity_matrix
from sage.misc.cachefunc import cached_method
from sage.misc.classcall_metaclass import typecall
from sage.misc.functional import sqrt
from sage.misc.mrange import xmrange
from sage.modules.free_module_element import vector
from sage.parallel.ncpus import ncpus
from sage.parallel.use_fork import p_iter_fork
from sage.rings.algebraic_closure_finite_field import AlgebraicClosureFiniteField_generic
from sage.rings.complex_mpfr import ComplexField
from sage.rings.finite_rings.finite_field_base import FiniteField
from sage.rings.finite_rings.finite_field_constructor import GF
from sage.rings.finite_rings.integer_mod_ring import Zmod
from sage.rings.fraction_field import (FractionField, is_FractionField, FractionField_1poly_field)
from sage.rings.fraction_field_element import is_FractionFieldElement, FractionFieldElement
from sage.rings.function_field.function_field import is_FunctionField
from sage.rings.integer import Integer
from sage.rings.integer_ring import ZZ
from sage.rings.polynomial.flatten import FlatteningMorphism, UnflatteningMorphism
from sage.rings.morphism import RingHomomorphism_im_gens
from sage.rings.number_field.number_field_ideal import NumberFieldFractionalIdeal
from sage.rings.padics.factory import Qp
from sage.rings.polynomial.multi_polynomial_ring_base import is_MPolynomialRing
from sage.rings.polynomial.polynomial_ring_constructor import PolynomialRing
from sage.rings.polynomial.polynomial_ring import is_PolynomialRing
from sage.rings.qqbar import QQbar, number_field_elements_from_algebraics
from sage.rings.quotient_ring import QuotientRing_generic
from sage.rings.rational_field import QQ
from sage.rings.real_mpfr import RealField
from sage.schemes.generic.morphism import SchemeMorphism_polynomial
from sage.schemes.product_projective.space import is_ProductProjectiveSpaces
from sage.schemes.projective.projective_morphism import (
    SchemeMorphism_polynomial_projective_space,
    SchemeMorphism_polynomial_projective_space_field,
    SchemeMorphism_polynomial_projective_space_finite_field)
from sage.schemes.projective.projective_space import ProjectiveSpace, is_ProjectiveSpace
from sage.schemes.projective.projective_subscheme import AlgebraicScheme_subscheme_projective
from sage.structure.element import get_coercion_model
from sage.symbolic.constants import e


class DynamicalSystem_projective(SchemeMorphism_polynomial_projective_space,
                                      DynamicalSystem):
    r"""A dynamical system of projective schemes determined by homogeneous
    polynomials that define what the morphism does on points in the
    ambient projective space.

    .. WARNING::

        You should not create objects of this class directly because
        no type or consistency checking is performed. The preferred
        method to construct such dynamical systems is to use
        :func:`~sage.dynamics.arithmetic_dynamics.generic_ds.DynamicalSystem_projective`
        function

    INPUT:

    - ``morphism_or_polys`` -- a SchemeMorphism, a polynomial, a
      rational function, or a list or tuple of homogeneous polynomials.

    - ``domain`` -- optional projective space or projective subscheme.

    - ``names`` -- optional tuple of strings to be used as coordinate
      names for a projective space that is constructed; defaults to ``'X','Y'``.

      The following combinations of ``morphism_or_polys`` and
      ``domain`` are meaningful:

      * ``morphism_or_polys`` is a SchemeMorphism; ``domain`` is
        ignored in this case.

      * ``morphism_or_polys`` is a list of homogeneous polynomials
        that define a rational endomorphism of ``domain``.

      * ``morphism_or_polys`` is a list of homogeneous polynomials and
        ``domain`` is unspecified; ``domain`` is then taken to be the
        projective space of appropriate dimension over the common base ring,
        if one exists, of the elements of ``morphism_or_polys``.

      * ``morphism_or_polys`` is a single polynomial or rational
        function; ``domain`` is ignored and taken to be a
        1-dimensional projective space over the base ring of
        ``morphism_or_polys`` with coordinate names given by ``names``.

    OUTPUT: :class:`DynamicalSystem_projective`.

    EXAMPLES::

        sage: P1.<x,y> = ProjectiveSpace(QQ,1)
        sage: DynamicalSystem_projective([y, 2*x])
        Dynamical System of Projective Space of dimension 1 over Rational Field
          Defn: Defined on coordinates by sending (x : y) to
                (y : 2*x)

    We can define dynamical systems on `P^1` by giving a polynomial or
    rational function::

        sage: R.<t> = QQ[]
        sage: DynamicalSystem_projective(t^2 - 3)
        Dynamical System of Projective Space of dimension 1 over Rational Field
          Defn: Defined on coordinates by sending (X : Y) to
                (X^2 - 3*Y^2 : Y^2)
        sage: DynamicalSystem_projective(1/t^2)
        Dynamical System of Projective Space of dimension 1 over Rational Field
          Defn: Defined on coordinates by sending (X : Y) to
                (Y^2 : X^2)

    ::

        sage: R.<x> = PolynomialRing(QQ,1)
        sage: DynamicalSystem_projective(x^2, names=['a','b'])
        Dynamical System of Projective Space of dimension 1 over Rational Field
          Defn: Defined on coordinates by sending (a : b) to
                (a^2 : b^2)

    Symbolic Ring elements are not allowed::

        sage: x,y = var('x,y')
        sage: DynamicalSystem_projective([x^2, y^2])
        Traceback (most recent call last):
        ...
        ValueError: [x^2, y^2] must be elements of a polynomial ring

    ::

        sage: R.<x> = PolynomialRing(QQ,1)
        sage: DynamicalSystem_projective(x^2)
        Dynamical System of Projective Space of dimension 1 over Rational Field
          Defn: Defined on coordinates by sending (X : Y) to
                (X^2 : Y^2)

    ::

        sage: R.<t> = PolynomialRing(QQ)
        sage: P.<x,y,z> = ProjectiveSpace(R, 2)
        sage: X = P.subscheme([x])
        sage: DynamicalSystem_projective([x^2, t*y^2, x*z], domain=X)
        Dynamical System of Closed subscheme of Projective Space of dimension
        2 over Univariate Polynomial Ring in t over Rational Field defined by:
          x
          Defn: Defined on coordinates by sending (x : y : z) to
                (x^2 : t*y^2 : x*z)

    When elements of the quotient ring are used, they are reduced::

        sage: P.<x,y,z> = ProjectiveSpace(CC, 2)
        sage: X = P.subscheme([x - y])
        sage: u,v,w = X.coordinate_ring().gens()
        sage: DynamicalSystem_projective([u^2, v^2, w*u], domain=X)
        Dynamical System of Closed subscheme of Projective Space of dimension
        2 over Complex Field with 53 bits of precision defined by:
          x - y
          Defn: Defined on coordinates by sending (x : y : z) to
                (y^2 : y^2 : y*z)

    We can also compute the forward image of subschemes through
    elimination. In particular, let `X = V(h_1,\ldots, h_t)` and define the ideal
    `I = (h_1,\ldots,h_t,y_0-f_0(\bar{x}), \ldots, y_n-f_n(\bar{x}))`.
    Then the elimination ideal `I_{n+1} = I \cap K[y_0,\ldots,y_n]` is a homogeneous
    ideal and `f(X) = V(I_{n+1})`::

        sage: P.<x,y,z> = ProjectiveSpace(QQ, 2)
        sage: f = DynamicalSystem_projective([(x-2*y)^2, (x-2*z)^2, x^2])
        sage: X = P.subscheme(y - z)
        sage: f(f(f(X)))
        Closed subscheme of Projective Space of dimension 2 over Rational Field
        defined by:
          y - z

    ::

        sage: P.<x,y,z,w> = ProjectiveSpace(QQ, 3)
        sage: f = DynamicalSystem_projective([(x-2*y)^2, (x-2*z)^2, (x-2*w)^2, x^2])
        sage: f(P.subscheme([x, y, z]))
        Closed subscheme of Projective Space of dimension 3 over Rational Field
        defined by:
          w,
          y,
          x

    ::

        sage: T.<x,y,z,w,u> = ProductProjectiveSpaces([2, 1], QQ)
        sage: DynamicalSystem_projective([x^2*u, y^2*w, z^2*u, w^2, u^2], domain=T)
        Dynamical System of Product of projective spaces P^2 x P^1 over Rational Field
          Defn: Defined by sending (x : y : z , w : u) to
                (x^2*u : y^2*w : z^2*u , w^2 : u^2).

    ::

        sage: K.<v> = QuadraticField(-7)
        sage: P.<x,y> = ProjectiveSpace(K, 1)
        sage: f = DynamicalSystem([x^3 + v*x*y^2, y^3])
        sage: fbar = f.change_ring(QQbar)
        sage: fbar.is_postcritically_finite()
        False
    """

    @staticmethod
    def __classcall_private__(cls, morphism_or_polys, domain=None, names=None):
        r"""
        Return the appropriate dynamical system on a projective scheme.

        TESTS::

            sage: R.<x,y> = QQ[]
            sage: P1 = ProjectiveSpace(R)
            sage: f = DynamicalSystem_projective([x - y, x*y])
            Traceback (most recent call last):
            ...
            ValueError: polys (=[x - y, x*y]) must be of the same degree
            sage: DynamicalSystem_projective([x - 1, x*y + x])
            Traceback (most recent call last):
            ...
            ValueError: polys (=[x - 1, x*y + x]) must be homogeneous

        ::

            sage: DynamicalSystem_projective([exp(x), exp(y)])
            Traceback (most recent call last):
            ...
            ValueError: [e^x, e^y] must be elements of a polynomial ring

        ::

            sage: T.<x,y,z,w,u> = ProductProjectiveSpaces([2, 1], QQ)
            sage: DynamicalSystem_projective([x^2*u, y^2*w, z^2*u, w^2, u*z], domain=T)
            Traceback (most recent call last):
            ...
            TypeError: polys (=[x^2*u, y^2*w, z^2*u, w^2, z*u]) must be
            multi-homogeneous of the same degrees (by component)

        ::

            sage: A.<x,y> = AffineSpace(ZZ, 2)
            sage: DynamicalSystem_projective([x^2, y^2], A)
            Traceback (most recent call last):
            ...
            ValueError: "domain" must be a projective scheme
            sage: H = End(A)
            sage: f = H([x,y])
            sage: DynamicalSystem_projective(f)
            Traceback (most recent call last):
            ...
            ValueError: "domain" must be a projective scheme

        ::

            sage: R.<x> = PolynomialRing(QQ,1)
            sage: DynamicalSystem_projective(x^2, names='t')
            Traceback (most recent call last):
            ...
            ValueError: specify 2 variable names

        ::

            sage: P1.<x,y> = ProjectiveSpace(QQ,1)
            sage: DynamicalSystem_projective([y, x, y], domain=P1)
            Traceback (most recent call last):
            ...
            ValueError: number of polys does not match dimension of Projective Space of dimension 1 over Rational Field

        ::

            sage: A.<x,y> = AffineSpace(QQ,2)
            sage: DynamicalSystem_projective([y,x], domain=A)
            Traceback (most recent call last):
            ...
            ValueError: "domain" must be a projective scheme

        ::

            sage: R.<x> = QQ[]
            sage: DynamicalSystem([x^2])
            Traceback (most recent call last):
            ...
            ValueError: list/tuple must have at least 2 polynomials

        ::

            sage: P.<x,y> = ProjectiveSpace(QQ,1)
            sage: f = DynamicalSystem([CC.0*x^2 + 2*y^2, 1*y^2], domain=P)
            Traceback (most recent call last):
            ...
            TypeError: coefficients of polynomial not in Rational Field
        """
        from sage.dynamics.arithmetic_dynamics.product_projective_ds import DynamicalSystem_product_projective

        if isinstance(morphism_or_polys, SchemeMorphism_polynomial):
            R = morphism_or_polys.base_ring()
            domain = morphism_or_polys.domain()
            polys = list(morphism_or_polys)
            if domain != morphism_or_polys.codomain():
                raise ValueError('domain and codomain do not agree')
            if not is_ProjectiveSpace(domain) and not isinstance(domain, AlgebraicScheme_subscheme_projective):
                raise ValueError('"domain" must be a projective scheme')
            if R not in Fields():
                return typecall(cls, polys, domain)
            if isinstance(R, FiniteField):
                return DynamicalSystem_projective_finite_field(polys, domain)
            return DynamicalSystem_projective_field(polys, domain)

        if isinstance(morphism_or_polys, (list, tuple)):
            polys = list(morphism_or_polys)
            if len(polys) == 1:
                raise ValueError("list/tuple must have at least 2 polynomials")
            test = lambda x: is_PolynomialRing(x) or is_MPolynomialRing(x)
            if not all(test(poly.parent()) for poly in polys):
                try:
                    polys = [poly.lift() for poly in polys]
                except AttributeError:
                    raise ValueError('{} must be elements of a polynomial ring'.format(morphism_or_polys))
        else:
            # homogenize!
            f = morphism_or_polys
            aff_CR = f.parent()
            if (not is_PolynomialRing(aff_CR) and not is_FractionField(aff_CR)
                and not (is_MPolynomialRing(aff_CR) and aff_CR.ngens() == 1)):
                msg = '{} is not a single variable polynomial or rational function'
                raise ValueError(msg.format(f))
            if is_FractionField(aff_CR):
                polys = [f.numerator(),f.denominator()]
            else:
                polys = [f, aff_CR(1)]
            d = max(poly.degree() for poly in polys)
            if names is None:
                names = ('X','Y')
            elif len(names) != 2:
                raise ValueError('specify 2 variable names')
            proj_CR = PolynomialRing(aff_CR.base_ring(), names=names)
            X,Y = proj_CR.gens()
            polys = [proj_CR(Y**d * poly(X/Y)) for poly in polys]

        if domain is None:
            PR = get_coercion_model().common_parent(*polys)
            polys = [PR(poly) for poly in polys]
            domain = ProjectiveSpace(PR)
        else:
            # Check if we can coerce the given polynomials over the given domain
            PR = domain.ambient_space().coordinate_ring()
            try:
                polys = [PR(poly) for poly in polys]
            except TypeError:
                raise TypeError('coefficients of polynomial not in {}'.format(domain.base_ring()))
        if len(polys) != domain.ambient_space().coordinate_ring().ngens():
            raise ValueError(f'number of polys does not match dimension of {domain}')
        R = domain.base_ring()
        if isinstance(R, sage.rings.abc.SymbolicRing):
            raise TypeError("the base ring cannot be the Symbolic Ring or a symbolic subring")

        if is_ProductProjectiveSpaces(domain):
            splitpolys = domain._factors(polys)
            for split_poly in splitpolys:
                split_d = domain._degree(split_poly[0])
                if not all(split_d == domain._degree(f) for f in split_poly):
                    msg = 'polys (={}) must be multi-homogeneous of the same degrees (by component)'
                    raise TypeError(msg.format(polys))
            if isinstance(R, FiniteField):
                from sage.dynamics.arithmetic_dynamics.product_projective_ds import DynamicalSystem_product_projective_finite_field
                return DynamicalSystem_product_projective_finite_field(polys, domain)
            return DynamicalSystem_product_projective(polys, domain)

        # Now polys define an endomorphism of a scheme in P^n
        if not all(poly.is_homogeneous() for poly in polys):
            msg = 'polys (={}) must be homogeneous'
            raise ValueError(msg.format(polys))
        d = polys[0].degree()
        if not all(poly.degree() == d for poly in polys):
            msg = 'polys (={}) must be of the same degree'
            raise ValueError(msg.format(polys))

        if not is_ProjectiveSpace(domain) and not isinstance(domain, AlgebraicScheme_subscheme_projective):
            raise ValueError('"domain" must be a projective scheme')
        if R not in Fields():
            return typecall(cls, polys, domain)
        if isinstance(R, FiniteField):
                return DynamicalSystem_projective_finite_field(polys, domain)
        return DynamicalSystem_projective_field(polys, domain)

    def __init__(self, polys, domain):
        r"""
        The Python constructor.

        See :class:`DynamicalSystem` for details.

        EXAMPLES::

            sage: P.<x,y> = ProjectiveSpace(QQ, 1)
            sage: DynamicalSystem_projective([3/5*x^2, y^2], domain=P)
            Dynamical System of Projective Space of dimension 1 over Rational Field
              Defn: Defined on coordinates by sending (x : y) to
                    (3/5*x^2 : y^2)
        """
        # Next attribute needed for _fast_eval and _fastpolys
        R = polys[0].base_ring()
        self._is_prime_finite_field = isinstance(R, FiniteField) and R.is_prime_field()
        DynamicalSystem.__init__(self, polys, domain)

    def __copy__(self):
        r"""
        Return a copy of this dynamical system.

        OUTPUT: :class:`DynamicalSystem_projective`

        EXAMPLES::

            sage: P.<x,y> = ProjectiveSpace(QQ,1)
            sage: f = DynamicalSystem_projective([3/5*x^2,6*y^2])
            sage: g = copy(f)
            sage: f == g
            True
            sage: f is g
            False
        """
        return DynamicalSystem_projective(self._polys, self.domain())

    def _number_field_from_algebraics(self):
        r"""
        Return a dynamical system defined over the number field of its coefficients.

        OUTPUT: dynamical system.

        EXAMPLES::

            sage: P.<x,y> = ProjectiveSpace(QQbar,1)
            sage: f = DynamicalSystem_projective([x^2 + QQbar(sqrt(2)) * y^2, y^2])
            sage: f._number_field_from_algebraics()
            Dynamical System of Projective Space of dimension 1 over Number Field in a
             with defining polynomial y^2 - 2 with a = 1.414213562373095?
              Defn: Defined on coordinates by sending (x : y) to
                    (x^2 + a*y^2 : y^2)
        """
        return self.as_scheme_morphism()._number_field_from_algebraics().as_dynamical_system()

    def dehomogenize(self, n):
        r"""
        Return the standard dehomogenization at the ``n[0]`` coordinate
        for the domain and the ``n[1]`` coordinate for the codomain.

        Note that the new function is defined over the fraction field
        of the base ring of this map.

        INPUT:

        - ``n`` -- a tuple of nonnegative integers; if ``n`` is an integer,
          then the two values of the tuple are assumed to be the same

        OUTPUT:

        If the dehomogenizing indices are the same for the domain and
        codomain, then a :class:`DynamicalSystem_affine` given by
        dehomogenizing the source and target of ``self`` with respect to
        the given indices is returned. If the dehomogenizing indices
        for the domain and codomain are different then the resulting
        affine patches are different and a scheme morphism is returned.

        EXAMPLES::

            sage: P.<x,y> = ProjectiveSpace(ZZ,1)
            sage: f = DynamicalSystem_projective([x^2 + y^2, y^2])
            sage: f.dehomogenize(0)
            Dynamical System of Affine Space of dimension 1 over Integer Ring
              Defn: Defined on coordinates by sending (y) to
                    (y^2/(y^2 + 1))
            sage: f.dehomogenize((0, 1))
            Scheme morphism:
              From: Affine Space of dimension 1 over Integer Ring
              To:   Affine Space of dimension 1 over Integer Ring
              Defn: Defined on coordinates by sending (y) to
                    ((y^2 + 1)/y^2)
        """
        F = self.as_scheme_morphism().dehomogenize(n)
        if F.domain() == F.codomain():
            return F.as_dynamical_system()
        else:
            return F

    def dynatomic_polynomial(self, period):
        r"""
        For a dynamical system of `\mathbb{P}^1` compute the dynatomic
        polynomial.

        The dynatomic polynomial is the analog of the cyclotomic
        polynomial and its roots are the points of formal period `period`.
        If possible the division is done in the coordinate ring of this
        map and a polynomial is returned. In rings where that is not
        possible, a :class:`FractionField` element will be returned.
        In certain cases, when the conversion back to a polynomial fails,
        a :class:`SymbolRing` element will be returned.

        ALGORITHM:

        For a positive integer `n`, let `[F_n,G_n]` be the coordinates of the `n`-th
        iterate of `f`. Then construct

        .. MATH::

            \Phi^{\ast}_n(f)(x,y) = \sum_{d \mid n}
                (yF_d(x,y) - xG_d(x,y))^{\mu(n/d)},

        where `\mu` is the Möbius function.

        For a pair `[m,n]`, let `f^m = [F_m,G_m]`. Compute

        .. MATH::

            \Phi^{\ast}_{m,n}(f)(x,y) = \Phi^{\ast}_n(f)(F_m,G_m) /
                \Phi^{\ast}_n(f)(F_{m-1},G_{m-1})

        REFERENCES:

        - [Hutz2015]_
        - [MoPa1994]_

        INPUT:

        - ``period`` -- a positive integer or a list/tuple `[m,n]` where
          `m` is the preperiod and `n` is the period

        OUTPUT:

        If possible, a two variable polynomial in the coordinate ring
        of this map. Otherwise a fraction field element of the coordinate
        ring of this map. Or, a :class:`SymbolicRing` element.

        .. TODO::

            - Do the division when the base ring is `p`-adic so that
              the output is a polynomial.

            - Convert back to a polynomial when the base ring is a
              function field (not over `\QQ` or `F_p`).

        EXAMPLES::

            sage: P.<x,y> = ProjectiveSpace(QQ,1)
            sage: f = DynamicalSystem_projective([x^2 + y^2, y^2])
            sage: f.dynatomic_polynomial(2)
            x^2 + x*y + 2*y^2

        ::

            sage: P.<x,y> = ProjectiveSpace(ZZ,1)
            sage: f = DynamicalSystem_projective([x^2 + y^2, x*y])
            sage: f.dynatomic_polynomial(4)
            2*x^12 + 18*x^10*y^2 + 57*x^8*y^4 + 79*x^6*y^6 + 48*x^4*y^8 + 12*x^2*y^10 + y^12

        ::

            sage: P.<x,y> = ProjectiveSpace(CC,1)
            sage: f = DynamicalSystem_projective([x^2 + y^2, 3*x*y])
            sage: f.dynatomic_polynomial(3)
            13.0000000000000*x^6 + 117.000000000000*x^4*y^2 +
            78.0000000000000*x^2*y^4 + y^6

        ::

            sage: P.<x,y> = ProjectiveSpace(QQ,1)
            sage: f = DynamicalSystem_projective([x^2 - 10/9*y^2, y^2])
            sage: f.dynatomic_polynomial([2,1])
            x^4*y^2 - 11/9*x^2*y^4 - 80/81*y^6

        ::

            sage: P.<x,y> = ProjectiveSpace(QQ,1)
            sage: f = DynamicalSystem_projective([x^2 - 29/16*y^2, y^2])
            sage: f.dynatomic_polynomial([2,3])
            x^12 - 95/8*x^10*y^2 + 13799/256*x^8*y^4 - 119953/1024*x^6*y^6 +
            8198847/65536*x^4*y^8 - 31492431/524288*x^2*y^10 +
            172692729/16777216*y^12

        ::

            sage: P.<x,y> = ProjectiveSpace(ZZ,1)
            sage: f = DynamicalSystem_projective([x^2 - y^2, y^2])
            sage: f.dynatomic_polynomial([1,2])
            x^2 - x*y

        ::

            sage: P.<x,y> = ProjectiveSpace(QQ,1)
            sage: f = DynamicalSystem_projective([x^3 - y^3, 3*x*y^2])
            sage: f.dynatomic_polynomial([0,4])==f.dynatomic_polynomial(4)
            True

        ::

            sage: P.<x,y,z> = ProjectiveSpace(QQ,2)
            sage: f = DynamicalSystem_projective([x^2 + y^2, x*y, z^2])
            sage: f.dynatomic_polynomial(2)
            Traceback (most recent call last):
            ...
            TypeError: does not make sense in dimension >1

        ::

            sage: P.<x,y> = ProjectiveSpace(Qp(5),1)
            sage: f = DynamicalSystem_projective([x^2 + y^2, y^2])
            sage: f.dynatomic_polynomial(2)
            (x^4*y + (2 + O(5^20))*x^2*y^3 - x*y^4 + (2 + O(5^20))*y^5)/(x^2*y - x*y^2 + y^3)

        ::

            sage: L.<t> = PolynomialRing(QQ)
            sage: P.<x,y> = ProjectiveSpace(L,1)
            sage: f = DynamicalSystem_projective([x^2 + t*y^2, y^2])
            sage: f.dynatomic_polynomial(2)
            x^2 + x*y + (t + 1)*y^2

        ::

            sage: K.<c> = PolynomialRing(ZZ)
            sage: P.<x,y> = ProjectiveSpace(K,1)
            sage: f = DynamicalSystem_projective([x^2 + c*y^2, y^2])
            sage: f.dynatomic_polynomial([1, 2])
            x^2 - x*y + (c + 1)*y^2

        ::

            sage: P.<x,y> = ProjectiveSpace(QQ,1)
            sage: f = DynamicalSystem_projective([x^2 + y^2, y^2])
            sage: f.dynatomic_polynomial(2)
            x^2 + x*y + 2*y^2
            sage: R.<X> = PolynomialRing(QQ)
            sage: K.<c> = NumberField(X^2 + X + 2)
            sage: PP = P.change_ring(K)
            sage: ff = f.change_ring(K)
            sage: p = PP((c, 1))
            sage: ff(ff(p)) == p
            True

        ::

            sage: P.<x,y> = ProjectiveSpace(QQ,1)
            sage: f = DynamicalSystem_projective([x^2 + y^2, x*y])
            sage: f.dynatomic_polynomial([2, 2])
            x^4 + 4*x^2*y^2 + y^4
            sage: R.<X> = PolynomialRing(QQ)
            sage: K.<c> = NumberField(X^4 + 4*X^2 + 1)
            sage: PP = P.change_ring(K)
            sage: ff = f.change_ring(K)
            sage: p = PP((c, 1))
            sage: ff.nth_iterate(p, 4) == ff.nth_iterate(p, 2)
            True

        ::

            sage: P.<x,y> = ProjectiveSpace(CC, 1)
            sage: f = DynamicalSystem_projective([x^2 - CC.0/3*y^2, y^2])
            sage: f.dynatomic_polynomial(2)
            (x^4*y + (-0.666666666666667*I)*x^2*y^3 - x*y^4
             + (-0.111111111111111 - 0.333333333333333*I)*y^5)/(x^2*y - x*y^2
                                                                 + (-0.333333333333333*I)*y^3)

        ::

            sage: P.<x,y> = ProjectiveSpace(CC, 1)
            sage: f = DynamicalSystem_projective([x^2 - CC.0/5*y^2, y^2])
            sage: f.dynatomic_polynomial(2)
            x^2 + x*y + (1.00000000000000 - 0.200000000000000*I)*y^2

        ::

            sage: L.<t> = PolynomialRing(QuadraticField(2).maximal_order())
            sage: P.<x, y> = ProjectiveSpace(L.fraction_field(), 1)
            sage: f = DynamicalSystem_projective([x^2 + (t^2 + 1)*y^2, y^2])
            sage: f.dynatomic_polynomial(2)
            x^2 + x*y + (t^2 + 2)*y^2

        ::

            sage: P.<x,y> = ProjectiveSpace(ZZ, 1)
            sage: f = DynamicalSystem_projective([x^2 - 5*y^2, y^2])
            sage: f.dynatomic_polynomial([3,0 ])
            0

        TESTS:

        We check that the dynatomic polynomial has the right
        parent (see :trac:`18409`)::

            sage: P.<x,y> = ProjectiveSpace(QQbar,1)
            sage: f = DynamicalSystem_projective([x^2 - 1/3*y^2, y^2])
            sage: f.dynatomic_polynomial(2).parent()
            Multivariate Polynomial Ring in x, y over Algebraic Field

        ::

            sage: T.<v> = QuadraticField(33)
            sage: S.<t> = PolynomialRing(T)
            sage: P.<x,y> = ProjectiveSpace(FractionField(S),1)
            sage: f = DynamicalSystem_projective([t*x^2 - 1/t*y^2, y^2])
            sage: f.dynatomic_polynomial([1, 2]).parent()
            Multivariate Polynomial Ring in x, y over Fraction Field of Univariate Polynomial
            Ring in t over Number Field in v with defining polynomial x^2 - 33 with v = 5.744562646538029?

        ::

            sage: P.<x, y> = ProjectiveSpace(QQ, 1)
            sage: f = DynamicalSystem_projective([x^3 - y^3*2, y^3])
            sage: f.dynatomic_polynomial(1).parent()
            Multivariate Polynomial Ring in x, y over Rational Field

        ::

            sage: R.<c> = QQ[]
            sage: P.<x,y> = ProjectiveSpace(R,1)
            sage: f = DynamicalSystem_projective([x^2 + c*y^2, y^2])
            sage: f.dynatomic_polynomial([1,2]).parent()
            Multivariate Polynomial Ring in x, y over Univariate
            Polynomial Ring in c over Rational Field

        ::

            sage: R.<c> = QQ[]
            sage: P.<x,y> = ProjectiveSpace(ZZ,1)
            sage: f = DynamicalSystem_projective([x^2 + y^2, (1)*y^2 + (1)*x*y])
            sage: f.dynatomic_polynomial([1,2]).parent()
            Multivariate Polynomial Ring in x, y over Integer Ring

        ::

            sage: P.<x, y> = ProjectiveSpace(QQ, 1)
            sage: f = DynamicalSystem_projective([x^2 + y^2, y^2])
            sage: f.dynatomic_polynomial(0)
            0
            sage: f.dynatomic_polynomial([0,0])
            0
            sage: f.dynatomic_polynomial(-1)
            Traceback (most recent call last):
            ...
            TypeError: period must be a positive integer

        ::

            sage: R.<c> = QQ[]
            sage: P.<x,y> = ProjectiveSpace(R,1)
            sage: f = DynamicalSystem_projective([x^2 + c*y^2, y^2])
            sage: f.dynatomic_polynomial([1,2]).parent()
            Multivariate Polynomial Ring in x, y over Univariate Polynomial Ring in
            c over Rational Field

        Some rings still return :class:`SymoblicRing` elements::

            sage: S.<t> = FunctionField(CC)
            sage: P.<x,y> = ProjectiveSpace(S,1)
            sage: f = DynamicalSystem_projective([t*x^2-1*y^2, t*y^2])
            sage: f.dynatomic_polynomial([1, 2]).parent()
            Symbolic Ring

        ::

            sage: R.<x,y> = PolynomialRing(QQ)
            sage: S = R.quo(R.ideal(y^2-x+1))
            sage: P.<u,v> = ProjectiveSpace(FractionField(S),1)
            sage: f = DynamicalSystem_projective([u^2 + S(x^2)*v^2, v^2])
            sage: dyn = f.dynatomic_polynomial([1,1]); dyn
            v^3*xbar^2 + u^2*v + u*v^2
            sage: dyn.parent()
            Symbolic Ring
        """
        if self.domain().ngens() > 2:
            raise TypeError("does not make sense in dimension >1")
        if not isinstance(period, (list, tuple)):
            period = [0, period]
        x = self.domain().gen(0)
        y = self.domain().gen(1)
        f0, f1 = F0, F1 = self._polys
        PHI = self.base_ring().one()
        m = period[0]
        n = int(period[1])
        if n < 0:
            raise TypeError("period must be a positive integer")
        if n == 0:
            return self[0].parent().zero()
        if m == 0 and n == 1:
            return y*F0 - x*F1
        for d in range(1, n):
            if n % d == 0:
                PHI = PHI * ((y*F0 - x*F1)**moebius(n//d))
            F0, F1 = f0(F0, F1), f1(F0, F1)
        PHI = PHI * (y*F0 - x*F1)
        if m != 0:
            fm = self.nth_iterate_map(m)
            fm1 = self.nth_iterate_map(m - 1)
        try:
            QR = PHI.numerator().quo_rem(PHI.denominator())
            if not QR[1]:
                PHI = QR[0]
            if m != 0:
                PHI = PHI(fm._polys)/(PHI(fm1._polys))
                QR = PHI.numerator().quo_rem(PHI.denominator())
                if QR[1] == 0:
                    PHI = QR[0]
            return PHI
        except (TypeError, NotImplementedError): # something Singular can't handle
            if m != 0:
                PHI = PHI(fm._polys) / PHI(fm1._polys)
        #even when the ring can be passed to singular in quo_rem,
        #it can't always do the division, so we call Maxima
        if period != [0,1]: #period==[0,1] we don't need to do any division
            BR = self.domain().base_ring().base_ring()
            if not isinstance(BR, (sage.rings.abc.pAdicRing, sage.rings.abc.pAdicField)):
                try:
                    QR2 = PHI.numerator()._maxima_().divide(PHI.denominator())
                    if not QR2[1].sage():
                        # do it again to divide out by denominators of coefficients
                        PHI = QR2[0].sage()
                        PHI = PHI.numerator()._maxima_().divide(PHI.denominator())[0].sage()
                    if not is_FractionFieldElement(PHI):
                        from sage.symbolic.expression_conversions import polynomial
                        PHI = polynomial(PHI, ring=self.coordinate_ring())
                except (TypeError, NotImplementedError): #something Maxima, or the conversion, can't handle
                    pass
        return PHI

    def nth_iterate_map(self, n, normalize=False):
        r"""
        Return the ``n``-th iterate of this dynamical system.

        ALGORITHM:

        Uses a form of successive squaring to reducing computations.

        .. TODO:: This could be improved.

        INPUT:

        - ``n`` -- positive integer

        - ``normalize`` -- boolean; remove gcd's during iteration

        OUTPUT: a projective dynamical system

        EXAMPLES::

            sage: P.<x,y> = ProjectiveSpace(QQ,1)
            sage: f = DynamicalSystem_projective([x^2 + y^2, y^2])
            sage: f.nth_iterate_map(2)
            Dynamical System of Projective Space of dimension 1 over Rational Field
              Defn: Defined on coordinates by sending (x : y) to
                    (x^4 + 2*x^2*y^2 + 2*y^4 : y^4)

        ::

            sage: P.<x,y> = ProjectiveSpace(CC,1)
            sage: f = DynamicalSystem_projective([x^2 - y^2, x*y])
            sage: f.nth_iterate_map(3)
            Dynamical System of Projective Space of dimension 1
             over Complex Field with 53 bits of precision
              Defn: Defined on coordinates by sending (x : y) to
                    (x^8 + (-7.00000000000000)*x^6*y^2 + 13.0000000000000*x^4*y^4
                       + (-7.00000000000000)*x^2*y^6 + y^8
                     : x^7*y + (-4.00000000000000)*x^5*y^3 + 4.00000000000000*x^3*y^5 - x*y^7)

        ::

            sage: P.<x,y,z> = ProjectiveSpace(ZZ,2)
            sage: f = DynamicalSystem_projective([x^2-y^2, x*y, z^2+x^2])
            sage: f.nth_iterate_map(2)
            Dynamical System of Projective Space of dimension 2 over Integer Ring
              Defn: Defined on coordinates by sending (x : y : z) to
                    (x^4 - 3*x^2*y^2 + y^4 : x^3*y - x*y^3
                     : 2*x^4 - 2*x^2*y^2 + y^4 + 2*x^2*z^2 + z^4)

        ::

            sage: P.<x,y,z> = ProjectiveSpace(QQ,2)
            sage: X = P.subscheme(x*z-y^2)
            sage: f = DynamicalSystem_projective([x^2, x*z, z^2], domain=X)
            sage: f.nth_iterate_map(2)
            Dynamical System of Closed subscheme of Projective Space of dimension
            2 over Rational Field defined by:
              -y^2 + x*z
              Defn: Defined on coordinates by sending (x : y : z) to
                    (x^4 : x^2*z^2 : z^4)

        ::

            sage: P.<x,y,z> = ProjectiveSpace(QQ, 2)
            sage: f = DynamicalSystem_projective([y^2 * z^3, y^3 * z^2, x^5])
            sage: f.nth_iterate_map( 5, normalize=True)
            Dynamical System of Projective Space of dimension 2 over Rational Field
            Defn: Defined on coordinates by sending (x : y : z) to
            (y^202*z^443 : x^140*y^163*z^342 : x^645)
        """
        D = int(n)
        if D < 0:
            raise TypeError("iterate number must be a positive integer")
        if D == 1:
            return self
        H = End(self.domain())
        N = self.codomain().ambient_space().dimension_relative() + 1
        F = copy(self)
        Coord_ring = self.codomain().coordinate_ring()
        if isinstance(Coord_ring, QuotientRing_generic):
            PHI = H([Coord_ring.gen(i).lift() for i in range(N)])#makes a mapping
        else:
            PHI = H([Coord_ring.gen(i) for i in range(N)])
        while D:
            if D & 1:
                PHI = PHI*F
                if normalize:
                    PHI.normalize_coordinates()
            if D > 1: #avoid extra iterate
                F = F*F
            if normalize:
                F.normalize_coordinates()
            D >>= 1
        return PHI.as_dynamical_system()

    def nth_iterate(self, P, n, **kwds):
        r"""
        Return the ``n``-th iterate of the point ``P`` by this
        dynamical system.

        If ``normalize`` is ``True``, then the coordinates are
        automatically normalized.

        .. TODO:: Is there a more efficient way to do this?

        INPUT:

        - ``P`` -- a point in this map's domain

        - ``n`` -- a positive integer

        kwds:

        - ``normalize`` -- (default: ``False``) boolean

        OUTPUT: a point in this map's codomain

        EXAMPLES::

            sage: P.<x,y> = ProjectiveSpace(ZZ,1)
            sage: f = DynamicalSystem_projective([x^2 + y^2, 2*y^2])
            sage: Q = P(1,1)
            sage: f.nth_iterate(Q,4)
            (32768 : 32768)

        ::

            sage: P.<x,y> = ProjectiveSpace(ZZ,1)
            sage: f = DynamicalSystem_projective([x^2 + y^2, 2*y^2])
            sage: Q = P(1,1)
            sage: f.nth_iterate(Q, 4, normalize=True)
            (1 : 1)

        ::

            sage: P.<x,y,z> = ProjectiveSpace(QQ,2)
            sage: f = DynamicalSystem_projective([x^2, 2*y^2, z^2 - x^2])
            sage: Q = P(2,7,1)
            sage: f.nth_iterate(Q,2)
            (-16/7 : -2744 : 1)

        ::

            sage: R.<t> = PolynomialRing(QQ)
            sage: P.<x,y,z> = ProjectiveSpace(R,2)
            sage: f = DynamicalSystem_projective([x^2 + t*y^2, (2-t)*y^2, z^2])
            sage: Q = P(2 + t, 7, t)
            sage: f.nth_iterate(Q,2)
            (t^4 + 2507*t^3 - 6787*t^2 + 10028*t + 16
             : -2401*t^3 + 14406*t^2 - 28812*t + 19208 : t^4)

        ::

            sage: P.<x,y,z> = ProjectiveSpace(ZZ,2)
            sage: X = P.subscheme(x^2-y^2)
            sage: f = DynamicalSystem_projective([x^2, y^2, z^2], domain=X)
            sage: f.nth_iterate(X(2,2,3), 3)
            (256 : 256 : 6561)

        ::

            sage: K.<c> = FunctionField(QQ)
            sage: P.<x,y> = ProjectiveSpace(K,1)
            sage: f = DynamicalSystem_projective([x^3 - 2*x*y^2 - c*y^3, x*y^2])
            sage: f.nth_iterate(P(c,1), 2)
            ((c^6 - 9*c^4 + 25*c^2 - c - 21)/(c^2 - 3) : 1)

            sage: P.<x,y,z> = ProjectiveSpace(QQ,2)
            sage: f = DynamicalSystem_projective([x^2 + 3*y^2, 2*y^2, z^2])
            sage: f.nth_iterate(P(2, 7, 1), -2)
            Traceback (most recent call last):
            ...
            TypeError: must be a forward orbit

        ::

            sage: P.<x,y> = ProjectiveSpace(QQ, 1)
            sage: f = DynamicalSystem_projective([x^3, x*y^2], domain=P)
            sage: f.nth_iterate(P(0, 1), 3, check=False)
            (0 : 0)
            sage: f.nth_iterate(P(0, 1), 3)
            Traceback (most recent call last):
            ...
            ValueError: [0, 0] does not define a point in Projective Space of
            dimension 1 over Rational Field since all entries are zero

        ::

            sage: P.<x,y> = ProjectiveSpace(ZZ, 1)
            sage: f = DynamicalSystem_projective([x^3, x*y^2], domain=P)
            sage: f.nth_iterate(P(2,1), 3, normalize=False)
            (134217728 : 524288)
            sage: f.nth_iterate(P(2,1), 3, normalize=True)
            (256 : 1)

        ::

            sage: P.<x,y> = ProjectiveSpace(QQ,1)
            sage: f = DynamicalSystem([x + y, y])
            sage: Q = (3,1)
            sage: f.nth_iterate(Q,0)
            (3 : 1)

        TESTS::

            sage: P.<x,y> = ProjectiveSpace(QQ,1)
            sage: f = DynamicalSystem([x^2 + y^2, y^2])
            sage: f.nth_iterate(0,0)
            (0 : 1)
        """
        n = Integer(n)
        if n < 0:
            raise TypeError("must be a forward orbit")
        return self.orbit(P, [n,n+1], **kwds)[0]

    def arakelov_zhang_pairing(self, g, **kwds):
        r"""
        Return an estimate of the Arakelov-Zhang pairing of the rational
        maps ``self`` and ``g`` on `\mathbb{P}^1` over a number field.

        The Arakelov-Zhang pairing was introduced by Petsche, Szpiro, and
        Tucker in 2012, which measures the dynamical closeness of two rational
        maps. They prove inter alia that if one takes a sequence of small points
        for one map (for example, preperiodic points for ``self``) and measure
        their dynamical height with respect to the other map (say, ``g``), then
        the values of the height will tend to the value of the Arakelov-Zhang pairing.

        The Arakelov-Zhang pairing involves mutual energy integrals between dynamical
        measures, which are in the case of polynomials, the equilibrium measures
        of the associated Julia sets at each place. As a result, these pairings
        are very difficult to compute exactly via analytic methods. We use a
        discrete approximation to these energy integrals.

        ALGORITHM:

        We select periodic points of order `n`, or ``n``-th preimages of a
        specified starting value given by ``f_starting_point`` and ``g_starting_point``.
        At the archimedean places and the places of bad reduction of the two maps,
        we compute the discrete approximations to the energy integrals involved
        using these points.

        INPUT:

        - ``g`` - a rational map of `\mathbb{P}^1` given as a projective morphism.
          ``g`` and ``self`` should have the same field of definition.

        kwds:

        - ``n`` - (default: 5) a positive integer
          Order of periodic points to use or preimages to take if starting points are specified.

        - ``f_starting_point`` - (optional, default: ``None``) value in the base number field or None.
          If ``f_starting_point`` is None, we solve for points of period ``n`` for ``self``.
          Otherwise, we take ``n``-th preimages of the point given by ``f_starting_point``
          under ``f`` on the affine line.

        - ``g_starting_point`` - (optional, default: ``None``) value in the base number field or None.
          If ``g_starting_point`` is None, we solve for points of period ``n`` for ``g``.
          Otherwise, we take ``n``-th preimages of the point given by ``g_starting_point``
          under ``g`` on the affine line.

        - ``check_primes_of_bad_reduction`` - (optional, default: ``False``) boolean.
          Passed to the ``primes_of_bad_reduction`` function for ``self`` and ``g``.

        - ``prec`` - (optional, default: ``RealField`` default)
          default precision for RealField values which are returned.

        - ``noise_multiplier`` - (default: 2) a real number.
          Discriminant terms involved in the computation at the archimedean places
          are often not needed, particularly if the capacity of the Julia sets is 1,
          and introduce a lot of error. By a well-known result of Mahler (see
          also M. Baker, ""A lower bound for averages of dynamical Green's
          functions") such error (for a set of `N` points) is on the order of
          `\log(N)/N` after our normalization. We check if the value of the
          archimedean discriminant terms is within ``2*noise_multiplier`` of
          `\log(N)/N`. If so, we discard it. In practice this greatly improves
          the accuracy of the estimate of the pairing. If desired,
          ``noise_multiplier`` can be set to 0, and no terms will be ignored.

        OUTPUT:

        - a real number estimating the Arakelov-Zhang pairing of the two rational maps.

        EXAMPLES::

            sage: K.<k> = CyclotomicField(3)
            sage: P.<x,y> = ProjectiveSpace(K, 1)
            sage: f = DynamicalSystem_projective([x^2 + (2*k + 2)*y^2, y^2])
            sage: g = DynamicalSystem_projective([x^2, y^2])
            sage: pairingval = f.arakelov_zhang_pairing(g, n=5); pairingval
            0.409598197761958

        ::

            sage: P.<x,y> = ProjectiveSpace(QQ, 1)
            sage: f = DynamicalSystem_projective([x^2 + 4*y^2, y^2])
            sage: g = DynamicalSystem_projective([x^2, y^2])
            sage: pairingval = f.arakelov_zhang_pairing(g, n=6); pairingval
            0.750178391443644
            sage: # Compare to the exact value:
            sage: dynheight = f.canonical_height(P(0, 1)); dynheight
            0.75017839144364417318023000563
            sage: dynheight - pairingval
            0.000000000000000

        Notice that if we set the noise_multiplier to 0, the accuracy is diminished::

            sage: P.<x,y> = ProjectiveSpace(QQ, 1)
            sage: f = DynamicalSystem_projective([x^2 + 4*y^2, y^2])
            sage: g = DynamicalSystem_projective([x^2, y^2])
            sage: pairingval = f.arakelov_zhang_pairing(g, n=6, noise_multiplier=0)
            sage: pairingval
            0.650660018921632
            sage: dynheight = f.canonical_height(P(0, 1)); dynheight
            0.75017839144364417318023000563
            sage: pairingval - dynheight
            -0.0995183725220122

        We compute the example of Prop. 18(d) from Petsche, Szpiro and Tucker::

            sage: P.<x,y> = ProjectiveSpace(QQ, 1)
            sage: f = DynamicalSystem_projective([y^2 - (y - x)^2, y^2])
            sage: g = DynamicalSystem_projective([x^2, y^2])
            sage: f.arakelov_zhang_pairing(g)
            0.326954667248466
            sage: # Correct value should be = 0.323067...
            sage: f.arakelov_zhang_pairing(g, n=9)  # long time
            0.323091061918965
            sage: _ - 0.323067                      # long time
            0.0000240619189654789

        Also from Prop. 18 of Petsche, Szpiro and Tucker, includes places of bad reduction::

            sage: R.<z> = PolynomialRing(ZZ)
            sage: K.<b> = NumberField(z^3 - 11)
            sage: P.<x,y> = ProjectiveSpace(K,1)
            sage: a = 7/(b - 1)
            sage: f = DynamicalSystem_projective([a*y^2 - (a*y - x)^2, y^2])
            sage: g = DynamicalSystem_projective([x^2, y^2])

        If all archimedean absolute values of a have modulus > 2,
        then the pairing should be h(a).::

            sage: f.arakelov_zhang_pairing(g, n=6)  # long time
            1.93846423207664
            sage: _ - a.global_height()             # long time
            -0.00744591697867292
        """
        n = kwds.pop('n', 5)
        f_starting_point = kwds.pop('f_starting_point', None)
        g_starting_point = kwds.pop('g_starting_point', None)
        check_primes_of_bad_reduction = kwds.pop('check_primes_of_bad_reduction', False)
        prec = kwds.pop('prec', None)
        noise_multiplier = kwds.pop('noise_multiplier', 2)

        f_domain = self.domain()
        R = f_domain.base_ring()
        g_domain = g.domain()

        if f_domain != g_domain:
            raise TypeError("Implemented only for rational maps of the same projective line.")

        if n <= 0:
            raise ValueError("Period must be a positive integer.")

        if not (is_ProjectiveSpace(f_domain) and is_ProjectiveSpace(g_domain)):
            raise NotImplementedError("Not implemented for subschemes.")

        if f_domain.dimension_relative() > 1:
            raise NotImplementedError("Only implemented for dimension 1.")

        if not self.is_endomorphism():
            raise TypeError("Self must be an endomorphism.")

        if R not in NumberFields() and R is not QQbar:
            raise NotImplementedError("Only implemented for number fields.")

        f_iterate_map = self.nth_iterate_map(n)
        f_iter_map_poly = f_iterate_map.defining_polynomials()
        if f_starting_point is None:
            f_poly_hom = f_iter_map_poly[0] * f_domain.gens()[1] - f_iter_map_poly[1] * f_domain.gens()[0]
        else:
            f_poly_hom = f_iter_map_poly[0] - f_starting_point * f_iter_map_poly[1]

        g_iterate_map = g.nth_iterate_map(n)
        g_iter_map_poly = g_iterate_map.defining_polynomials()
        if g_starting_point is None:
            g_poly_hom = g_iter_map_poly[0] * g_domain.gens()[1] - g_iter_map_poly[1] * g_domain.gens()[0]
        else:
            g_poly_hom = g_iter_map_poly[0] - g_starting_point * g_iter_map_poly[1]

        f_poly = f_poly_hom([(f_domain.gens()[0]), 1]).univariate_polynomial().monic()
        g_poly = g_poly_hom([(g_domain.gens()[0]), 1]).univariate_polynomial().monic()

        # If f_poly and g_poly are not square-free, make them square-free.
        if not f_poly.is_squarefree():
            f_poly = f_poly.quo_rem(gcd(f_poly, f_poly.derivative()))[0]
        if not g_poly.is_squarefree():
            g_poly = g_poly.quo_rem(gcd(g_poly, g_poly.derivative()))[0]

        if f_poly.degree() <= 2 or g_poly.degree() <= 2:
            # f_point or g_point is exceptional
            raise ValueError("One of the starting points is exceptional. \
                              Please specify a non-exceptional initial point.")

        if gcd(f_poly, g_poly).degree() > 0:
            if f_poly.degree() > g_poly.degree():
                f_poly = f_poly.quo_rem(gcd(f_poly, g_poly))[0]
            else:
                g_poly = g_poly.quo_rem(gcd(f_poly, g_poly))[0]

            if f_poly.degree() <= 2 or g_poly.degree() <= 2:
                raise ValueError("After removing common factors, the n-th \
                                  iterates of 'self' and 'g' have too many \
                                  roots in common. Try another 'n' or starting \
                                  values.")

        # We want higher precision here temporarily, since resultants are
        # usually very large. This is not to say that the computation is
        # very accurate, merely that we want to keep track of potentially
        # very large height integers/rationals.
        old_prec = prec
        if prec is None:
            Real = RealField(512)
        elif prec < 512:
            prec = 512
            Real = RealField(prec)

        bad_primes = list(set(self.primes_of_bad_reduction(check=check_primes_of_bad_reduction))
                    .union(g.primes_of_bad_reduction(check=check_primes_of_bad_reduction)))

        f_deg = f_poly.degree()
        g_deg = g_poly.degree()

        f_disc = f_poly.discriminant()
        g_disc = g_poly.discriminant()

        res = f_poly.resultant(g_poly)

        # The code below actually computes -( mu_f - mu_g, mu_f - mu_g ),
        # so flip the sign at the end.
        AZ_pairing = Real(0)
        if R is QQ:
            for p in bad_primes:
                temp = (ZZ(1)/2) * (-f_disc.ord(p)) * Real(p).log() / (f_deg**2)
                if abs(temp) > noise_multiplier * Real(f_deg).log() / Real(f_deg):
                    AZ_pairing += temp

                temp = (ZZ(1)/2) * (-g_disc.ord(p)) * Real(p).log() / (g_deg**2)
                if abs(temp) > noise_multiplier * Real(g_deg).log() / Real(g_deg):
                    AZ_pairing += temp

                AZ_pairing -= (-res.ord(p)) * Real(p).log() / (f_deg * g_deg)

            temp = (ZZ(1)/2) * (Real(f_disc).abs().log()) / (f_deg**2)
            if abs(temp) > noise_multiplier * Real(f_deg).log() / Real(f_deg):
                AZ_pairing += temp

            temp = (ZZ(1)/2) * (Real(g_disc).abs().log()) / (g_deg**2)
            if abs(temp) > noise_multiplier * Real(g_deg).log() / Real(g_deg):
                AZ_pairing += temp

            AZ_pairing -= Real(res).abs().log() / (f_deg * g_deg)

        # For number fields
        else:
            K = self.base_ring()
            d = K.absolute_degree()

            for v in bad_primes:
                Nv = v.absolute_ramification_index() * v.residue_class_degree() / d

                temp = Nv * ((ZZ(1)/2) * K(f_disc).abs_non_arch(v, prec=prec).log() / (f_deg**2))
                if abs(temp) > noise_multiplier * Real(f_deg).log() / Real(f_deg):
                    AZ_pairing += temp

                temp = Nv * ((ZZ(1)/2) * K(g_disc).abs_non_arch(v, prec=prec).log() / (g_deg**2))
                if abs(temp) > noise_multiplier * Real(g_deg).log() / Real(g_deg):
                    AZ_pairing += temp

                AZ_pairing -= Nv * (K(res).abs_non_arch(v, prec=prec).log() / (f_deg * g_deg))

            if f_disc.is_rational():
                f_disc = QQ(f_disc)
                temp = (ZZ(1)/2) * (Real(f_disc).abs().log()) / (f_deg**2)
                if abs(temp) > noise_multiplier * Real(f_deg).log() / Real(f_deg):
                    AZ_pairing += temp
            else:
                temp = (ZZ(1)/d) * (ZZ(1)/2) * (Real(K(f_disc).norm()).abs().log()) / (f_deg**2)
                if abs(temp) > noise_multiplier * Real(f_deg).log() / Real(f_deg):
                    AZ_pairing += temp

            if g_disc.is_rational():
                g_disc = QQ(g_disc)
                temp = (ZZ(1)/2) * (Real(g_disc).abs().log()) / (g_deg**2)
                if abs(temp) > noise_multiplier * Real(g_deg).log() / Real(g_deg):
                    AZ_pairing += temp
            else:
                temp = (ZZ(1)/d) * (ZZ(1)/2) * (Real(K(g_disc).norm()).abs().log()) / (g_deg**2)
                if abs(temp) > noise_multiplier * Real(g_deg).log() / Real(g_deg):
                    AZ_pairing += temp

            if res.is_rational():
                AZ_pairing -= (Real(res).abs().log()) / (f_deg * g_deg)
            else:
                AZ_pairing -= (ZZ(1)/d) * (Real(K(res).norm()).abs().log()) / (f_deg * g_deg)

        if old_prec is None:
            Real = RealField()
        else:
            Real = RealField(old_prec)

        return Real(-AZ_pairing)

    def degree_sequence(self, iterates=2):
        r"""
        Return sequence of degrees of normalized iterates starting with
        the degree of this dynamical system.

        INPUT: ``iterates`` -- (default: 2) positive integer

        OUTPUT: list of integers

        EXAMPLES::

            sage: P2.<X,Y,Z> = ProjectiveSpace(QQ, 2)
            sage: f = DynamicalSystem_projective([Z^2, X*Y, Y^2])
            sage: f.degree_sequence(15)
            [2, 3, 5, 8, 11, 17, 24, 31, 45, 56, 68, 91, 93, 184, 275]

        ::

            sage: F.<t> = PolynomialRing(QQ)
            sage: P2.<X,Y,Z> = ProjectiveSpace(F, 2)
            sage: f = DynamicalSystem_projective([Y*Z, X*Y, Y^2 + t*X*Z])
            sage: f.degree_sequence(5)
            [2, 3, 5, 8, 13]

        ::

            sage: P2.<X,Y,Z> = ProjectiveSpace(QQ, 2)
            sage: f = DynamicalSystem_projective([X^2, Y^2, Z^2])
            sage: f.degree_sequence(10)
            [2, 4, 8, 16, 32, 64, 128, 256, 512, 1024]

        ::

            sage: P2.<X,Y,Z> = ProjectiveSpace(ZZ, 2)
            sage: f = DynamicalSystem_projective([X*Y, Y*Z+Z^2, Z^2])
            sage: f.degree_sequence(10)
            [2, 3, 4, 5, 6, 7, 8, 9, 10, 11]
        """
        if int(iterates) < 1:
            raise TypeError("number of iterates must be a positive integer")

        if self.is_morphism():
            d = self.degree()
            D = [d**t for t in range(1, iterates+1)]
        else:
            F = self
            F.normalize_coordinates()
            D = [F.degree()]
            for n in range(2, iterates+1):
                F = F*self
                F.normalize_coordinates()
                D.append(F.degree())
        return D

    def dynamical_degree(self, N=3, prec=53):
        r"""
        Return an approximation to the dynamical degree of this dynamical
        system. The dynamical degree is defined as
        `\lim_{n \to \infty} \sqrt[n]{\deg(f^n)}`.

        INPUT:

        - ``N`` -- (default: 3) positive integer, iterate to use
          for approximation

        - ``prec`` -- (default: 53) positive integer, real precision
          to use when computing root

        OUTPUT: real number

        EXAMPLES::

            sage: P.<x,y> = ProjectiveSpace(QQ, 1)
            sage: f = DynamicalSystem_projective([x^2 + x*y, y^2])
            sage: f.dynamical_degree()
            2.00000000000000

        ::

            sage: P2.<X,Y,Z> = ProjectiveSpace(ZZ, 2)
            sage: f = DynamicalSystem_projective([X*Y, Y*Z + Z^2, Z^2])
            sage: f.dynamical_degree(N=5, prec=100)
            1.4309690811052555010452244131
        """
        if int(N) < 1:
            raise TypeError("number of iterates must be a positive integer")

        R = RealField(prec=prec)
        if self.is_morphism():
            return R(self.degree())
        else:
            D = self.nth_iterate_map(N, normalize=True).degree()
            return R(D).nth_root(N)

    def orbit(self, P, N, **kwds):
        r"""
        Return the orbit of the point ``P`` by this dynamical system.

        Let `F` be this dynamical system. If ``N`` is an integer return
        `[P,F(P),\ldots,F^N(P)]`. If ``N`` is a list or tuple `N=[m,k]`
        return `[F^m(P),\ldots,F^k(P)]`.
        Automatically normalize the points if ``normalize=True``. Perform
        the checks on point initialization if ``check=True``.

        INPUT:

        - ``P`` -- a point in this dynamical system's domain

        - ``n`` -- a non-negative integer or list or tuple of two
          non-negative integers

        kwds:

        - ``check`` --  (default: ``True``) boolean

        - ``normalize`` -- (default: ``False``) boolean

        OUTPUT: a list of points in this dynamical system's codomain

        EXAMPLES::

            sage: P.<x,y,z> = ProjectiveSpace(ZZ,2)
            sage: f = DynamicalSystem_projective([x^2 + y^2, y^2 - z^2, 2*z^2])
            sage: f.orbit(P(1,2,1), 3)
            [(1 : 2 : 1), (5 : 3 : 2), (34 : 5 : 8), (1181 : -39 : 128)]

        ::

            sage: P.<x,y,z> = ProjectiveSpace(ZZ,2)
            sage: f = DynamicalSystem_projective([x^2 + y^2, y^2 - z^2, 2*z^2])
            sage: f.orbit(P(1,2,1), [2,4])
            [(34 : 5 : 8), (1181 : -39 : 128), (1396282 : -14863 : 32768)]

        ::

            sage: P.<x,y,z> = ProjectiveSpace(ZZ,2)
            sage: X = P.subscheme(x^2 - y^2)
            sage: f = DynamicalSystem_projective([x^2, y^2, x*z], domain=X)
            sage: f.orbit(X(2,2,3), 3, normalize=True)
            [(2 : 2 : 3), (2 : 2 : 3), (2 : 2 : 3), (2 : 2 : 3)]

        ::

            sage: P.<x,y> = ProjectiveSpace(QQ,1)
            sage: f = DynamicalSystem_projective([x^2 + y^2, y^2])
            sage: f.orbit(P.point([1,2], False), 4, check=False)
            [(1 : 2), (5 : 4), (41 : 16), (1937 : 256), (3817505 : 65536)]

        ::

            sage: K.<c> = FunctionField(QQ)
            sage: P.<x,y> = ProjectiveSpace(K,1)
            sage: f = DynamicalSystem_projective([x^2 + c*y^2, y^2])
            sage: f.orbit(P(0,1), 3)
            [(0 : 1), (c : 1), (c^2 + c : 1), (c^4 + 2*c^3 + c^2 + c : 1)]

        ::

            sage: P.<x,y> = ProjectiveSpace(QQ,1)
            sage: f = DynamicalSystem_projective([x^2 + y^2, y^2], domain=P)
            sage: f.orbit(P.point([1, 2], False), 4, check=False)
            [(1 : 2), (5 : 4), (41 : 16), (1937 : 256), (3817505 : 65536)]

        ::

            sage: P.<x,y> = ProjectiveSpace(QQ,1)
            sage: f = DynamicalSystem_projective([x^2, 2*y^2], domain=P)
            sage: f.orbit(P(2, 1),[-1, 4])
            Traceback (most recent call last):
            ...
            TypeError: orbit bounds must be non-negative
            sage: f.orbit(P(2, 1), 0.1)
            Traceback (most recent call last):
            ...
            TypeError: Attempt to coerce non-integral RealNumber to Integer

        ::

            sage: P.<x,y> = ProjectiveSpace(QQ,1)
            sage: f = DynamicalSystem_projective([x^3, x*y^2], domain=P)
            sage: f.orbit(P(0, 1), 3)
            Traceback (most recent call last):
            ...
            ValueError: [0, 0] does not define a point in Projective Space of
            dimension 1 over Rational Field since all entries are zero
            sage: f.orbit(P(0, 1), 3, check=False)
            [(0 : 1), (0 : 0), (0 : 0), (0 : 0)]

        ::

            sage: P.<x,y> = ProjectiveSpace(ZZ, 1)
            sage: f = DynamicalSystem_projective([x^3, x*y^2], domain=P)
            sage: f.orbit(P(2,1), 3, normalize=False)
            [(2 : 1), (8 : 2), (512 : 32), (134217728 : 524288)]
            sage: f.orbit(P(2, 1), 3, normalize=True)
            [(2 : 1), (4 : 1), (16 : 1), (256 : 1)]

        ::

            sage: P.<x,y,z> = ProjectiveSpace(QQ,2)
            sage: f = DynamicalSystem_projective([x^2, y^2, x*z])
            sage: f.orbit((2/3, 1/3), 3)
            [(2/3 : 1/3 : 1), (2/3 : 1/6 : 1), (2/3 : 1/24 : 1), (2/3 : 1/384 : 1)]

        TESTS::

            sage: P.<x,y> = ProjectiveSpace(QQ,1)
            sage: f = DynamicalSystem([x^2 + y^2, y^2])
            sage: f.orbit(0, 0)
            [(0 : 1)]

        ::

            sage: P.<x,y> = ProjectiveSpace(QQ,1)
            sage: f = DynamicalSystem([x^2 - y^2, y^2])
            sage: f.orbit(0,2)
            [(0 : 1), (-1 : 1), (0 : 1)]
        """
        if not isinstance(N,(list,tuple)):
            N = [0,N]
        N[0] = Integer(N[0])
        N[1] = Integer(N[1])
        if N[0] < 0 or N[1] < 0:
            raise TypeError("orbit bounds must be non-negative")
        if N[0] > N[1]:
            return []

        R = self.domain()(P)
        if R in self.domain():  # Check whether R is a zero-dimensional point
            Q = R
        else:
            Q = P
        check = kwds.pop("check",True)
        normalize = kwds.pop("normalize",False)
        if normalize:
            Q.normalize_coordinates()
        for i in range(1, N[0]+1):
            Q = self(Q, check)
            if normalize:
                Q.normalize_coordinates()
        orb = [Q]
        for i in range(N[0]+1, N[1]+1):
            Q = self(Q, check)
            if normalize:
                Q.normalize_coordinates()
            orb.append(Q)
        return orb

    def resultant(self, normalize=False):
        r"""
        Compute the resultant of the defining polynomials of
        this dynamical system.

        If ``normalize`` is ``True``, then first normalize the coordinate
        functions with :meth:`normalize_coordinates`.

        INPUT:

        - ``normalize`` -- (default: ``False``) boolean

        OUTPUT: an element of the base ring of this map

        EXAMPLES::

            sage: P.<x,y> = ProjectiveSpace(QQ,1)
            sage: f = DynamicalSystem_projective([x^2 + y^2, 6*y^2])
            sage: f.resultant()
            36

        ::

            sage: R.<t> = PolynomialRing(GF(17))
            sage: P.<x,y> = ProjectiveSpace(R,1)
            sage: f = DynamicalSystem_projective([t*x^2 + t*y^2, 6*y^2])
            sage: f.resultant()
            2*t^2

        ::

            sage: R.<t> = PolynomialRing(GF(17))
            sage: P.<x,y,z> = ProjectiveSpace(R,2)
            sage: f = DynamicalSystem_projective([t*x^2 + t*y^2, 6*y^2, 2*t*z^2])
            sage: f.resultant()
            13*t^8

        ::

            sage: P.<x,y,z> = ProjectiveSpace(QQ,2)
            sage: F = DynamicalSystem_projective([x^2 + y^2, 6*y^2, 10*x*z + z^2 + y^2])
            sage: F.resultant()
            1296

        ::

            sage: R.<t> = PolynomialRing(QQ)
            sage: s = (t^3 + t + 1).roots(QQbar)[0][0]
            sage: P.<x,y> = ProjectiveSpace(QQbar, 1)
            sage: f = DynamicalSystem_projective([s*x^3 - 13*y^3, y^3 - 15*y^3])
            sage: f.resultant()
            871.6925062959149?
            """
        if normalize:
            F = copy(self)
            F.normalize_coordinates()
        else:
            F = self

        if self.domain().dimension_relative() == 1:
            x = self.domain().gen(0)
            y = self.domain().gen(1)
            d = self.degree()
            f = F[0].substitute({y:1})
            g = F[1].substitute({y:1})
            #Try to use pari first, as it is faster for one dimensional case
            #however the coercion from a Pari object to a sage object breaks
            #in the case of QQbar, so we just pass it into the macaulay resultant
            try:
                res = (f.lc() ** (d - g.degree()) * g.lc() ** (d - f.degree())
                       * f.__pari__().polresultant(g, x))
                return self.domain().base_ring()(res)
            except (TypeError, PariError):
                pass
        #Otherwise, use Macaulay
        R = F[0].parent()
        res = R.macaulay_resultant(list(F._polys))
        return res #Coercion here is not necessary as it is already done in Macaulay Resultant

    @cached_method
    def primes_of_bad_reduction(self, check=True):
        r"""
        Determine the primes of bad reduction for this dynamical system.

        Must be defined over a number field.

        If ``check`` is ``True``, each prime is verified to be of
        bad reduction.

        ALGORITHM:

        `p` is a prime of bad reduction if and only if the defining
        polynomials of self have a common zero. Or stated another way,
        `p` is a prime of bad reduction if and only if the radical of
        the ideal defined by the defining polynomials of self is not
        `(x_0,x_1,\ldots,x_N)`.  This happens if and only if some
        power of each `x_i` is not in the ideal defined by the
        defining polynomials of self. This last condition is what is
        checked. The lcm of the coefficients of the monomials `x_i` in
        a Groebner basis is computed. This may return extra primes.

        INPUT:

        - ``check`` -- (default: ``True``) boolean

        OUTPUT: a list of primes

        EXAMPLES::

            sage: P.<x,y> = ProjectiveSpace(QQ,1)
            sage: f = DynamicalSystem_projective([1/3*x^2 + 1/2*y^2, y^2])
            sage: f.primes_of_bad_reduction()
            [2, 3]

        ::

            sage: P.<x,y,z,w> = ProjectiveSpace(QQ,3)
            sage: f = DynamicalSystem_projective([12*x*z - 7*y^2, 31*x^2 - y^2,
            ....:                                 26*z^2, 3*w^2 - z*w])
            sage: f.primes_of_bad_reduction()
            [2, 3, 7, 13, 31]

        A number field example::

            sage: R.<z> = QQ[]
            sage: K.<a> = NumberField(z^2 - 2)
            sage: P.<x,y> = ProjectiveSpace(K,1)
            sage: f = DynamicalSystem_projective([1/3*x^2+1/a*y^2, y^2])
            sage: f.primes_of_bad_reduction()
            [Fractional ideal (a), Fractional ideal (3)]

        This is an example where ``check=False`` returns extra primes::

            sage: P.<x,y,z> = ProjectiveSpace(ZZ,2)
            sage: f = DynamicalSystem_projective([3*x*y^2 + 7*y^3 - 4*y^2*z + 5*z^3,
            ....:                                 -5*x^3 + x^2*y + y^3 + 2*x^2*z,
            ....:                                 -2*x^2*y + x*y^2 + y^3 - 4*y^2*z + x*z^2])
            sage: f.primes_of_bad_reduction(False)
            [2, 5, 37, 2239, 304432717]
            sage: f.primes_of_bad_reduction()
            [5, 37, 2239, 304432717]
        """
        if (not is_ProjectiveSpace(self.domain())) or (not is_ProjectiveSpace(self.codomain())):
            raise NotImplementedError("not implemented for subschemes")
        K = FractionField(self.codomain().base_ring())
        #The primes of bad reduction are the support of the resultant for number fields

        if K in NumberFields():
            if K != QQ:
                F = copy(self)
                F.normalize_coordinates()
                return (K(F.resultant()).support())
            else:
                #For the rationals, we can use groebner basis, as it is quicker in practice
                R = self.coordinate_ring()
                F = self._polys

                if R.base_ring().is_field():
                    J = R.ideal(F)
                else:
                    S = PolynomialRing(R.base_ring().fraction_field(), R.gens(), R.ngens())
                    J = S.ideal([S.coerce(F[i]) for i in range(R.ngens())])
                if J.dimension() > 0:
                    raise TypeError("not a morphism")
                #normalize to coefficients in the ring not the fraction field.
                F = [F[i] * lcm([F[j].denominator() for j in range(len(F))]) for i in range(len(F))]

                #move the ideal to the ring of integers
                if R.base_ring().is_field():
                    S = PolynomialRing(R.base_ring().ring_of_integers(), R.gens(), R.ngens())
                    F = [F[i].change_ring(R.base_ring().ring_of_integers()) for i in range(len(F))]
                    J = S.ideal(F)
                else:
                    J = R.ideal(F)
                GB = J.groebner_basis()
                badprimes = []

                #get the primes dividing the coefficients of the monomials x_i^k_i
                for i in range(len(GB)):
                    LT = GB[i].lt().degrees()
                    power = 0
                    for j in range(R.ngens()):
                        if LT[j] != 0:
                            power += 1
                    if power == 1:
                        badprimes = badprimes + GB[i].lt().coefficients()[0].support()
                badprimes = sorted(set(badprimes))

                #check to return only the truly bad primes
                if check:
                    index = 0
                    while index < len(badprimes):  #figure out which primes are really bad primes...
                        S = PolynomialRing(GF(badprimes[index]), R.gens(), R.ngens())
                        J = S.ideal([S.coerce(F[j]) for j in range(R.ngens())])
                        if J.dimension() == 0:
                            badprimes.pop(index)
                        else:
                            index += 1
                return badprimes
        else:
            raise TypeError("base ring must be number field or number field ring")

    def conjugate(self, M, adjugate=False, normalize=False):
        r"""
        Conjugate this dynamical system by ``M``, i.e. `M^{-1} \circ f \circ M`.

        If possible the new map will be defined over the same space.
        Otherwise, will try to coerce to the base ring of ``M``.

        INPUT:

        - ``M`` -- a square invertible matrix

        - ``adjugate`` -- (default: ``False``) boolean, also classically called
          adjoint, takes a square matrix ``M`` and finds the transpose of its
          cofactor matrix. Used for conjugation in place of inverse when
          specified ``True``. Functionality is the same in projective space.

        - ``normalize`` -- (default: ``False``) boolean, if ``normalize`` is
          ``True``, then the method ``normalize_coordinates`` is called.

        OUTPUT: a dynamical system

        EXAMPLES::

            sage: P.<x,y> = ProjectiveSpace(ZZ,1)
            sage: f = DynamicalSystem_projective([x^2 + y^2, y^2])
            sage: f.conjugate(matrix([[1,2], [0,1]]))
            Dynamical System of Projective Space of dimension 1 over Integer Ring
              Defn: Defined on coordinates by sending (x : y) to
                    (x^2 + 4*x*y + 3*y^2 : y^2)

        ::

            sage: R.<x> = PolynomialRing(QQ)
            sage: K.<i> = NumberField(x^2 + 1)
            sage: P.<x,y> = ProjectiveSpace(ZZ,1)
            sage: f = DynamicalSystem_projective([x^3 + y^3, y^3])
            sage: f.conjugate(matrix([[i,0], [0,-i]]))
            Dynamical System of Projective Space of dimension 1 over Integer Ring
              Defn: Defined on coordinates by sending (x : y) to
                    (-x^3 + y^3 : -y^3)

        ::

            sage: P.<x,y,z> = ProjectiveSpace(ZZ,2)
            sage: f = DynamicalSystem_projective([x^2 + y^2, y^2, y*z])
            sage: f.conjugate(matrix([[1,2,3], [0,1,2], [0,0,1]]))
            Dynamical System of Projective Space of dimension 2 over Integer Ring
              Defn: Defined on coordinates by sending (x : y : z) to
                    (x^2 + 4*x*y + 3*y^2 + 6*x*z + 9*y*z + 7*z^2 : y^2 + 2*y*z : y*z + 2*z^2)

        ::

            sage: P.<x,y> = ProjectiveSpace(ZZ,1)
            sage: f = DynamicalSystem_projective([x^2+y^2, y^2])
            sage: f.conjugate(matrix([[2,0], [0,1/2]]))
            Dynamical System of Projective Space of dimension 1 over Rational Field
              Defn: Defined on coordinates by sending (x : y) to
                    (2*x^2 + 1/8*y^2 : 1/2*y^2)

        ::

            sage: R.<x> = PolynomialRing(QQ)
            sage: K.<i> = NumberField(x^2 + 1)
            sage: P.<x,y> = ProjectiveSpace(QQ,1)
            sage: f = DynamicalSystem_projective([1/3*x^2 + 1/2*y^2, y^2])
            sage: f.conjugate(matrix([[i,0], [0,-i]]))
            Dynamical System of Projective Space of dimension 1
             over Number Field in i with defining polynomial x^2 + 1
              Defn: Defined on coordinates by sending (x : y) to
                    ((1/3*i)*x^2 + (1/2*i)*y^2 : (-i)*y^2)

        TESTS::

            sage: R = ZZ
            sage: P.<x,y> = ProjectiveSpace(R,1)
            sage: f = DynamicalSystem_projective([x^2 + y^2, y^2])
            sage: m = matrix(R, 2, [4, 3, 2, 1])
            sage: f.conjugate(m, normalize=False)
            Dynamical System of Projective Space of dimension 1 over Rational Field
              Defn: Defined on coordinates by sending (x : y) to
                    (-4*x^2 - 8*x*y - 7/2*y^2 : 12*x^2 + 20*x*y + 8*y^2)
            sage: f.conjugate(m, adjugate=True)
            Dynamical System of Projective Space of dimension 1 over Integer Ring
              Defn: Defined on coordinates by sending (x : y) to
                    (8*x^2 + 16*x*y + 7*y^2 : -24*x^2 - 40*x*y - 16*y^2)

        .. TODO::

            Use the left and right action functionality to replace the code below with
            #return DynamicalSystem_projective(M.inverse()*self*M, domain=self.codomain())
            once there is a function to pass to the smallest field of definition.
        """
        if not (M.is_square() == 1 and M.determinant() != 0
            and M.ncols() == self.domain().ambient_space().dimension_relative() + 1):
            raise TypeError("matrix must be invertible and size dimension + 1")
        X = M * vector(self[0].parent().gens())
        F = vector(self._polys)
        F = F(list(X))
        if adjugate:
            N = M.adjugate()
        else:
            N = M.inverse()
        F = N * F
        R = self.codomain().ambient_space().coordinate_ring()
        try:
            F = [R(f) for f in F]
            PS = self.codomain()
        except TypeError: #no longer defined over same ring
            R = R.change_ring(N.base_ring())
            F = [R(f) for f in F]
            PS = self.codomain().change_ring(N.base_ring())
        G = DynamicalSystem_projective(F, domain=PS)
        if normalize:
            G.normalize_coordinates()
        return G

    def green_function(self, P, v, **kwds):
        r"""
        Evaluate the local Green's function at the place ``v`` for ``P``
        with ``N`` terms of the series or to within a given error bound.

        Must be over a number field or order of a number field. Note that
        this is the absolute local Green's function so is scaled by the
        degree of the base field.

        Use ``v=0`` for the archimedean place over `\QQ` or field embedding.
        Non-archimedean places are prime ideals for number fields or primes
        over `\QQ`.

        ALGORITHM:

        See Exercise 5.29 and Figure 5.6 of [Sil2007]_.

        INPUT:

        - ``P`` -- a projective point

        - ``v`` -- non-negative integer. a place, use ``0`` for the
          archimedean place

        kwds:

        - ``N`` -- (optional - default: 10) positive integer. number of
          terms of the series to use

        - ``prec`` -- (default: 100) positive integer, float point or
          `p`-adic precision

        - ``error_bound`` -- (optional) a positive real number

        OUTPUT: a real number

        EXAMPLES::

            sage: P.<x,y> = ProjectiveSpace(QQ,1)
            sage: f = DynamicalSystem_projective([x^2 + y^2, x*y]);
            sage: Q = P(5, 1)
            sage: f.green_function(Q, 0, N=30)
            1.6460930159932946233759277576

        ::

            sage: P.<x,y> = ProjectiveSpace(QQ,1)
            sage: f = DynamicalSystem_projective([x^2 + y^2, x*y]);
            sage: Q = P(5, 1)
            sage: f.green_function(Q, 0, N=200, prec=200)
            1.6460930160038721802875250367738355497198064992657997569827

        ::

            sage: K.<w> = QuadraticField(3)
            sage: P.<x,y> = ProjectiveSpace(K,1)
            sage: f = DynamicalSystem_projective([17*x^2 + 1/7*y^2, 17*w*x*y])
            sage: f.green_function(P.point([w, 2], False), K.places()[1])
            1.7236334013785676107373093775
            sage: f.green_function(P([2, 1]), K.ideal(7), N=7)
            0.48647753726382832627633818586
            sage: f.green_function(P([w, 1]), K.ideal(17), error_bound=0.001)
            -0.70813041039490996737374178059

        ::

            sage: P.<x,y> = ProjectiveSpace(QQ,1)
            sage: f = DynamicalSystem_projective([x^2 + y^2, x*y])
            sage: f.green_function(P.point([5,2], False), 0, N=30)
            1.7315451844777407992085512000
            sage: f.green_function(P.point([2,1], False), 0, N=30)
            0.86577259223181088325226209926
            sage: f.green_function(P.point([1,1], False), 0, N=30)
            0.43288629610862338612700146098
        """
        N = kwds.get('N', 10)                       #Get number of iterates (if entered)
        err = kwds.get('error_bound', None)         #Get error bound (if entered)
        prec = kwds.get('prec', 100)                #Get precision (if entered)
        R = RealField(prec)
        localht = R(0)
        BR = FractionField(P.codomain().base_ring())
        GBR = self.change_ring(BR) #so the heights work

        if BR not in NumberFields():
            raise NotImplementedError("must be over a number field or a number field order")
        if not BR.is_absolute():
            raise TypeError("must be an absolute field")

        #For QQ the 'flip-trick' works better over RR or Qp
        if isinstance(v, (NumberFieldFractionalIdeal, RingHomomorphism_im_gens)):
            K = BR
        elif is_prime(v):
            K = Qp(v, prec)
        elif v == 0:
            K = R
            v = BR.places(prec=prec)[0]
        else:
            raise ValueError("invalid valuation (=%s) entered"%v)

        #Coerce all polynomials in F into polynomials with coefficients in K
        F = self.change_ring(K, check=False)
        d = F.degree()
        dim = F.codomain().ambient_space().dimension_relative()
        Q = P.change_ring(K, check=False)

        if err is not None:
            err = R(err)
            if not err > 0:
                raise ValueError("error bound (=%s) must be positive"%err)

            #if doing error estimates, compute needed number of iterates
            D = (dim + 1) * (d - 1) + 1
            # compute upper bound
            if isinstance(v, RingHomomorphism_im_gens): #archimedean
                vindex = BR.places(prec=prec).index(v)
                U = GBR.local_height_arch(vindex, prec=prec) + R(binomial(dim + d, d)).log()
            else: #non-archimedean
                U = GBR.local_height(v, prec=prec)

            #compute lower bound - from explicit polynomials of Nullstellensatz
            CR = GBR.codomain().ambient_space().coordinate_ring() #.lift() only works over fields
            I = CR.ideal(GBR.defining_polynomials())
            maxh = 0
            Res = 1
            for k in range(dim + 1):
                CoeffPolys = (CR.gen(k) ** D).lift(I)
                h = 1
                for poly in CoeffPolys:
                    if poly != 0:
                        for c in poly.coefficients():
                            Res = lcm(Res, c.denominator())
                for poly in CoeffPolys:
                    if poly != 0:
                        if isinstance(v, RingHomomorphism_im_gens): #archimedean
                            if BR == QQ:
                                h = max([(Res*c).local_height_arch(prec=prec) for c in poly.coefficients()])
                            else:
                                h = max([(Res*c).local_height_arch(vindex, prec=prec) for c in poly.coefficients()])
                        else: #non-archimedean
                            h = max([c.local_height(v, prec=prec) for c in poly.coefficients()])
                        if h > maxh:
                            maxh=h
            if maxh == 0:
                maxh = 1  #avoid division by 0
            if isinstance(v, RingHomomorphism_im_gens): #archimedean
                L = R(Res / ((dim + 1) * binomial(dim + D - d, D - d) * maxh)).log().abs()
            else: #non-archimedean
                L = R(Res / maxh).log().abs()
            C = max([U, L])
            if C != 0:
                N = R(C / (err*(d-1))).log(d).abs().ceil()
            else: #we just need log||P||_v
                N=1

        #START GREEN FUNCTION CALCULATION
        if isinstance(v, RingHomomorphism_im_gens):  #embedding for archimedean local height
            for i in range(N+1):
                Qv = [ (v(t).abs()) for t in Q ]
                m = -1
                #compute the maximum absolute value of entries of a, and where it occurs
                for n in range(dim + 1):
                    if Qv[n] > m:
                        j = n
                        m = Qv[n]
                # add to sum for the Green's function
                localht += ((1/R(d))**R(i)) * (R(m).log())
                #get the next iterate
                if i < N:
                    Q.scale_by(1/Q[j])
                    Q = F(Q, False)
            return (1/BR.absolute_degree()) * localht

        #else - prime or prime ideal for non-archimedean
        for i in range(N + 1):
            if BR == QQ:
                Qv = [ R(K(t).abs()) for t in Q ]
            else:
                Qv = [ R(t.abs_non_arch(v)) for t in Q ]
            m = -1
            #compute the maximum absolute value of entries of a, and where it occurs
            for n in range(dim + 1):
                if Qv[n] > m:
                    j = n
                    m = Qv[n]
            # add to sum for the Green's function
            localht += (1/R(d))**R(i) * (R(m).log())
            #get the next iterate
            if i < N:
                Q.scale_by(1 / Q[j])
                Q = F(Q, False)
        return (1 / BR.absolute_degree()) * localht

    def canonical_height(self, P, **kwds):
        r"""
        Evaluate the (absolute) canonical height of ``P`` with respect to
        this dynamical system.

        Must be over number field or order of a number field. Specify
        either the number of terms of the series to evaluate or the
        error bound required.

        ALGORITHM:

        The sum of the Green's function at the archimedean places and
        the places of bad reduction.

        If function is defined over `\QQ` uses Wells' Algorithm, which
        allows us to not have to factor the resultant.

        INPUT:

        - ``P`` -- a projective point

        kwds:

        - ``badprimes`` -- (optional) a list of primes of bad reduction

        - ``N`` -- (default: 10) positive integer. number of
          terms of the series to use in the local green functions

        - ``prec`` -- (default: 100) positive integer, float point or
          `p`-adic precision

        - ``error_bound`` -- (optional) a positive real number

        OUTPUT: a real number

        EXAMPLES::

            sage: P.<x,y> = ProjectiveSpace(ZZ,1)
            sage: f = DynamicalSystem_projective([x^2 + y^2, 2*x*y]);
            sage: f.canonical_height(P.point([5,4]), error_bound=0.001)
            2.1970553519503404898926835324
            sage: f.canonical_height(P.point([2,1]), error_bound=0.001)
            1.0984430632822307984974382955

        Notice that preperiodic points may not return exactly 0::

            sage: R.<X> = PolynomialRing(QQ)
            sage: K.<a> = NumberField(X^2 + X - 1)
            sage: P.<x,y> = ProjectiveSpace(K,1)
            sage: f = DynamicalSystem_projective([x^2 - 2*y^2, y^2])
            sage: Q = P.point([a,1])
            sage: f.canonical_height(Q, error_bound=0.000001)  # Answer only within error_bound of 0
            5.7364919788790160119266380480e-8
            sage: f.nth_iterate(Q, 2) == Q  # but it is indeed preperiodic
            True

        ::

            sage: P.<x,y,z> = ProjectiveSpace(QQ,2)
            sage: X = P.subscheme(x^2 - y^2);
            sage: f = DynamicalSystem_projective([x^2, y^2, 4*z^2], domain=X);
            sage: Q = X([4,4,1])
            sage: f.canonical_height(Q, badprimes=[2])
            0.0013538030870311431824555314882

        ::

            sage: P.<x,y,z> = ProjectiveSpace(QQ,2)
            sage: X = P.subscheme(x^2 - y^2);
            sage: f = DynamicalSystem_projective([x^2, y^2, 30*z^2], domain=X)
            sage: Q = X([4, 4, 1])
            sage: f.canonical_height(Q, badprimes=[2,3,5], prec=200)
            2.7054056208276961889784303469356774912979228770208655455481

        ::

            sage: P.<x,y> = ProjectiveSpace(QQ, 1)
            sage: f = DynamicalSystem_projective([1000*x^2 - 29*y^2, 1000*y^2])
            sage: Q = P(-1/4, 1)
            sage: f.canonical_height(Q, error_bound=0.01)
            3.7996079979254623065837411853

        ::

            sage: RSA768 = 123018668453011775513049495838496272077285356959533479219732245215\
            ....: 1726400507263657518745202199786469389956474942774063845925192557326303453731548\
            ....: 2685079170261221429134616704292143116022212404792747377940806653514195974598569\
            ....: 02143413
            sage: P.<x,y> = ProjectiveSpace(QQ,1)
            sage: f = DynamicalSystem_projective([RSA768*x^2 + y^2, x*y])
            sage: Q = P(RSA768,1)
            sage: f.canonical_height(Q, error_bound=0.00000000000000001)
            931.18256422718241278672729195

        ::

            sage: P.<x,y>=ProjectiveSpace(QQ, 1)
            sage: f = DynamicalSystem([2*(-2*x^3 + 3*(x^2*y)) + 3*y^3, 3*y^3])
            sage: f.canonical_height(P(1,0))
            0.00000000000000000000000000000
        """
        bad_primes = kwds.get("badprimes", None)
        prec = kwds.get("prec", 100)
        error_bound = kwds.get("error_bound", None)
        K = FractionField(self.codomain().base_ring())

        if K not in NumberFields():
            if K is not QQbar:
                raise NotImplementedError("must be over a number field or a number field order or QQbar")
            else:
                #since this an absolute height, we can compute the height of a QQbar point
                #by choosing any number field it is defined over.
                Q = P._number_field_from_algebraics()
                K = Q.codomain().base_ring()
                f = self._number_field_from_algebraics().as_dynamical_system()
                if K == QQ:
                    K = f.base_ring()
                    Q = Q.change_ring(K)
                elif f.base_ring() == QQ:
                    f = f.change_ring(K)
                else:
                    K, phi, psi, b = K.composite_fields(f.base_ring(), both_maps=True)[0]
                    Q = Q.change_ring(phi)
                    f = f.change_ring(psi)
        else:
            if not K.is_absolute():
                raise TypeError("must be an absolute field")
            Q = P
            f = self

        # After moving from QQbar to K being something like QQ, we need
        # to renormalize f, especially to match the normalized resultant.
        f.normalize_coordinates()

        # If our map and point are defined on P^1(QQ), use Wells' Algorithm
        # instead of the usual algorithm using local Green's functions:
        if K is QQ and self.codomain().ambient_space().dimension_relative() == 1:
            # write our point with coordinates whose gcd is 1
            Q.normalize_coordinates()
            if Q.parent().value_ring() is QQ:
                Q.clear_denominators()
            # assures integer coefficients
            coeffs = f[0].coefficients() + f[1].coefficients()
            t = 1
            for c in coeffs:
                t = lcm(t, c.denominator())
            A = t * f[0]
            B = t * f[1]
            Res = f.resultant(normalize=True).abs()
            H = 0
            x_i = Q[0]
            y_i = Q[1]
            d = self.degree()
            R = RealField(prec)
            N = kwds.get('N', 10)
            err = kwds.get('error_bound', None)
            # computes the error bound as defined in Algorithm 3.1 of [WELLS]
            if Res > 1:
                if err is not None:
                    err = err / 2
                    N = ceil((R(Res).log().log() - R(d-1).log() - R(err).log())/(R(d).log()))
                    if N < 1:
                        N = 1
                    kwds.update({'error_bound': err})
                    kwds.update({'N': N})
                for n in range(N):
                    x = A(x_i,y_i) % Res**(N-n)
                    y = B(x_i,y_i) % Res**(N-n)
                    g = gcd([x, y, Res])
                    H = H + R(g).abs().log() / (d**(n+1))
                    x_i = x / g
                    y_i = y / g
            # this looks different than Wells' Algorithm because of the difference
            # between what Wells' calls H_infty,
            # and what Green's Function returns for the infinite place
            h = f.green_function(Q, 0, **kwds) - H + R(t).log()
            # The value returned by Well's algorithm may be negative. As the canonical height
            # is always nonnegative, so if this value is within -err of 0, return 0.
            if h < 0:
                assert h > -err, "A negative height less than -error_bound was computed. " + \
                 "This should be impossible, please report bug on https://github.com/sagemath/sage/issues"
                    # This should be impossible. The error bound for Wells' is rigorous
                    # and the actual height is always >= 0. If we see something less than -err,
                    # something has g one very wrong.
                h = R(0)
            return h

        if bad_primes is None:
            bad_primes = []
            for b in Q:
                if K == QQ:
                    bad_primes += b.denominator().prime_factors()
                else:
                    bad_primes += b.denominator_ideal().prime_factors()
            bad_primes += K(f.resultant(normalize=True)).support()
            bad_primes = list(set(bad_primes))

        emb = K.places(prec=prec)
        num_places = len(emb) + len(bad_primes)
        if error_bound is not None:
            error_bound /= num_places
        R = RealField(prec)
        h = R.zero()

        ##update the keyword dictionary for use in green_function
        kwds.update({"badprimes": bad_primes})
        kwds.update({"error_bound": error_bound})

        # Archimedean local heights
        # :: WARNING: If places is fed the default Sage precision of 53 bits,
        # it uses Real or Complex Double Field in place of RealField(prec) or ComplexField(prec).
        # RDF is an instance of a separate class.
        for v in emb:
            if isinstance(v.codomain(), (sage.rings.abc.RealField, sage.rings.abc.RealDoubleField)):
                dv = R.one()
            else:
                dv = R(2)
            h += dv * f.green_function(Q, v, **kwds)     #arch Green function

        # Non-Archimedean local heights
        for v in bad_primes:
            if K == QQ:
                dv = R.one()
            else:
                dv = R(v.residue_class_degree() * v.absolute_ramification_index())
            h += dv * f.green_function(Q, v, **kwds)  #non-arch Green functions
        return h

    def height_difference_bound(self, prec=None):
        r"""
        Return an upper bound on the different between the canonical
        height of a point with respect to this dynamical system and the
        absolute height of the point.

        This map must be a morphism.

        ALGORITHM:

        Uses a Nullstellensatz argument to compute the constant.
        For details: see [Hutz2015]_.

        INPUT:

        - ``prec`` -- (default: :class:`RealField` default)
          positive integer, float point precision

        OUTPUT: a real number

        EXAMPLES::

            sage: P.<x,y> = ProjectiveSpace(QQ, 1)
            sage: f = DynamicalSystem_projective([x^2 + y^2, x*y])
            sage: f.height_difference_bound()
            1.38629436111989

            sage: P.<x,y,z> = ProjectiveSpace(ZZ, 2)
            sage: f = DynamicalSystem_projective([4*x^2 + 100*y^2, 210*x*y, 10000*z^2])
            sage: f.height_difference_bound()
            10.3089526606443

        A number field example::

            sage: R.<x> = QQ[]
            sage: K.<c> = NumberField(x^3 - 2)
            sage: P.<x,y,z> = ProjectiveSpace(K, 2)
            sage: f = DynamicalSystem_projective([1/(c+1)*x^2 + c*y^2, 210*x*y, 10000*z^2])
            sage: f.height_difference_bound()
            11.3683039374269

        ::

            sage: P.<x,y,z> = ProjectiveSpace(QQbar, 2)
            sage: f = DynamicalSystem_projective([x^2, QQbar(sqrt(-1))*y^2,
            ....:                                 QQbar(sqrt(3))*z^2])
            sage: f.height_difference_bound()
            2.89037175789616

        ::

            sage: P.<x,y> = ProjectiveSpace(QQ, 1)
            sage: f = DynamicalSystem([5*x^2 + 3*x*y , y^2 + 3*x^2])
            sage: f.height_difference_bound(prec=100)
            5.3375380797013179737224159274
        """
        FF = FractionField(self.domain().base_ring()) #lift will only work over fields, so coercing into FF
        if FF not in NumberFields():
            if FF == QQbar:
                #since this is absolute height, we can choose any number field over which the
                #function is defined.
                f = self._number_field_from_algebraics()
            else:
                raise NotImplementedError("fraction field of the base ring must be a number field or QQbar")
        else:
            f = self.change_ring(FF)
        if prec is None:
            R = RealField()
        else:
            R = RealField(prec)
        N = f.domain().dimension_relative()
        d = f.degree()
        D = (N + 1) * (d - 1) + 1
        #compute upper bound
        U = f.global_height(prec) + R(binomial(N + d, d)).log()
        #compute lower bound - from explicit polynomials of Nullstellensatz
        CR = f.domain().coordinate_ring()
        I = CR.ideal(f.defining_polynomials())
        maxh = 0
        for k in range(N + 1):
            CoeffPolys = (CR.gen(k) ** D).lift(I)
            h = max([g.global_height(prec) for g in CoeffPolys])
            maxh = max(maxh, h)
        L = R((N + 1) * binomial(N + D - d, D - d)).log() + maxh
        C = max(U, L) #height difference dh(P) - L <= h(f(P)) <= dh(P) +U
        return C / (d - 1)

    def multiplier(self, P, n, check=True):
        r"""
        Return the multiplier of the point ``P`` of period ``n`` with
        respect to this dynamical system.

        INPUT:

        - ``P`` -- a point on domain of this map

        - ``n`` -- a positive integer, the period of ``P``

        - ``check`` -- (default: ``True``) boolean; verify that ``P``
          has period ``n``

        OUTPUT:

        A square matrix of size ``self.codomain().dimension_relative()``
        in the ``base_ring`` of this dynamical system.

        EXAMPLES::

            sage: P.<x,y,z> = ProjectiveSpace(QQ,2)
            sage: f = DynamicalSystem_projective([x^2, y^2, 4*z^2])
            sage: Q = P.point([4,4,1], False)
            sage: f.multiplier(Q,1)
            [2 0]
            [0 2]

        ::

            sage: P.<x,y> = ProjectiveSpace(QQ,1)
            sage: f = DynamicalSystem_projective([7*x^2 - 28*y^2, 24*x*y])
            sage: f.multiplier(P(2,5), 4)
            [231361/20736]

        ::

            sage: P.<x,y> = ProjectiveSpace(CC,1)
            sage: f = DynamicalSystem_projective([x^3 - 25*x*y^2 + 12*y^3, 12*y^3])
            sage: f.multiplier(P(1,1), 5)
            [0.389017489711934]

        ::

            sage: P.<x,y> = ProjectiveSpace(RR,1)
            sage: f = DynamicalSystem_projective([x^2 - 2*y^2, y^2])
            sage: f.multiplier(P(2,1), 1)
            [4.00000000000000]

        ::

            sage: P.<x,y> = ProjectiveSpace(Qp(13),1)
            sage: f = DynamicalSystem_projective([x^2 - 29/16*y^2, y^2])
            sage: f.multiplier(P(5,4), 3)
            [6 + 8*13 + 13^2 + 8*13^3 + 13^4 + 8*13^5 + 13^6 + 8*13^7 + 13^8 +
             8*13^9 + 13^10 + 8*13^11 + 13^12 + 8*13^13 + 13^14 + 8*13^15 + 13^16 +
             8*13^17 + 13^18 + 8*13^19 + O(13^20)]

        ::

            sage: P.<x,y> = ProjectiveSpace(QQ,1)
            sage: f = DynamicalSystem_projective([x^2 - y^2, y^2])
            sage: f.multiplier(P(0,1), 1)
            Traceback (most recent call last):
            ...
            ValueError: (0 : 1) is not periodic of period 1
        """
        if check:
            if self.nth_iterate(P, n) != P:
                raise ValueError("%s is not periodic of period %s"%(P, n))
            if n < 1:
                raise ValueError("period must be a positive integer")
        N = self.domain().ambient_space().dimension_relative()
        l = identity_matrix(FractionField(self.codomain().base_ring()), N, N)
        Q = P
        Q.normalize_coordinates()
        index = N
        indexlist = [] #keep track of which dehomogenizations are needed
        while Q[index] == 0:
            index -= 1
        indexlist.append(index)
        for i in range(n):
            F = []
            R = self(Q)
            R.normalize_coordinates()
            index = N
            while R[index] == 0:
                index -= 1
            indexlist.append(index)
            #dehomogenize and compute multiplier
            F = self.dehomogenize((indexlist[i],indexlist[i+1]))
            #get the correct order for chain rule matrix multiplication
            l = F.jacobian()(tuple(Q.dehomogenize(indexlist[i])))*l
            Q = R
        return l

    def _multipliermod(self, P, n, p, k):
        r"""
        Return the multiplier of the point ``P`` of period ``n`` with
        respect to this dynamical system modulo `p^k`.

        This map must be an endomorphism of projective space defined
        over `\QQ` or `\ZZ`. This function should not be used at the top
        level as it does not perform input checks. It is used primarily
        for the rational preperiodic and periodic point algorithms.

        INPUT:

        - ``P`` -- a point on domain of this map

        - ``n`` -- a positive integer, the period of ``P``

        - ``p`` -- a positive integer

        - ``k`` -- a positive integer

        OUTPUT:

        A square matrix of size ``self.codomain().dimension_relative()``
        in `\ZZ/(p^k)\ZZ`.

        EXAMPLES::

            sage: P.<x,y> = ProjectiveSpace(QQ,1)
            sage: f = DynamicalSystem_projective([x^2 - 29/16*y^2, y^2])
            sage: f._multipliermod(P(5,4), 3, 11, 1)
            [3]

        ::

            sage: P.<x,y> = ProjectiveSpace(QQ,1)
            sage: f = DynamicalSystem_projective([x^2 - 29/16*y^2, y^2])
            sage: f._multipliermod(P(5,4), 3, 11, 2)
            [80]
        """
        N = self.domain().dimension_relative()
        BR = FractionField(self.codomain().base_ring())
        l = identity_matrix(BR, N, N)
        Q = copy(P)
        g = gcd(Q._coords) #we can't use normalize_coordinates since it can cause denominators
        Q.scale_by(1 / g)
        index = N
        indexlist = [] #keep track of which dehomogenizations are needed
        while Q[index] % p == 0:
            index -= 1
        indexlist.append(index)
        for i in range(n):
            F = []
            R = self(Q, False)
            g = gcd(R._coords)
            R.scale_by(1 / g)
            R_list = list(R)
            for index in range(N + 1):
                R_list[index] = R_list[index] % (p ** k)
            R._coords = tuple(R_list)
            index = N
            while R[index] % p == 0:
                index -= 1
            indexlist.append(index)
            #dehomogenize and compute multiplier
            F = self.dehomogenize((indexlist[i],indexlist[i+1]))
            l = (F.jacobian()(tuple(Q.dehomogenize(indexlist[i])))*l) % (p ** k)
            Q = R
        return l

    def _nth_preimage_tree_helper(self, Q, n, m, **kwds):
        r"""
        A recursive method to fill in ``n``-th preimage tree.

        This helper function is used by ``nth_preimage_tree`` below to actually compute the
        points of the tree and populate the dictionary used to create a ``DiGraph``
        object. Note the addition of an ``m`` parameter, which counts upwards as n counts
        downwards to keep track of what level we are at in the tree for the purposes of
        returning points and displaying the point's level in the tree.
        """
        return_points = kwds.get("return_points", False)
        numerical = kwds.get("numerical", False)
        prec = kwds.get("prec", 100)
        display_complex = kwds.get("display_complex", False)
        digits = kwds.get("digits", 5)
        embed = kwds.get("embed", None)
        D = {}
        if numerical:
            # Solve for preimages numerically
            CR = self.domain().ambient_space().coordinate_ring()
            fn = self.dehomogenize(1)
            poly = (fn[0].numerator()*CR(Q[1]) - fn[0].denominator()*CR(Q[0])).univariate_polynomial()
            K = ComplexField(prec=prec)
            pre = [ProjectiveSpace(K,1)(r) for r in poly.roots(ring=K)]
        else:
            # Solve for preimages algebraically
            pre = self.rational_preimages(Q,1)
        for pt in pre:
            # Fill in dictionary entries of preimage points to Q
            if display_complex:
                pt1 = "(" + str(embed(pt[0]).n(digits=digits)) + ": 1)"
                Q1 = "(" + str(embed(Q[0]).n(digits=digits)) + ": 1)"
                key = pt1 + ", " + str(m)
                D[key] = [Q1 + ", " + str(m-1)]
            else:
                key = str(pt) + ", " + str(m)
                D[key] = [str(Q) + ", " + str(m-1)]
            if return_points:
                # Fill in m-th level preimage points in points list
                kwds["points"][m].append(pt)

        if return_points:
            points = kwds["points"]
            if n==1:
                # Base case of recursion
                return D, points
            else:
                # For each preimage point of Q, use recursion to find that point's preimages
                # and update the dictionary
                for pt in pre:
                    D.update(self._nth_preimage_tree_helper(pt, n-1, m+1, **kwds)[0])
            return D, points
        else:
            if n==1:
                # Base case of recursion
                return D
            else:
                # For each preimage point of Q, use recursion to find that point's preimages
                # and update the dictionary
                for pt in pre:
                    D.update(self._nth_preimage_tree_helper(pt, n-1, m+1, **kwds))
            return D

    def nth_preimage_tree(self, Q, n, **kwds):
        r"""
        Return the ``n``-th pre-image tree rooted at ``Q``.

        This map must be an endomorphism of the projective line defined
        over a number field, algebraic field, or finite field.

        INPUT:

        - ``Q`` -- a point in the domain of this map

        - ``n`` -- a positive integer, the depth of the pre-image tree

        kwds:

        - ``return_points`` -- (default: ``False``) boolean; if ``True``,
          return a list of lists where the index `i` is the level of the tree
          and the elements of the list at that index are the `i`-th preimage
          points as an algebraic element of the splitting field of the
          polynomial `f^n - Q = 0`

        - ``numerical`` -- (default: ``False``) boolean; calculate pre-images
          numerically. Note if this is set to ``True``, preimage points are
          displayed as complex numbers

        - ``prec`` -- (default: 100) positive integer; the precision of the
          ``ComplexField`` if we compute the preimage points numerically

        - ``display_labels`` -- (default: ``True``) boolean; whether to display
          vertex labels. Since labels can be very cluttered, can set
          ``display_labels`` to ``False`` and use ``return_points`` to get a
          hold of the points themselves, either as algebraic or complex numbers

        - ``display_complex`` -- (default: ``False``) boolean; display vertex
          labels as complex numbers. Note if this option is chosen that we must
          choose an embedding from the splitting field ``field_def`` of the
          `n`-th-preimage equation into `\CC`. We make the choice of the first
          embedding returned by ``field_def.embeddings(ComplexField())``

        - ``digits`` -- a positive integer, the number of decimal digits to
          display for complex numbers. This only applies if ``display_complex``
          is set to ``True``

        OUTPUT:

        If ``return_points`` is ``False``, a :class:`GraphPlot` object representing
        the `n`-th pre-image tree.  If ``return_points`` is ``True``, a tuple
        ``(GP, points)``, where ``GP`` is a :class:`GraphPlot` object, and
        ``points`` is a list of lists as described above under
        ``return_points``.

        EXAMPLES::

            sage: P.<x,y> = ProjectiveSpace(QQ,1)
            sage: f = DynamicalSystem_projective([x^2 + y^2, y^2])
            sage: Q = P(0,1)
            sage: f.nth_preimage_tree(Q, 2)
            GraphPlot object for Digraph on 7 vertices

        ::

            sage: P.<x,y> = ProjectiveSpace(GF(3), 1)
            sage: f = DynamicalSystem_projective([x^2 + x*y + y^2, y^2])
            sage: Q = P(0,1)
            sage: f.nth_preimage_tree(Q, 2, return_points=True)
            (GraphPlot object for Digraph on 4 vertices,
             [[(0 : 1)], [(1 : 1)], [(0 : 1), (2 : 1)]])
        """
        return_points = kwds.get("return_points", False)
        numerical = kwds.get("numerical", False)
        prec = kwds.get("prec", 100)
        display_labels = kwds.get("display_labels", True)
        display_complex = kwds.get("display_complex", False)
        digits = kwds.get("digits", 5)

        if self.domain().dimension_relative() > 1:
            raise NotImplementedError("only implemented for dimension 1")
        base_ring = self.base_ring()
        if base_ring is QQbar:
            if numerical:
                raise ValueError("can't solve numerically over QQbar, no embedding into CC")
            fbar = self
            # No embedding from QQbar into C
            kwds["display_complex"] = False
            display_complex = False
        elif base_ring in NumberFields():
            if numerical:
                field_def = ComplexField(prec=prec)
                embed = base_ring.embeddings(field_def)[0]
                fbar = self.change_ring(embed)
                embed = End(field_def).identity()
                kwds["display_complex"] = True
                display_complex = True
                kwds["embed"] = embed
            else:
                field_def = self.field_of_definition_preimage(Q,n)
                fbar = self.change_ring(field_def)
                if display_complex:
                    embed = field_def.embeddings(ComplexField())[0]
                    kwds["embed"] = embed
        elif base_ring in FiniteFields():
            if numerical:
                raise ValueError("can't solve numerically over a finite field, no embedding into CC")
            field_def = self.field_of_definition_preimage(Q,n)
            fbar = self.change_ring(field_def)
            # No embedding from finite field into C
            kwds["display_complex"] = False
            display_complex = False
        else:
            raise NotImplementedError("only implemented for number fields, algebraic fields, and finite fields")

        Q = fbar.codomain()(Q)
        if return_points:
            # n+1 since we have n levels with root as 0th level
            points = [[] for i in range(n+1)]
            points[0].append(Q)
            kwds["points"] = points
            V, points = fbar._nth_preimage_tree_helper(Q, n, 1, **kwds)
        else:
            V = fbar._nth_preimage_tree_helper(Q, n, 1, **kwds)
        from sage.graphs.digraph import DiGraph
        from sage.graphs.graph_plot import GraphPlot
        G = DiGraph(V)
        if display_complex:
            Q = "(" + str(embed(Q[0]).n(digits=digits)) + ": 1)"
            root = Q + ", " + str(0)
        else:
            root = str(Q) + ", " + str(0)
        options = {'layout':'tree', 'tree_orientation':'up', 'tree_root':root, 'vertex_labels':display_labels}

        if return_points:
            return GraphPlot(G, options), points
        else:
            return GraphPlot(G, options)

    def possible_periods(self, **kwds):
        r"""
        Return the set of possible periods for rational periodic points of
        this dynamical system.

        Must be defined over `\ZZ` or `\QQ`.

        ALGORITHM:

        Calls ``self.possible_periods()`` modulo all primes of good reduction
        in range ``prime_bound``. Return the intersection of those lists.

        INPUT:

        kwds:

        - ``prime_bound`` --  (default: ``[1, 20]``) a list or tuple of
           two positive integers or an integer for the upper bound

        - ``bad_primes`` -- (optional) a list or tuple of integer primes,
          the primes of bad reduction

        - ``ncpus`` -- (default: all cpus) number of cpus to use in parallel

        OUTPUT: a list of positive integers

        EXAMPLES::

            sage: P.<x,y> = ProjectiveSpace(QQ,1)
            sage: f = DynamicalSystem_projective([x^2 - 29/16*y^2, y^2])
            sage: f.possible_periods(ncpus=1)
            [1, 3]

        ::

            sage: PS.<x,y> = ProjectiveSpace(1,QQ)
            sage: f = DynamicalSystem_projective([5*x^3 - 53*x*y^2 + 24*y^3, 24*y^3])
            sage: f.possible_periods(prime_bound=[1,5])
            Traceback (most recent call last):
            ...
            ValueError: no primes of good reduction in that range
            sage: f.possible_periods(prime_bound=[1,10])
            [1, 4, 12]
            sage: f.possible_periods(prime_bound=[1,20])
            [1, 4]

        ::

            sage: P.<x,y,z> = ProjectiveSpace(ZZ,2)
            sage: f = DynamicalSystem_projective([2*x^3 - 50*x*z^2 + 24*z^3,
            ....:                                 5*y^3 - 53*y*z^2 + 24*z^3, 24*z^3])
            sage: f.possible_periods(prime_bound=10)
            [1, 2, 6, 20, 42, 60, 140, 420]
            sage: f.possible_periods(prime_bound=20) # long time
            [1, 20]
        """
        if self.domain().base_ring() not in [ZZ, QQ]:
            raise NotImplementedError("must be ZZ or QQ")

        primebound = kwds.pop("prime_bound", [1, 20])
        badprimes = kwds.pop("bad_primes", None)
        num_cpus = kwds.pop("ncpus", ncpus())

        if not isinstance(primebound, (list, tuple)):
            try:
                primebound = [1, ZZ(primebound)]
            except TypeError:
                raise TypeError("prime bound must be an integer")
        else:
            try:
                primebound[0] = ZZ(primebound[0])
                primebound[1] = ZZ(primebound[1])
            except TypeError:
                raise TypeError("prime bounds must be integers")

        if badprimes is None:
            badprimes = self.primes_of_bad_reduction()

        firstgood = 0

        def parallel_function(morphism):
            return morphism.possible_periods()

        # Calling possible_periods for each prime in parallel
        parallel_data = []
        for q in primes(primebound[0], primebound[1] + 1):
            if not (q in badprimes):
                F = self.change_ring(GF(q))
                parallel_data.append(((F,), {}))

        parallel_iter = p_iter_fork(num_cpus, 0)
        parallel_results = list(parallel_iter(parallel_function, parallel_data))

        for result in parallel_results:
            possible_periods = result[1]
            if firstgood == 0:
                periods = set(possible_periods)
                firstgood = 1
            else:
                periodsq = set(possible_periods)
                periods = periods.intersection(periodsq)

        if firstgood == 0:
            raise ValueError("no primes of good reduction in that range")
        else:
            return sorted(periods)

    def _preperiodic_points_to_cyclegraph(self, preper):
        r"""
        Given the complete set of periodic or preperiodic points return the
        digraph representing the orbit.

        If ``preper`` is not the complete set, this function will not fill
        in the gaps.

        INPUT:

        - ``preper`` -- a list or tuple of projective points; the complete
          set of rational periodic or preperiodic points

        OUTPUT:

        A digraph representing the orbit the rational preperiodic points
        ``preper`` in projective space.

        EXAMPLES::

            sage: P.<x,y> = ProjectiveSpace(QQ,1)
            sage: f = DynamicalSystem_projective([x^2 - 2*y^2, y^2])
            sage: preper = [P(-2, 1), P(1, 0), P(0, 1), P(1, 1), P(2, 1), P(-1, 1)]
            sage: f._preperiodic_points_to_cyclegraph(preper)
            Looped digraph on 6 vertices
        """
        V = []
        E = []
        #We store the points we encounter is a list, D. Each new point is checked to
        #see if it is in that list (which uses ==) so that equal points with different
        #representations only appear once in the graph.
        D = []
        for val in preper:
            try:
                V.append(D[D.index(val)])
            except ValueError:
                D.append(val)
                V.append(val)
            Q = self(val)
            Q.normalize_coordinates()
            try:
                E.append([D[D.index(Q)]])
            except ValueError:
                D.append(Q)
                E.append([Q])
        from sage.graphs.digraph import DiGraph
        g = DiGraph(dict(zip(V, E)), loops=True)
        return g

    def is_PGL_minimal(self, prime_list=None):
        r"""
        Check if this dynamical system is a minimal model in
        its conjugacy class.

        See [BM2012]_ and [Mol2015]_ for a description of the algorithm.
        For polynomial maps it uses [HS2018]_.

        INPUT:

        - ``prime_list`` -- (optional) list of primes to check minimality

        OUTPUT: boolean

        EXAMPLES::

            sage: PS.<X,Y> = ProjectiveSpace(QQ,1)
            sage: f = DynamicalSystem_projective([X^2 + 3*Y^2, X*Y])
            sage: f.is_PGL_minimal()
            True

        ::

            sage: PS.<x,y> = ProjectiveSpace(QQ,1)
            sage: f = DynamicalSystem_projective([6*x^2 + 12*x*y + 7*y^2, 12*x*y])
            sage: f.is_PGL_minimal()
            False

        ::

            sage: PS.<x,y> = ProjectiveSpace(QQ,1)
            sage: f = DynamicalSystem_projective([6*x^2 + 12*x*y + 7*y^2, y^2])
            sage: f.is_PGL_minimal()
            False
        """
        if self.base_ring() != QQ and self.base_ring() != ZZ:
            raise NotImplementedError("minimal models only implemented over ZZ or QQ")
        if not self.is_morphism():
            raise TypeError("the function is not a morphism")
        if self.degree() == 1:
            raise NotImplementedError("minimality is only for degree 2 or higher")

        f = copy(self)
        f.normalize_coordinates()
        R = f.domain().coordinate_ring()
        F = R(f[0].numerator())
        G = R(f[0].denominator())
        if G.degree() == 0 or F.degree() == 0:
            #can't use BM for polynomial
            from .endPN_minimal_model import HS_minimal
            g, m = HS_minimal(self, return_transformation=True, D=prime_list)
            return m == m.parent().one()

        from .endPN_minimal_model import affine_minimal
        return affine_minimal(self, return_transformation=False, D=prime_list, quick=True)

    def minimal_model(self, return_transformation=False, prime_list=None, algorithm=None, check_primes=True):
        r"""
        Determine if this dynamical system is minimal.

        This dynamical system must be defined over the projective line
        over the rationals. In particular, determine if this map is affine
        minimal, which is enough to decide if it is minimal or not.
        See Proposition 2.10 in [BM2012]_.

        INPUT:

        - ``return_transformation`` -- (default: ``False``) boolean; this
          signals a return of the `PGL_2` transformation to conjugate
          this map to the calculated minimal model

        - ``prime_list`` -- (optional) a list of primes, in case one
          only wants to determine minimality at those specific primes

        - ``algorithm`` -- (optional) string; can be one of the following:

        - ``check_primes`` -- (optional) boolean: this signals whether to
            check whether each element in ``prime_list`` is a prime

          * ``'BM'`` - the Bruin-Molnar algorithm [BM2012]_
          * ``'HS'`` - the Hutz-Stoll algorithm [HS2018]_

        OUTPUT:

        - a dynamical system on the projective line which is a minimal model
          of this map

        - a `PGL(2,\QQ)` element which conjugates this map to a minimal model

        EXAMPLES::

            sage: PS.<X,Y> = ProjectiveSpace(QQ,1)
            sage: f = DynamicalSystem_projective([X^2 + 3*Y^2, X*Y])
            sage: f.minimal_model(return_transformation=True)
            (
            Dynamical System of Projective Space of dimension 1 over Rational
            Field
              Defn: Defined on coordinates by sending (X : Y) to
                    (X^2 + 3*Y^2 : X*Y)
            ,
            [1 0]
            [0 1]
            )

        ::

            sage: PS.<X,Y> = ProjectiveSpace(QQ,1)
            sage: f = DynamicalSystem_projective([7365/2*X^4 + 6282*X^3*Y + 4023*X^2*Y^2
            ....:                                   + 1146*X*Y^3 + 245/2*Y^4,
            ....:                                 -12329/2*X^4 - 10506*X^3*Y - 6723*X^2*Y^2
            ....:                                   - 1914*X*Y^3 - 409/2*Y^4])
            sage: f.minimal_model(return_transformation=True)
            (
            Dynamical System of Projective Space of dimension 1 over Rational Field
              Defn: Defined on coordinates by sending (X : Y) to
                    (9847*X^4 + 28088*X^3*Y + 30048*X^2*Y^2 + 14288*X*Y^3 + 2548*Y^4
                    : -12329*X^4 - 35164*X^3*Y - 37614*X^2*Y^2 - 17884*X*Y^3 - 3189*Y^4),
            <BLANKLINE>
            [2 1]
            [0 1]
            )

        ::

            sage: PS.<x,y> = ProjectiveSpace(QQ,1)
            sage: f = DynamicalSystem_projective([6*x^2 + 12*x*y + 7*y^2, 12*x*y])
            sage: f.minimal_model()
            Dynamical System of Projective Space of dimension 1 over Rational Field
              Defn: Defined on coordinates by sending (x : y) to
                    (x^2 + 12*x*y + 42*y^2 : 2*x*y)

        ::

            sage: PS.<x,y> = ProjectiveSpace(ZZ,1)
            sage: f = DynamicalSystem_projective([6*x^2 + 12*x*y + 7*y^2, 12*x*y + 42*y^2])
            sage: g,M = f.minimal_model(return_transformation=True, algorithm='BM')
            sage: f.conjugate(M) == g
            True

        ::

            sage: P.<x,y> = ProjectiveSpace(QQ, 1)
            sage: f = DynamicalSystem([2*x^2, y^2])
            sage: f.minimal_model(return_transformation=True)
            (
            Dynamical System of Projective Space of dimension 1 over Rational Field
              Defn: Defined on coordinates by sending (x : y) to
                    (x^2 : y^2)                                                    ,
            [1 0]
            [0 2]
            )
            sage: f.minimal_model(prime_list=[3])
            Dynamical System of Projective Space of dimension 1 over Rational Field
              Defn: Defined on coordinates by sending (x : y) to
                    (2*x^2 : y^2)

        TESTS::

            sage: PS.<X,Y> = ProjectiveSpace(QQ,1)
            sage: f = DynamicalSystem_projective([X + Y, X - 3*Y])
            sage: f.minimal_model()
            Traceback (most recent call last):
            ...
            NotImplementedError: minimality is only for degree 2 or higher

        ::

            sage: PS.<X,Y> = ProjectiveSpace(QQ,1)
            sage: f = DynamicalSystem_projective([X^2 - Y^2, X^2 + X*Y])
            sage: f.minimal_model()
            Traceback (most recent call last):
            ...
            TypeError: the function is not a morphism

        ::

            sage: P.<x,y> = ProjectiveSpace(QQ,1)
            sage: f = DynamicalSystem([2*x^2, y^2])
            sage: f.minimal_model(algorithm='BM')
            Traceback (most recent call last):
            ...
            TypeError: affine minimality is only considered for
            maps not of the form f or 1/f for a polynomial f

        ::

            sage: P.<x,y> = ProjectiveSpace(QQ,1)
            sage: f = DynamicalSystem([2*x^2, y^2])
            sage: f.minimal_model(prime_list=[0])
            Traceback (most recent call last):
            ...
            ValueError: prime_list contains 0 which is not prime

        REFERENCES:

        - [BM2012]_
        - [Mol2015]_
        - [HS2018]_
        """
        if self.base_ring() != ZZ and self.base_ring() != QQ:
            raise NotImplementedError("minimal models only implemented over ZZ or QQ")
        if not self.is_morphism():
            raise TypeError("the function is not a morphism")
        if self.degree() == 1:
            raise NotImplementedError("minimality is only for degree 2 or higher")
        if prime_list and check_primes:
            for p in prime_list:
                if not p.is_prime():
                    raise ValueError("prime_list contains " + str(p) + " which is not prime")

        if algorithm == 'BM':
            from .endPN_minimal_model import affine_minimal
            return affine_minimal(self, return_transformation=return_transformation, D=prime_list, quick=False)
        if algorithm == 'HS':
            from .endPN_minimal_model import HS_minimal
            return HS_minimal(self, return_transformation=return_transformation, D=prime_list)
        # algorithm not specified
        f = copy(self)
        f.normalize_coordinates()
        R = f.domain().coordinate_ring()
        F = R(f[0].numerator())
        G = R(f[0].denominator())

        if G.degree() == 0 or F.degree() == 0:
            #can use BM for polynomial
            from .endPN_minimal_model import HS_minimal
            return HS_minimal(self, return_transformation=return_transformation, D=prime_list)

        if prime_list is None:
            prime_list = ZZ(F.resultant().prime_divisors())
        if max(prime_list) > 500:
            from .endPN_minimal_model import affine_minimal
            return affine_minimal(self, return_transformation=return_transformation,
                                  D=prime_list, quick=False)

    def all_minimal_models(self, return_transformation=False, prime_list=None,
                           algorithm=None, check_minimal=True):
        r"""
        Determine a representative in each `SL(2,\ZZ)`-orbit of this map.

        This can be done either with the Bruin-Molnar algorithm or the
        Hutz-Stoll algorithm. The Hutz-Stoll algorithm requires the map
        to have minimal resultant and then finds representatives in orbits
        with minimal resultant. The Bruin-Molnar algorithm finds
        representatives with the same resultant (up to sign) of the given map.

        Bruin-Molnar does not work for polynomials and is more efficient
        for large primes.

        INPUT:

        - ``return_transformation`` -- (default: ``False``) boolean; this
          signals a return of the `PGL_2` transformation to conjugate
          this map to the calculated models

        - ``prime_list`` -- (optional) a list of primes, in case one
          only wants to determine minimality at those specific primes

        - ``algorithm`` -- (optional) string; can be one of the following:

          * ``'BM'`` - the Bruin-Molnar algorithm [BM2012]_
          * ``'HS'`` - for the Hutz-Stoll algorithm [HS2018]_

          if not specified, properties of the map are utilized to choose

        - ``check_minimal`` -- (optional) boolean; to first check if the map
          is minimal and if not, compute a minimal model before computing
          for orbit representatives

        OUTPUT:

        A list of pairs `(F,m)`, where `F` is dynamical system on the
        projective line and `m` is the associated `PGL(2,\QQ)` element.
        Or just a list of dynamical systems if not returning the conjugation.

        EXAMPLES::

            sage: P.<x,y> = ProjectiveSpace(QQ, 1)
            sage: f = DynamicalSystem([2*x^2, 3*y^2])
            sage: f.all_minimal_models()
            [Dynamical System of Projective Space of dimension 1 over Rational Field
               Defn: Defined on coordinates by sending (x : y) to
                     (x^2 : y^2)]

        ::

            sage: P.<x,y> = ProjectiveSpace(QQ, 1)
            sage: c = 2*3^6
            sage: f = DynamicalSystem([x^3 - c^2*y^3, x*y^2])
            sage: len(f.all_minimal_models(algorithm='HS'))
            14
            sage: len(f.all_minimal_models(prime_list=[2], algorithm='HS'))
            2

        ::

            sage: P.<x,y> = ProjectiveSpace(QQ, 1)
            sage: f = DynamicalSystem([237568*x^3 + 1204224*x^2*y + 2032560*x*y^2
            ....:     + 1142289*y^3, -131072*x^3 - 663552*x^2*y - 1118464*x*y^2
            ....:     - 627664*y^3])
            sage: len(f.all_minimal_models(algorithm='BM'))
            2

        TESTS::

            sage: P.<x,y> = ProjectiveSpace(QQ, 1)
            sage: c = 2^2*5^2*11^3
            sage: f = DynamicalSystem([x^3 - c^2*y^3, x*y^2])
            sage: MM = f.all_minimal_models(return_transformation=True, algorithm='BM')
            sage: all(f.conjugate(m) == F for F, m in MM)
            True
            sage: MM = f.all_minimal_models(return_transformation=True, algorithm='HS')
            sage: all(f.conjugate(m) == F for F,m in MM)
            True

        REFERENCES:

        - [BM2012]_
        - [HS2018]_
        """
        if self.base_ring() != ZZ and self.base_ring() != QQ:
            raise NotImplementedError("minimal models only implemented over ZZ or QQ")
        if not self.is_morphism():
            raise TypeError("the function is not a morphism")
        if self.degree() == 1:
            raise NotImplementedError("minimality is only for degree 2 or higher")

        if check_minimal:
            f, m = self.minimal_model(return_transformation=True,
                                      prime_list=prime_list,
                                      algorithm=algorithm)
        else:
            f = self
            m = matrix(ZZ, 2, 2, [1,0,0,1])

        if algorithm == 'BM':
            from .endPN_minimal_model import BM_all_minimal
            models = BM_all_minimal(f, return_transformation=True, D=prime_list)
        elif algorithm == 'HS':
            from .endPN_minimal_model import HS_all_minimal
            models = HS_all_minimal(f, return_transformation=True, D=prime_list)
        else: # algorithm not specified
            f.normalize_coordinates()
            Aff_f = f.dehomogenize(1)
            R = Aff_f.domain().coordinate_ring()
            F = R(Aff_f[0].numerator())
            G = R(Aff_f[0].denominator())
            if G.degree() == 0 or F.degree() == 0:
                #can use BM for polynomial
                from .endPN_minimal_model import HS_all_minimal
                models = HS_all_minimal(f, return_transformation=True, D=prime_list)
            elif prime_list is None:
                prime_list = ZZ(f.resultant()).prime_divisors()
                if prime_list == []:
                    models = [[f,m]]
                elif max(prime_list) > 500:
                    from .endPN_minimal_model import BM_all_minimal
                    models = BM_all_minimal(f, return_transformation=True, D=prime_list)
                else:
                    from .endPN_minimal_model import HS_all_minimal
                    models = HS_all_minimal(f, return_transformation=True, D=prime_list)

        if return_transformation:
            models = [[g, t*m] for g,t in models]
        else:
            models = [g for g,t in models]
        return models

    def affine_preperiodic_model(self, m, n, return_conjugation=False):
        r"""
        Return a dynamical system conjugate to this one with affine (n, m) preperiodic points.

        If the base ring of this dynamical system is finite, there may not be a model
        with affine preperiodic points, in which case a ValueError is thrown.

        INPUT:

         - ``m`` -- the preperiod of the preperiodic points to make affine.

         - ``n`` -- the period of the preperiodic points to make affine.

         - ``return_conjugation`` -- (default: ``False``) If ``True``, return a tuple
           ``(g, phi)`` where ``g`` is a model with affine (n, m) preperiodic points
           and ``phi`` is the matrix that moves ``f`` to ``g``.

        OUTPUT: a dynamical system conjugate to this one.

        EXAMPLES::

            sage: P.<x,y,z> = ProjectiveSpace(QQ, 2)
            sage: f = DynamicalSystem_projective([x^2, y^2, z^2])
            sage: g = f.affine_preperiodic_model(0, 1); g
            Dynamical System of Projective Space of dimension 2 over Rational Field
              Defn: Defined on coordinates by sending (x : y : z) to
                    (-x^2 : -2*x^2 + 2*x*y - y^2 : 2*x^2 - 2*x*y + 2*y^2 + 2*y*z + z^2)

        We can check that ``g`` has affine fixed points::

            sage: g.periodic_points(1)
            [(-1 : -1 : 1),
             (-1/2 : -1 : 1),
             (-1/2 : -1/2 : 1),
             (-1/3 : -2/3 : 1),
             (0 : -1 : 1),
             (0 : -1/2 : 1),
             (0 : 0 : 1)]

        ::

            sage: P.<x,y,z> = ProjectiveSpace(GF(9), 2)
            sage: f = DynamicalSystem_projective([x^2, y^2, z^2])
            sage: f.affine_preperiodic_model(0, 1)
            Dynamical System of Projective Space of dimension 2
             over Finite Field in z2 of size 3^2
              Defn: Defined on coordinates by sending (x : y : z) to
                    ((-z2)*x^2 : z2*x^2 + (-z2)*x*y + (-z2)*y^2 :
                     (-z2)*x^2 + z2*x*y + (z2 + 1)*y^2 - y*z + z^2)

        ::

            sage: R.<c> = GF(3)[]
            sage: P.<x,y,z> = ProjectiveSpace(R, 2)
            sage: f = DynamicalSystem_projective([x^2, y^2, z^2])
            sage: f.affine_preperiodic_model(0, 1)  # long time
            Dynamical System of Projective Space of dimension 2 over
             Univariate Polynomial Ring in c over Finite Field of size 3
              Defn: Defined on coordinates by sending (x : y : z) to
                    (2*c^3*x^2 : c^3*x^2 + 2*c^3*x*y + 2*c^3*y^2 :
                     2*c^3*x^2 + c^3*x*y + (c^3 + c^2)*y^2 + 2*c^2*y*z + c^2*z^2)

        ::

            sage: K.<k> = CyclotomicField(3)
            sage: P.<x,y,z> = ProjectiveSpace(K, 2)
            sage: f = DynamicalSystem_projective([x^2 + k*x*y + y^2, z^2, y^2])
            sage: f.affine_preperiodic_model(1, 1)
            Dynamical System of Projective Space of dimension 2
             over Cyclotomic Field of order 3 and degree 2
              Defn: Defined on coordinates by sending (x : y : z) to
                    (-y^2 : x^2 : x^2 + (-k)*x*z + z^2)

        ::

            sage: P.<x,y> = ProjectiveSpace(QQ, 1)
            sage: f = DynamicalSystem_projective([x^2 + y^2, y^2])
            sage: g, mat = f.affine_preperiodic_model(0, 1, return_conjugation=True)
            sage: g == f.conjugate(mat)
            True

        ::

            sage: P.<x,y,z> = ProjectiveSpace(QQ, 2)
            sage: X = P.subscheme(2*y - z)
            sage: f = DynamicalSystem_projective([x^2 + y^2, z^2 + y^2, z^2], domain=X)
            sage: f.affine_preperiodic_model(0, 1)
            Dynamical System of Closed subscheme of Projective Space of dimension 2
             over Rational Field defined by: 2*y - z
              Defn: Defined on coordinates by sending (x : y : z) to
                    (-x^2 - y^2 : y^2 : x^2 + z^2)

        TESTS::

            sage: P.<x,y> = ProjectiveSpace(QQ, 1)
            sage: f = DynamicalSystem_projective([x^2 + 2*y^2, x^2])
            sage: g, mat = f.affine_preperiodic_model(0, 1, return_conjugation=True)
            sage: f.conjugate(mat) == g
            True
        """
        n = ZZ(n)
        if n < 1:
            raise ValueError('period must be positive')
        m = ZZ(m)
        if m < 0:
            raise ValueError('preperiod must be non-negative')
        f = self
        CR = f.coordinate_ring()
        dom = f.domain()
        PS = f.codomain().ambient_space()
        N = PS.dimension_relative() + 1
        R = f.base_ring()
        F_1 = f.nth_iterate_map(n+m)
        F_2 = f.nth_iterate_map(m)
        L = [F_1[i]*F_2[j] - F_1[j]*F_2[i] for i in range(N)
            for j in range(i+1, N)]
        X = PS.subscheme(L + list(dom.defining_polynomials()))
        hyperplane_at_infinity = PS.subscheme(CR.gens()[-1])
        if R.is_field():
            F = R
        else:
            F = FractionField(R)
        if X.intersection(hyperplane_at_infinity).change_ring(F).dimension() >= 0:
            hyperplane_found = False
            attempted_combinations = {}
            # in order to find a hyperplane to move to infinity,
            # we need to enumerate an infinite number of hyperplanes
            if R.is_finite():
                # when R is finite, we try all hyperplanes
                for tup in product(R, repeat=N):
                    if list(tup) != [0]*N:
                        if PS(tup) not in attempted_combinations:
                            hyperplane = PS.subscheme(sum([tup[i]*PS.gens()[i] for i in range(N)]))
                            if X.intersection(hyperplane).change_ring(F).dimension() < 0:
                                hyperplane_found = True
                                break
                if not hyperplane_found:
                    raise ValueError('no possible conjugation over %s makes all preperiodic points affine' %R)
            else:
                # if the characteristic is 0, R contains Z
                if R.characteristic() == 0:
                    for height_bound in count(1):
                        terms = ZZ.range(height_bound)
                        for tup in product(terms, repeat=N):
                            if list(tup) != [0]*N:
                                if PS(tup) not in attempted_combinations:
                                    hyperplane = PS.subscheme(sum([tup[i]*PS.gens()[i] for i in range(N)]))
                                    if X.intersection(hyperplane).change_ring(F).dimension() < 0:
                                        hyperplane_found = True
                                        break
                        if hyperplane_found:
                            break
                else:
                    if is_PolynomialRing(R) or is_MPolynomialRing(R) or is_FractionField(R):
                        # for polynomial rings, we can get an infinite family of hyperplanes
                        # by increasing the degree
                        var = R.gen()
                        for degree in count(0):
                            ZZ_terms = ZZ.range(R.characteristic())
                            terms = ZZ_terms[:]
                            for i in ZZ_terms:
                                terms.append(i*var**degree)
                            for tup in product(terms, repeat=N):
                                if list(tup) != [0]*N:
                                    if PS(tup) not in attempted_combinations:
                                        hyperplane = PS.subscheme(sum([tup[i]*PS.gens()[i] for i in range(N)]))
                                        if X.intersection(hyperplane).change_ring(F).dimension() < 0:
                                            hyperplane_found = True
                                            break
                            if hyperplane_found:
                                break
                    else:
                        raise NotImplementedError('cannot find affine periodic model over %s' %(R))
            source = PS.subscheme(CR.gens()[-1])
            mat = PS.hyperplane_transformation_matrix(source, hyperplane)
            if R.is_field():
                g = f.conjugate(mat)
            else:
                g = f.conjugate(mat, adjugate=True)
            if return_conjugation:
                return (g, mat)
            return g
        if return_conjugation:
            return (f, matrix.identity(N))
        return f

    def automorphism_group(self, **kwds):
        r"""
        Calculates the subgroup of `PGL2` that is the automorphism group
        of this dynamical system.

        The automorphism group is the set of `PGL(2)` elements that fixes
        this map under conjugation.

        INPUT:

        The following keywords are used in most cases:

        - ``num_cpus`` -- (default: 2) the number of threads to use. Setting to a
          larger number can greatly speed up this function.

        The following keywords are used only when the dimension of the domain is 1 and
        the base ring is the rationals, but ignored in all other cases:

        - ``starting_prime`` -- (default: 5) the first prime to use for CRT

        - ``algorithm``-- (optional) can be one of the following:

          * ``'CRT'`` - Chinese Remainder Theorem
          * ``'fixed_points'`` - fixed points algorithm

        - ``return_functions``-- (default: ``False``) boolean; ``True``
          returns elements as linear fractional transformations and
          ``False`` returns elements as `PGL2` matrices

        - ``iso_type`` -- (default: ``False``) boolean; ``True`` returns the
          isomorphism type of the automorphism group

        OUTPUT: a list of elements in the automorphism group

        AUTHORS:

        - Original algorithm written by Xander Faber, Michelle Manes,
          Bianca Viray

        - Modified by Joao Alberto de Faria, Ben Hutz, Bianca Thompson

        REFERENCES:

        - [FMV2014]_

        EXAMPLES::

            sage: R.<x,y> = ProjectiveSpace(QQ, 1)
            sage: f = DynamicalSystem_projective([x^2 - y^2, x*y])
            sage: f.automorphism_group(return_functions=True)
            [x, -x]

        ::

            sage: R.<x,y> = ProjectiveSpace(QQ, 1)
            sage: f = DynamicalSystem_projective([x^2 + 5*x*y + 5*y^2, 5*x^2 + 5*x*y + y^2])
            sage: f.automorphism_group()
            [
            [1 0]  [0 2]
            [0 1], [2 0]
            ]

        ::

            sage: P.<x,y,z> = ProjectiveSpace(QQ, 2)
            sage: f = DynamicalSystem([x^3, y^3, z^3])
            sage: len(f.automorphism_group())
            24

        ::

            sage: R.<x,y> = ProjectiveSpace(QQ, 1)
            sage: f = DynamicalSystem_projective([x^2 - 2*x*y - 2*y^2, -2*x^2 - 2*x*y + y^2])
            sage: f.automorphism_group(return_functions=True)
            [x, 1/x, -x - 1, -x/(x + 1), (-x - 1)/x, -1/(x + 1)]

        ::

            sage: R.<x,y> = ProjectiveSpace(QQ, 1)
            sage: f = DynamicalSystem_projective([3*x^2*y - y^3, x^3 - 3*x*y^2])
            sage: lst, label = f.automorphism_group(algorithm='CRT', return_functions=True,
            ....:                                   iso_type=True)
            sage: sorted(lst), label
            ([-1/x, 1/x, (-x - 1)/(x - 1), (-x + 1)/(x + 1), (x - 1)/(x + 1),
              (x + 1)/(x - 1), -x, x],
             'Dihedral of order 8')

        ::

            sage: A.<z> = AffineSpace(QQ, 1)
            sage: f = DynamicalSystem_affine([1/z^3])
            sage: F = f.homogenize(1)
            sage: F.automorphism_group()
            [
            [1 0]  [0 2]  [-1  0]  [ 0 -2]
            [0 1], [2 0], [ 0  1], [ 2  0]
            ]

        ::

            sage: P.<x,y,z> = ProjectiveSpace(QQ, 2)
            sage: f = DynamicalSystem_projective([x**2 + x*z, y**2, z**2])
            sage: f.automorphism_group()
            [
            [1 0 0]
            [0 1 0]
            [0 0 1]
            ]

        ::

            sage: K.<w> = CyclotomicField(3)
            sage: P.<x,y> = ProjectiveSpace(K, 1)
            sage: D6 = DynamicalSystem_projective([y^2, x^2])
            sage: sorted(D6.automorphism_group())
            [
            [-w - 1      0]  [     0 -w - 1]  [w 0]  [0 w]  [0 1]  [1 0]
            [     0      1], [     1      0], [0 1], [1 0], [1 0], [0 1]
            ]
        """
        alg = kwds.get('algorithm', None)
        p = kwds.get('starting_prime', 5)
        return_functions = kwds.get('return_functions', False)
        iso_type = kwds.get('iso_type', False)
        num_cpus = kwds.get('num_cpus', 2)
        if self.domain().dimension_relative() != 1:
            return self.conjugating_set(self, num_cpus)
        if self.base_ring() != QQ and self.base_ring() != ZZ:
            return self.conjugating_set(self, num_cpus)
        self.normalize_coordinates()
        if (self.degree() == 1) or (self.degree() == 0):
            raise NotImplementedError("rational function of degree 1 not implemented")
        f = self.dehomogenize(1)
        R = PolynomialRing(f.base_ring(),'x')
        if is_FractionFieldElement(f[0]):
            F = (f[0].numerator().univariate_polynomial(R))/f[0].denominator().univariate_polynomial(R)
        else:
            F = f[0].univariate_polynomial(R)
        if alg is None:
            if self.degree() <= 12:
                return automorphism_group_QQ_fixedpoints(F, return_functions, iso_type)
            return automorphism_group_QQ_CRT(F, p, return_functions, iso_type)
        elif alg == 'CRT':
            return automorphism_group_QQ_CRT(F, p, return_functions, iso_type)
        return automorphism_group_QQ_fixedpoints(F, return_functions, iso_type)

    def critical_subscheme(self):
        r"""
        Return the critical subscheme of this dynamical system.

        OUTPUT: projective subscheme

        EXAMPLES::

            sage: set_verbose(None)
            sage: P.<x,y> = ProjectiveSpace(QQ,1)
            sage: f = DynamicalSystem_projective([x^3 - 2*x*y^2 + 2*y^3, y^3])
            sage: f.critical_subscheme()
            Closed subscheme of Projective Space of dimension 1 over Rational Field
            defined by:
              9*x^2*y^2 - 6*y^4

        ::

            sage: set_verbose(None)
            sage: P.<x,y> = ProjectiveSpace(QQ,1)
            sage: f = DynamicalSystem_projective([2*x^2 - y^2, x*y])
            sage: f.critical_subscheme()
            Closed subscheme of Projective Space of dimension 1 over Rational Field
            defined by:
              4*x^2 + 2*y^2

        ::

            sage: P.<x,y,z> = ProjectiveSpace(QQ,2)
            sage: f = DynamicalSystem_projective([2*x^2 - y^2, x*y, z^2])
            sage: f.critical_subscheme()
            Closed subscheme of Projective Space of dimension 2 over Rational Field
            defined by:
              8*x^2*z + 4*y^2*z

        ::

            sage: P.<x,y,z,w> = ProjectiveSpace(GF(81), 3)
            sage: g = DynamicalSystem_projective([x^3 + y^3, y^3 + z^3, z^3 + x^3, w^3])
            sage: g.critical_subscheme()
            Closed subscheme of Projective Space of dimension 3 over Finite Field in
            z4 of size 3^4 defined by:
              0

        ::

            sage: P.<x,y> = ProjectiveSpace(QQ,1)
            sage: f = DynamicalSystem_projective([x^2, x*y])
            sage: f.critical_subscheme()
            Traceback (most recent call last):
            ...
            TypeError: the function is not a morphism
        """
        PS = self.domain()
        if not is_ProjectiveSpace(PS):
            raise NotImplementedError("not implemented for subschemes")
        if not self.is_morphism():
            raise TypeError("the function is not a morphism")
        wr = self.wronskian_ideal()
        crit_subscheme = self.codomain().subscheme(wr)
        return crit_subscheme

    def critical_points(self, R=None):
        r"""
        Return the critical points of this dynamical system defined over
        the ring ``R`` or the base ring of this map.

        Must be dimension 1.

        INPUT:

        - ``R`` -- (optional) a ring

        OUTPUT: a list of projective space points defined over ``R``

        EXAMPLES::

            sage: set_verbose(None)
            sage: P.<x,y> = ProjectiveSpace(QQ,1)
            sage: f = DynamicalSystem_projective([x^3 - 2*x*y^2 + 2*y^3, y^3])
            sage: f.critical_points()
            [(1 : 0)]
            sage: K.<w> = QuadraticField(6)
            sage: f.critical_points(K)
            [(-1/3*w : 1), (1/3*w : 1), (1 : 0)]

        ::

            sage: set_verbose(None)
            sage: P.<x,y> = ProjectiveSpace(QQ,1)
            sage: f = DynamicalSystem_projective([2*x^2 - y^2, x*y])
            sage: f.critical_points(QQbar)
            [(-0.7071067811865475?*I : 1), (0.7071067811865475?*I : 1)]
        """
        PS = self.domain()
        if PS.dimension_relative() > 1:
            raise NotImplementedError("use .wronskian_ideal() for dimension > 1")
        if R is None:
            F = self
        else:
            F = self.change_ring(R)
        P = F.codomain()
        X = F.critical_subscheme()
        crit_points = [P(Q) for Q in X.rational_points()]
        return crit_points

    def ramification_type(self, R=None, stable=True):
        r"""
        Return the ramification type of endomorphisms of `\mathbb{P}^1`.

        Only branch points defined over the ring ``R`` contribute to
        the ramification type if specified, otherwise ``R`` is the
        ring of definition for ``self``.

        Note that branch points defined over ``R`` may not be
        geometric points if stable not set to ``True``.

        If ``R`` is specified, ``stable`` is ignored.

        If ``stable``, then this will return the ramification type
        over an extension which splits the Galois orbits of critical
        points.

        INPUT:

        - ``R`` -- ring or morphism (optional)
        - ``split`` -- boolean (optional)

        OUTPUT:

        list of lists, each term being the list of ramification indices
        in the pre-images of one critical value

        EXAMPLES::

            sage: P.<x,y> = ProjectiveSpace(QQ, 1)
            sage: F = DynamicalSystem_projective([x^4, y^4])
            sage: F.ramification_type()
            [[4], [4]]

            sage: P.<x,y> = ProjectiveSpace(QQ, 1)
            sage: F = DynamicalSystem_projective([x^3, 4*y^3 - 3*x^2*y])
            sage: F.ramification_type()
            [[2], [2], [3]]

            sage: P.<x,y> = ProjectiveSpace(QQ, 1)
            sage: F = DynamicalSystem_projective([(x + y)^4, 16*x*y*(x-y)^2])
            sage: F.ramification_type()
            [[2], [2, 2], [4]]

            sage: P.<x,y> = ProjectiveSpace(QQ, 1)
            sage: F = DynamicalSystem_projective([(x + y)*(x - y)^3, y*(2*x+y)^3])
            sage: F.ramification_type()
            [[3], [3], [3]]

            sage: F = DynamicalSystem_projective([x^3 - 2*x*y^2 + 2*y^3, y^3])
            sage: F.ramification_type()
            [[2], [2], [3]]
            sage: F.ramification_type(R=F.base_ring())
            [[2], [3]]

        """
        # Change base ring if specified.
        if R is None:
            if stable:
                L,phi = self.field_of_definition_critical(return_embedding=True)
                F = self.change_ring(phi)
            else:
                F = self
        else:
            F = self.change_ring(R)

        C = F.critical_subscheme()
        ram_type = {}
        fc = C.defining_ideal().gens()[0]
        for f, m in fc.factor():
            c = F(F.domain().subscheme(f))  # critical value
            if c in ram_type:
                ram_type[c].append(m + 1)
            else:
                ram_type[c] = [m + 1]
        return sorted(ram_type.values())

    def is_postcritically_finite(self, err=0.01, use_algebraic_closure=True):
        r"""
        Determine if this dynamical system is post-critically finite.

        Only for endomorphisms of `\mathbb{P}^1`. It checks if each critical
        point is preperiodic. The optional parameter ``err`` is passed into
        :meth:`is_preperiodic` as part of the preperiodic check.

        The computations can be done either over the algebraic closure of the
        base field or over the minimal extension of the base field that
        contains the critical points.

        INPUT:

        - ``err`` -- (default: 0.01) positive real number

        - ``use_algebraic_closure`` -- boolean (default: ``True``) -- If ``True``, uses the
          algebraic closure. If ``False``, uses the smallest extension of the base field
          containing all the critical points.

        OUTPUT: boolean

        EXAMPLES::

            sage: P.<x,y> = ProjectiveSpace(QQ,1)
            sage: f = DynamicalSystem_projective([x^2 - y^2, y^2])
            sage: f.is_postcritically_finite()
            True

        ::

            sage: P.<x,y> = ProjectiveSpace(QQ,1)
            sage: f = DynamicalSystem_projective([x^3- y^3, y^3])
            sage: f.is_postcritically_finite()
            False

        ::

            sage: R.<z> = QQ[]
            sage: K.<v> = NumberField(z^8 + 3*z^6 + 3*z^4 + z^2 + 1)
            sage: PS.<x,y> = ProjectiveSpace(K,1)
            sage: f = DynamicalSystem_projective([x^3 + v*y^3, y^3])
            sage: f.is_postcritically_finite() # long time
            True

        ::

            sage: P.<x,y> = ProjectiveSpace(QQ,1)
            sage: f = DynamicalSystem_projective([6*x^2 + 16*x*y + 16*y^2,
            ....:                                 -3*x^2 - 4*x*y - 4*y^2])
            sage: f.is_postcritically_finite()
            True

        ::

            sage: K = UniversalCyclotomicField()
            sage: P.<x,y> = ProjectiveSpace(K,1)
            sage: F = DynamicalSystem_projective([x^2 - y^2, y^2], domain=P)
            sage: F.is_postcritically_finite()
            True

        ::

            sage: P.<x,y> = ProjectiveSpace(QQ,1)
            sage: f = DynamicalSystem_projective([8*x^4 - 8*x^2*y^2 + y^4, y^4])
            sage: f.is_postcritically_finite(use_algebraic_closure=False)  # long time
            True

        ::

            sage: P.<x,y> = ProjectiveSpace(QQ,1)
            sage: f = DynamicalSystem_projective([x^4 - x^2*y^2 + y^4, y^4])
            sage: f.is_postcritically_finite(use_algebraic_closure=False)
            False

        ::

            sage: P.<x,y> = ProjectiveSpace(QQbar,1)
            sage: f = DynamicalSystem_projective([x^4 - x^2*y^2, y^4])
            sage: f.is_postcritically_finite()
            False
        """
        #iteration of subschemes not yet implemented
        if self.domain().dimension_relative() > 1:
            raise NotImplementedError("only implemented in dimension 1")

        K = FractionField(self.codomain().base_ring())
        if use_algebraic_closure:
            Kbar = K.algebraic_closure()
            if Kbar.has_coerce_map_from(K):
                F = self.change_ring(Kbar)
            else:
                embeds = K.embeddings(Kbar)
                if embeds:
                    F = self.change_ring(embeds[0])
                else:
                    raise ValueError("no embeddings of base field to algebraic closure")
        else:
            embedding = self.field_of_definition_critical(return_embedding=True)[1]
            F = self.change_ring(embedding)

        crit_points = F.critical_points()
        pcf = True
        i = 0
        while pcf and i < len(crit_points):
            if not crit_points[i].is_preperiodic(F, err):
                pcf = False
            i += 1
        return pcf

    def is_dynamical_belyi_map(self):
        r"""
        Return if this dynamical system is a dynamical Belyi map.

        We define a dynamical Belyi map to be a map conjugate to a
        dynamical system `f: \mathbb{P}^1  \to \mathbb{P}^1`
        where the branch points are contained in `\{0, 1, \infty \}`
        and the postcritical set is contained in `\{0, 1, \infty \}`.

        Output: Boolean

        EXAMPLES::

            sage: P.<x,y>=ProjectiveSpace(QQ, 1)
            sage: f = DynamicalSystem_projective([-2*x^3 - 9*x^2*y - 12*x*y^2 - 6*y^3, y^3])
            sage: f.is_dynamical_belyi_map()
            True

        ::

            sage: P.<x,y> = ProjectiveSpace(QQ, 1)
            sage: f = DynamicalSystem_projective([5*x^7 - 7*x^6*y, -7*x*y^6 + 5*y^7])
            sage: f.is_dynamical_belyi_map()
            True

        ::

            sage: P.<x,y> = ProjectiveSpace(QQ, 1)
            sage: f = DynamicalSystem_projective([x^2 + y^2, y^2])
            sage: f.is_dynamical_belyi_map()
            False

        ::

            sage: F = QuadraticField(-7)
            sage: P.<x,y> = ProjectiveSpace(F, 1)
            sage: f = DynamicalSystem_projective([5*x^7 - 7*x^6*y, -7*x*y^6 + 5*y^7])
            sage: f.is_dynamical_belyi_map()
            True

        ::

            sage: P.<x,y> = ProjectiveSpace(QQ, 1)
            sage: f = DynamicalSystem_projective([2*x^3 + 3*x^2*y - 3*x*y^2 + 2*y^3, x^3 + y^3])
            sage: f.is_dynamical_belyi_map()
            False

        ::

            sage: R.<t> = PolynomialRing(QQ)
            sage: N.<c> = NumberField(t^3 - 2)
            sage: P.<x,y> = ProjectiveSpace(N, 1)
            sage: f=DynamicalSystem_projective([x^2 + c*y^2, x*y])
            sage: f.is_dynamical_belyi_map()
            False

        ::

            sage: P.<x,y> = ProjectiveSpace(GF(7), 1)
            sage: f = DynamicalSystem_projective([x^3 + 6*y^3, y^3])
            sage: f.is_dynamical_belyi_map()
            False
        """
        P = self.codomain()
        if not is_ProjectiveSpace(P):
            raise NotImplementedError('only implemented for dynamical systems on projective space')
        if P.dimension_relative() != 1:
            raise NotImplementedError('only implemented for maps on projective space of dimension 1')
        embed = self.field_of_definition_critical(return_embedding=True)[1]
        f = self.change_ring(embed)
        crit_list = f.critical_points()
        crit_orbit = []
        for i in crit_list:
            crit_orbit += f.orbit(i, 4)
        if len(set(crit_orbit)) > 3:
            return False
        return True

    def critical_point_portrait(self, check=True, use_algebraic_closure=True):
        r"""
        If this dynamical system  is post-critically finite, return its
        critical point portrait.

        This is the directed graph of iterates starting with the critical
        points. Must be dimension 1. If ``check`` is ``True``, then the
        map is first checked to see if it is postcritically finite.

        The computations can be done either over the algebraic closure of the
        base field or over the minimal extension of the base field that
        contains the critical points.

        INPUT:

        - ``check`` -- boolean (default: True)

        - ``use_algebraic_closure`` -- boolean (default: ``True``) -- If ``True``, uses the
          algebraic closure. If ``False``, uses the smallest extension of the base field
          containing all the critical points.

        OUTPUT: a digraph

        EXAMPLES::

            sage: R.<z> = QQ[]
            sage: K.<v> = NumberField(z^6 + 2*z^5 + 2*z^4 + 2*z^3 + z^2 + 1)
            sage: PS.<x,y> = ProjectiveSpace(K,1)
            sage: f = DynamicalSystem_projective([x^2 + v*y^2, y^2])
            sage: f.critical_point_portrait(check=False)  # long time
            Looped digraph on 6 vertices

        ::

            sage: P.<x,y> = ProjectiveSpace(QQ,1)
            sage: f = DynamicalSystem_projective([x^5 + 5/4*x*y^4, y^5])
            sage: f.critical_point_portrait(check=False)
            Looped digraph on 5 vertices

        ::

            sage: P.<x,y> = ProjectiveSpace(QQ,1)
            sage: f = DynamicalSystem_projective([x^2 + 2*y^2, y^2])
            sage: f.critical_point_portrait()
            Traceback (most recent call last):
            ...
            TypeError: map must be post-critically finite

        ::

            sage: R.<t> = QQ[]
            sage: K.<v> = NumberField(t^3 + 2*t^2 + t + 1)
            sage: phi = K.embeddings(QQbar)[0]
            sage: P.<x, y> = ProjectiveSpace(K, 1)
            sage: f = DynamicalSystem_projective([x^2 + v*y^2, y^2])
            sage: f.change_ring(phi).critical_point_portrait()
            Looped digraph on 4 vertices

        ::

            sage: P.<x,y> = ProjectiveSpace(QQ,1)
            sage: f = DynamicalSystem_projective([8*x^4 - 8*x^2*y^2 + y^4, y^4])
            sage: f.critical_point_portrait(use_algebraic_closure=False)  # long time
            Looped digraph on 6 vertices

        ::

            sage: P.<x,y> = ProjectiveSpace(QQbar,1)
            sage: f = DynamicalSystem_projective([8*x^4 - 8*x^2*y^2 + y^4, y^4])
            sage: f.critical_point_portrait() #long time
            Looped digraph on 6 vertices

        ::

            sage: P.<x,y> = ProjectiveSpace(GF(3),1)
            sage: f = DynamicalSystem_projective([x^2 + x*y - y^2, x*y])
            sage: f.critical_point_portrait(use_algebraic_closure=False)
            Looped digraph on 6 vertices
            sage: f.critical_point_portrait() #long time
            Looped digraph on 6 vertices

        """
        #input checking done in is_postcritically_finite
        if check:
            if not self.is_postcritically_finite():
                raise TypeError("map must be post-critically finite")
        K = FractionField(self.base_ring())
        if use_algebraic_closure:
            Kbar = K.algebraic_closure()
            if Kbar.has_coerce_map_from(K):
                F = self.change_ring(Kbar)
            else:
                embeds = K.embeddings(Kbar)
                if embeds:
                    F = self.change_ring(embeds[0])
                else:
                    raise ValueError("no embeddings of base field to algebraic closure")
        else:
            embedding = self.field_of_definition_critical(return_embedding=True)[1]
            F = self.change_ring(embedding)
        crit_points = F.critical_points()
        N = len(crit_points)
        for i in range(N):
            done = False
            Q= F(crit_points[i])
            while not done:
                if Q in crit_points:
                    done = True
                else:
                    crit_points.append(Q)
                Q = F(Q)
        return F._preperiodic_points_to_cyclegraph(crit_points)

    def critical_height(self, **kwds):
        r"""
        Compute the critical height of this dynamical system.

        The critical height is defined by J. Silverman as
        the sum of the canonical heights of the critical points.
        This must be dimension 1 and defined over a number field
        or number field order.

        The computations can be done either over the algebraic closure of the
        base field or over the minimal extension of the base field that
        contains the critical points.

        INPUT:

        kwds:

        - ``badprimes`` -- (optional) a list of primes of bad reduction

        - ``N`` -- (default: 10) positive integer; number of terms of
          the series to use in the local green functions

        - ``prec`` -- (default: 100) positive integer, float point
          or `p`-adic precision

        - ``error_bound`` -- (optional) a positive real number

        - ``use_algebraic_closure`` -- boolean (default: ``True``) -- If ``True``, uses the
          algebraic closure. If ``False``, uses the smallest extension of the base field
          containing all the critical points.

        OUTPUT: real number

        EXAMPLES::

            sage: P.<x,y> = ProjectiveSpace(QQ,1)
            sage: f = DynamicalSystem_projective([x^3 + 7*y^3, 11*y^3])
            sage: f.critical_height()
            1.1989273321156851418802151128

        ::

            sage: K.<w> = QuadraticField(2)
            sage: P.<x,y> = ProjectiveSpace(K,1)
            sage: f = DynamicalSystem_projective([x^2 + w*y^2, y^2])
            sage: f.critical_height()
            0.16090842452312941163719755472

        Postcritically finite maps have critical height 0::

            sage: P.<x,y> = ProjectiveSpace(QQ,1)
            sage: f = DynamicalSystem_projective([x^3 - 3/4*x*y^2 + 3/4*y^3, y^3])
            sage: f.critical_height(error_bound=0.0001)
            0.00000000000000000000000000000

        ::

            sage: P.<x,y> = ProjectiveSpace(QQ,1)
            sage: f = DynamicalSystem_projective([x^3 + 3*x*y^2, y^3])
            sage: f.critical_height(use_algebraic_closure=False)
            0.000023477016733897112886491967991
            sage: f.critical_height()
            0.000023477016733897112886491967991
        """
        PS = self.codomain()
        if PS.dimension_relative() > 1:
            raise NotImplementedError("only implemented in dimension 1")

        K = FractionField(PS.base_ring())
        use_algebraic_closure = kwds.get("use_algebraic_closure", True)
        if use_algebraic_closure:
            Kbar = K.algebraic_closure()
            if Kbar.has_coerce_map_from(K):
                F = self.change_ring(Kbar)
            else:
                embeds = K.embeddings(Kbar)
                if embeds:
                    F = self.change_ring(embeds[0])
                else:
                    raise ValueError("no embeddings of base field to algebraic closure")
        else:
            embedding = self.field_of_definition_critical(return_embedding=True)[1]
            F = self.change_ring(embedding)
        crit_points = F.critical_points()
        n = len(crit_points)
        err_bound = kwds.get("error_bound", None)
        if err_bound is not None:
            kwds["error_bound"] = err_bound / n
        ch = 0
        for P in crit_points:
            ch += F.canonical_height(P, **kwds)
        return ch

    def preperiodic_points(self, m, n, **kwds):
        r"""
        Computes the preperiodic points of period ``m, n`` of this dynamical system
        defined over the ring ``R`` or the base ring of the map.

        This is done by finding the rational points on the variety
        defining the points of period ``m, n``.

        For rational maps, where there are potentially infinitely many periodic
        points of a given period, you must use the ``return_scheme`` option.
        Note that this scheme will include the indeterminacy locus.

        INPUT:

        - ``n`` - a positive integer, the period

        - ``m`` - a non negative integer, the preperiod

        kwds:

        - ``minimal`` -- (default: ``True``) boolean; ``True`` specifies to
          find only the preperiodic points of minimal period ``m``,``n`` and
          ``False`` specifies to find all preperiodic points of period
          ``m``, ``n``

        - ``formal`` -- (default: ``False``) boolean; ``True`` specifies to
          find the formal periodic points only. The formal periodic points
          are the points in the support of the dynatomic cycle.

        - ``R`` -- (default: the base ring of the dynamical system) a
          commutative ring over which to find the preperiodic points

        - ``return_scheme`` -- (default: ``False``) boolean; return a
          subscheme of the ambient space that defines the ``m``,``n`` th
          preperiodic points

        OUTPUT:

        A list of preperiodic points of this map or the subscheme defining
        the preperiodic points.

        EXAMPLES::

            sage: P.<x,y> = ProjectiveSpace(QQbar, 1)
            sage: f = DynamicalSystem_projective([x^2 - y^2, y^2])
            sage: f.preperiodic_points(0, 1)
            [(-0.618033988749895? : 1), (1 : 0), (1.618033988749895? : 1)]

        ::

            sage: P.<x,y> = ProjectiveSpace(QQ, 1)
            sage: f = DynamicalSystem_projective([x^2 - 29/16*y^2, y^2])
            sage: f.preperiodic_points(1, 3)
            [(-5/4 : 1), (1/4 : 1), (7/4 : 1)]

        ::

            sage: P.<x,y,z> = ProjectiveSpace(QQ, 2)
            sage: f = DynamicalSystem_projective([x^2 - 3/4*y^2, y^2 , z^2])
            sage: f.preperiodic_points(0, 2, formal=True)
            [(-1/2 : 1 : 0), (-1/2 : 1 : 1)]

        ::

            sage: P.<x,y> = ProjectiveSpace(QQbar, 1)
            sage: f = DynamicalSystem_projective([x^2 - x*y + 2*y^2, x^2 - y^2])
            sage: f.preperiodic_points(1, 2, minimal=False)
            [(-3.133185666641252? : 1),
            (-1 : 1),
            (-0.3478103847799310? - 1.028852254136693?*I : 1),
            (-0.3478103847799310? + 1.028852254136693?*I : 1),
            (0.8165928333206258? - 0.6710067557437100?*I : 1),
            (0.8165928333206258? + 0.6710067557437100?*I : 1),
            (1 : 0),
            (1 : 1),
            (1.695620769559862? : 1),
            (3 : 1)]

        ::

            sage: R.<w> = QQ[]
            sage: K.<s> = NumberField(w^6 - 3*w^5 + 5*w^4 - 5*w^3 + 5*w^2 - 3*w + 1)
            sage: P.<x,y,z> = ProjectiveSpace(K, 2)
            sage: f = DynamicalSystem_projective([x^2 + z^2, y^2 + x^2, z^2 + y^2])
            sage: sorted(f.preperiodic_points(0, 1), key=str)
            [(-2*s^5 + 4*s^4 - 5*s^3 + 3*s^2 - 4*s : -2*s^5 + 5*s^4 - 7*s^3 + 6*s^2 - 7*s + 3 : 1),
             (-s^5 + 3*s^4 - 4*s^3 + 4*s^2 - 4*s + 2 : -s^5 + 2*s^4 - 2*s^3 + s^2 - s : 1),
             (-s^5 + 3*s^4 - 5*s^3 + 4*s^2 - 3*s + 1 : s^5 - 2*s^4 + 3*s^3 - 3*s^2 + 4*s - 1 : 1),
             (1 : 1 : 1),
             (2*s^5 - 6*s^4 + 9*s^3 - 8*s^2 + 7*s - 4 : 2*s^5 - 5*s^4 + 7*s^3 - 5*s^2 + 6*s - 2 : 1),
             (s^5 - 2*s^4 + 2*s^3 + s : s^5 - 3*s^4 + 4*s^3 - 3*s^2 + 2*s - 1 : 1),
             (s^5 - 2*s^4 + 3*s^3 - 3*s^2 + 3*s - 1 : -s^5 + 3*s^4 - 5*s^3 + 4*s^2 - 4*s + 2 : 1)]

        ::

            sage: P.<x,y> = ProjectiveSpace(QQ, 1)
            sage: f = DynamicalSystem_projective([x^2 + 1/4*y^2, y^2])
            sage: f.preperiodic_points(1, 1, formal=True)
            [(-1/2 : 1), (1 : 0)]

        ::

            sage: P.<x,y> = ProjectiveSpace(QQ, 1)
            sage: f = DynamicalSystem_projective([x^2 - 3/4*y^2, y^2])
            sage: f.preperiodic_points(0, 2, formal=True)
            [(-1/2 : 1)]

        ::

            sage: P.<x,y> = ProjectiveSpace(QQ, 1)
            sage: K.<v> = QuadraticField(5)
            sage: phi = QQ.embeddings(K)[0]
            sage: f = DynamicalSystem_projective([x^2 - y^2, y^2])
            sage: f.preperiodic_points(1, 1, R=phi)
            [(-1/2*v - 1/2 : 1), (1/2*v - 1/2 : 1)]

        ::

            sage: P.<x,y,z> = ProjectiveSpace(QQ, 2)
            sage: X = P.subscheme(2*x - y)
            sage: f = DynamicalSystem_projective([x^2 - y^2, 2*(x^2 - y^2), y^2 - z^2],
            ....:                                domain=X)
            sage: f.preperiodic_points(1, 1)
            [(-1/4 : -1/2 : 1), (1 : 2 : 1)]

        ::

            sage: P.<x,y,z> = ProjectiveSpace(QQ, 2)
            sage: f = DynamicalSystem_projective([x^2 - 3/4*y^2, z^2, y^2])
            sage: f.preperiodic_points(1, 1)
            [(-3/2 : -1 : 1), (-3/2 : 1 : 1), (-1/2 : -1 : 1), (1/2 : -1 : 1),
             (1/2 : 1 : 1), (3/2 : -1 : 1)]

        ::

            sage: P.<x,y,z> = ProjectiveSpace(GF(5), 2)
            sage: f = DynamicalSystem_projective([x^2, y^2, z^2])
            sage: sorted(f.preperiodic_points(2, 1))
            [(0 : 2 : 1), (0 : 3 : 1), (1 : 2 : 1), (1 : 3 : 1), (2 : 0 : 1), (2 : 1 : 0),
             (2 : 1 : 1), (2 : 2 : 1), (2 : 3 : 1), (2 : 4 : 1), (3 : 0 : 1), (3 : 1 : 0),
             (3 : 1 : 1), (3 : 2 : 1), (3 : 3 : 1), (3 : 4 : 1), (4 : 2 : 1), (4 : 3 : 1)]

        ::

            sage: P.<x,y,z> = ProjectiveSpace(GF(5), 2)
            sage: f = DynamicalSystem_projective([x^2, x*y, z^2])
            sage: f.preperiodic_points(2, 1, return_scheme=True, minimal=False)
            Closed subscheme of
             Projective Space of dimension 2 over Finite Field of size 5 defined by:
              0,
              x^8*z^4 - x^4*z^8,
              x^7*y*z^4 - x^3*y*z^8

        When the ring over which to find the preperiodic points is a number
        field, the ordering of the preperiodic points might depend on the
        architecture (32 or 64 bits)::

            sage: P.<x,y> = ProjectiveSpace(QQ, 1)
            sage: R.<z> = QQ[]
            sage: K.<v> = NumberField(z^4 - z^2 - 1)
            sage: f = DynamicalSystem_projective([x^2 - y^2, y^2])
            sage: sorted(f.preperiodic_points(2, 1, R=K), key=str)
            [(-v : 1), (v : 1)]

        ::

            sage: P.<x,y,z> = ProjectiveSpace(QQ, 2)
            sage: f = DynamicalSystem_projective([x^2 - 3/4*y^2, y^2, z^2])
            sage: f.preperiodic_points(0, 2, formal=True)
            [(-1/2 : 1 : 0), (-1/2 : 1 : 1)]

        ::

            sage: S.<c> = QQ[]
            sage: R.<x,y> = PolynomialRing(S, 2)
            sage: P = ProjectiveSpace(R)
            sage: f = DynamicalSystem_projective([x^2 + c*y^2, y^2])
            sage: f.preperiodic_points(1, 2, return_scheme=True)
            Closed subscheme of Projective Space of dimension 1 over Univariate
             Polynomial Ring in c over Rational Field defined by:
              x^2 - x*y + (c + 1)*y^2

        TESTS::

            sage: P.<x,y,z> = ProjectiveSpace(QQ, 2)
            sage: f = DynamicalSystem_projective([x^2, x*y, z^2])
            sage: f.preperiodic_points(2, 1, minimal=False)
            Traceback (most recent call last):
            ...
            TypeError: use return_scheme=True

        ::

            sage: P.<x,y> = ProjectiveSpace(QQ, 1)
            sage: f = DynamicalSystem_projective([x^2 - 29/16*y^2, y^2])
            sage: f.preperiodic_points(1.2, 3)
            Traceback (most recent call last):
            ...
            TypeError: Attempt to coerce non-integral RealNumber to Integer
            sage: f.preperiodic_points(1, 3.1)
            Traceback (most recent call last):
            ...
            TypeError: Attempt to coerce non-integral RealNumber to Integer

        ::

            sage: P.<x,y,z> = ProjectiveSpace(QQ, 2)
            sage: f = DynamicalSystem([x^2 - z^2, y^2 - 21/16*z^2, z^2])
            sage: len(f.preperiodic_points(1, 2, minimal=True, formal=False)) == 16
            True

        ::

            sage: P.<x,y,z> = ProjectiveSpace(QQ, 2)
            sage: f = DynamicalSystem_projective([x^2 - y^2, 2*(x^2 - y^2), y^2 - z^2])
            sage: f.preperiodic_points(2, 2)
            Traceback (most recent call last):
            ...
            ValueError: dynamical system is not a morphism,
            cannot calculate minimal or formal preperiodic points
        """
        n = ZZ(n)
        m = ZZ(m)
        if n <= 0:
            raise ValueError("a positive integer period must be specified")
        if m < 0:
            raise ValueError("a non negative preperiod must be specified")
        R = kwds.pop('R', None)
        if R is None:
            f_sub = self
            R = self.base_ring()
        else:
            f_sub = self.change_ring(R)
            R = f_sub.base_ring() #in the case when R is an embedding
        if isinstance(R, FractionField_1poly_field) or is_FunctionField(R):
            raise NotImplementedError('Periodic points not implemented for function fields; '
                'clear denominators and use the polynomial ring instead')
        CR = f_sub.coordinate_ring()
        dom = f_sub.domain()
        PS = f_sub.codomain().ambient_space()
        if dom != PS:
            f = DynamicalSystem(f_sub.defining_polynomials())
        else:
            f = f_sub
        N = PS.dimension_relative() + 1
        formal = kwds.pop('formal', False)
        minimal = kwds.pop('minimal', True)
        return_scheme = kwds.pop('return_scheme', False)
        if formal and N == 2 and dom == PS:
            X = PS.subscheme([f.dynatomic_polynomial([m,n])])
        else:
            F_1 = f.nth_iterate_map(n+m)
            F_2 = f.nth_iterate_map(m)
            L = [F_1[i]*F_2[j] - F_1[j]*F_2[i] for i in range(N)
                    for j in range(i+1, N)]
            X = PS.subscheme(L + list(dom.defining_polynomials()))
            if (minimal or formal) and (n != 1 or m != 0):
                if not f_sub.is_morphism():
                    raise ValueError('dynamical system is not a morphism, cannot calculate minimal or formal preperiodic points')
                if formal:
                    d = f.degree()
                    # we need a model with no preperiodic points at infinity
                    new_f, mat = f.affine_preperiodic_model(m, n, return_conjugation=True)
                    new_f.normalize_coordinates()
                    # we now deform by a parameter t
                    T = R['t']
                    t = T.gens()[0]
                    Pt = ProjectiveSpace(N-1, R=T, names=[str(i) for i in CR.gens()])
                    deformed_polys = [poly + t*Pt.gens()[-1]**d for poly in new_f.defining_polynomials()[:-1]]
                    deformed_polys += [new_f.defining_polynomials()[-1]]
                    f_deformed = DynamicalSystem(deformed_polys)

                    # after deforming by the parameter, the preperiodic points with multiplicity
                    # will separate into different points. we can now calculate the minimal preperiodic
                    # points with the parameter, and then specialize to get the formal preperiodic points
                    ideal = f_deformed.preperiodic_points(m, n, return_scheme=True).defining_ideal()
                    L = [poly.specialization({t:0}) for poly in ideal.gens()]
                    X = PS.subscheme(L)
                    subs_list = mat.inverse()*vector(CR.gens())
                    subs = {}
                    for i in range(len(subs_list)):
                        subs[PS.gens()[i]] = subs_list[i]
                    if R.is_field():
                        X = PS.subscheme([poly.subs(subs) for poly in L])
                    else:
                        K = [poly.subs(subs) for poly in L]
                        K = [poly*poly.denominator() for poly in K]
                        X = PS.subscheme(K)
                elif minimal:
                    Sn = []
                    for k in ZZ(n).divisors():
                        if ZZ(n/k).is_prime():
                            Sn.append(k)
                    if (is_PolynomialRing(R) or is_MPolynomialRing(R)):
                        phi = FlatteningMorphism(CR)
                        flatCR = phi.codomain()
                        Ik = flatCR.ideal(1)
                        for k in Sn:
                            Ik *= f.preperiodic_points(m, k, return_scheme=True, minimal=False).defining_ideal()
                        if m != 0:
                            Ik *= f.preperiodic_points(m-1, n, return_scheme=True, minimal=False).defining_ideal()
                        psi = UnflatteningMorphism(flatCR, CR)
                        In = flatCR.ideal([phi(i) for i in X.defining_polynomials()])
                        X = PS.subscheme([psi(i) for i in In.saturation(Ik)[0].gens()])
                    else:
                        Ik = CR.ideal(1)
                        for k in Sn:
                            Ik *= f.preperiodic_points(m, k, return_scheme=True, minimal=False).defining_ideal()
                        if m != 0:
                            Ik *= f.preperiodic_points(m-1, n, return_scheme=True, minimal=False).defining_ideal()
                        In = X.defining_ideal()
                        X = PS.subscheme(In.saturation(Ik)[0])
        if dom != PS:
            X = PS.subscheme(list(X.defining_polynomials()) + list(dom.defining_polynomials()))
        if return_scheme:  # this includes the indeterminacy locus points!
            return X
        if X.dimension() <= 0:
            if R in NumberFields() or R is QQbar or R in FiniteFields():
                Z = f.base_indeterminacy_locus()
                points = [dom(Q) for Q in X.rational_points()]
                good_points = []
                for Q in points:
                    try:
                        Z(list(Q))
                    except TypeError:
                        good_points.append(Q)
                good_points.sort()
                return good_points
            else:
                raise NotImplementedError("ring must a number field or finite field")
        else: #a higher dimensional scheme
            raise TypeError("use return_scheme=True")

    def periodic_points(self, n, minimal=True, formal=False, R=None, algorithm='variety',
                        return_scheme=False):
        r"""
        Computes the periodic points of period ``n`` of this dynamical system
        defined over the ring ``R`` or the base ring of the map.

        This can be done either by finding the rational points on the variety
        defining the points of period ``n``, or, for finite fields,
        finding the cycle of appropriate length in the cyclegraph. For small
        cardinality fields, the cyclegraph algorithm is effective for any
        map and length cycle, but is slow when the cyclegraph is large.
        The variety algorithm is good for small period, degree, and dimension,
        but is slow as the defining equations of the variety get more
        complicated.

        For rational maps, where there are potentially infinitely many periodic
        points of a given period, you must use the ``return_scheme`` option.
        Note that this scheme will include the indeterminacy locus.

        INPUT:

        - ``n`` - a positive integer

        - ``minimal`` -- (default: ``True``) boolean; ``True`` specifies to
          find only the periodic points of minimal period ``n`` and ``False``
          specifies to find all periodic points of period ``n``

        - ``formal`` -- (default: ``False``) boolean; ``True`` specifies to
          find the formal periodic points only. The formal periodic points
          are the points in the support of the dynatomic cycle.

        - ``R`` -- (optional) a commutative ring. Defaults to the base ring of
          this map.

        - ``algorithm`` -- (default: ``'variety'``) must be one of
          the following:

          * ``'variety'`` - find the rational points on the appropriate variety
          * ``'cyclegraph'`` - find the cycles from the cycle graph

        - ``return_scheme`` -- return a subscheme of the ambient space
          that defines the ``n`` th periodic points

        OUTPUT:

        A list of periodic points of this map or the subscheme defining
        the periodic points.

        EXAMPLES::

            sage: set_verbose(None)
            sage: P.<x,y> = ProjectiveSpace(QQbar, 1)
            sage: f = DynamicalSystem_projective([x^2 - x*y + y^2, x^2 - y^2 + x*y])
            sage: f.periodic_points(1)
            [(-0.50000000000000000? - 0.866025403784439?*I : 1),
             (-0.50000000000000000? + 0.866025403784439?*I : 1),
             (1 : 1)]

        ::

            sage: P.<x,y,z> = ProjectiveSpace(QuadraticField(5,'t'), 2)
            sage: f = DynamicalSystem_projective([x^2 - 21/16*z^2, y^2 - z^2, z^2])
            sage: f.periodic_points(2)
            [(-5/4 : -1 : 1), (-5/4 : -1/2*t + 1/2 : 1), (-5/4 : 0 : 1),
             (-5/4 : 1/2*t + 1/2 : 1), (-3/4 : -1 : 1), (-3/4 : 0 : 1),
             (1/4 : -1 : 1), (1/4 : -1/2*t + 1/2 : 1), (1/4 : 0 : 1),
             (1/4 : 1/2*t + 1/2 : 1), (7/4 : -1 : 1), (7/4 : 0 : 1)]

        ::

            sage: P.<x,y,z> = ProjectiveSpace(QQ, 2)
            sage: f = DynamicalSystem_projective([x^2 - 3/4*y^2, y^2 , z^2])
            sage: f.periodic_points(2, formal=True)
            [(-1/2 : 1 : 0), (-1/2 : 1 : 1)]

        ::

            sage: w = QQ['w'].0
            sage: K = NumberField(w^6 - 3*w^5 + 5*w^4 - 5*w^3 + 5*w^2 - 3*w + 1,'s')
            sage: P.<x,y,z> = ProjectiveSpace(K, 2)
            sage: f = DynamicalSystem_projective([x^2 + z^2, y^2 + x^2, z^2 + y^2])
            sage: sorted(f.periodic_points(1), key=str)
            [(-2*s^5 + 4*s^4 - 5*s^3 + 3*s^2 - 4*s : -2*s^5 + 5*s^4 - 7*s^3 + 6*s^2 - 7*s + 3 : 1),
             (-s^5 + 3*s^4 - 4*s^3 + 4*s^2 - 4*s + 2 : -s^5 + 2*s^4 - 2*s^3 + s^2 - s : 1),
             (-s^5 + 3*s^4 - 5*s^3 + 4*s^2 - 3*s + 1 : s^5 - 2*s^4 + 3*s^3 - 3*s^2 + 4*s - 1 : 1),
             (1 : 1 : 1),
             (2*s^5 - 6*s^4 + 9*s^3 - 8*s^2 + 7*s - 4 : 2*s^5 - 5*s^4 + 7*s^3 - 5*s^2 + 6*s - 2 : 1),
             (s^5 - 2*s^4 + 2*s^3 + s : s^5 - 3*s^4 + 4*s^3 - 3*s^2 + 2*s - 1 : 1),
             (s^5 - 2*s^4 + 3*s^3 - 3*s^2 + 3*s - 1 : -s^5 + 3*s^4 - 5*s^3 + 4*s^2 - 4*s + 2 : 1)]

        ::

            sage: P.<x,y,z> = ProjectiveSpace(QQ, 2)
            sage: f = DynamicalSystem_projective([x^2 - 21/16*z^2, y^2 - 2*z^2, z^2])
            sage: f.periodic_points(2, False)
            [(-5/4 : -1 : 1), (-5/4 : 2 : 1), (-3/4 : -1 : 1),
             (-3/4 : 2 : 1), (0 : 1 : 0), (1/4 : -1 : 1), (1/4 : 2 : 1),
             (1 : 0 : 0), (1 : 1 : 0), (7/4 : -1 : 1), (7/4 : 2 : 1)]

        ::

            sage: P.<x,y,z> = ProjectiveSpace(QQ, 2)
            sage: f = DynamicalSystem_projective([x^2 - 21/16*z^2, y^2 - 2*z^2, z^2])
            sage: f.periodic_points(2)
            [(-5/4 : -1 : 1), (-5/4 : 2 : 1), (1/4 : -1 : 1), (1/4 : 2 : 1)]

        ::

            sage: set_verbose(None)
            sage: P.<x,y> = ProjectiveSpace(ZZ, 1)
            sage: f = DynamicalSystem_projective([x^2 + y^2, y^2])
            sage: f.periodic_points(2, R=QQbar, minimal=False)
            [(-0.50000000000000000? - 1.322875655532296?*I : 1),
             (-0.50000000000000000? + 1.322875655532296?*I : 1),
             (0.50000000000000000? - 0.866025403784439?*I : 1),
             (0.50000000000000000? + 0.866025403784439?*I : 1),
             (1 : 0)]

        ::

            sage: P.<x,y,z> = ProjectiveSpace(QQ, 2)
            sage: f = DynamicalSystem_projective([x^2 - 3/4*z^2, y^2 - 3/4*z^2, z^2])
            sage: f.periodic_points(2, formal=True)
            [(-1/2 : -1/2 : 1), (-1/2 : 3/2 : 1), (3/2 : -1/2 : 1)]

        ::

            sage: P.<x,y> = ProjectiveSpace(GF(307), 1)
            sage: f = DynamicalSystem_projective([x^10 + y^10, y^10])
            sage: f.periodic_points(16, minimal=True, algorithm='cyclegraph')
            [(69 : 1), (185 : 1), (120 : 1), (136 : 1), (97 : 1), (183 : 1),
             (170 : 1), (105 : 1), (274 : 1), (275 : 1), (154 : 1), (156 : 1),
             (87 : 1), (95 : 1), (161 : 1), (128 : 1)]

        ::

            sage: P.<x,y> = ProjectiveSpace(GF(13^2, 't'), 1)
            sage: f = DynamicalSystem_projective([x^3 + 3*y^3, x^2*y])
            sage: f.periodic_points(30, minimal=True, algorithm='cyclegraph')
            [(t + 3 : 1), (6*t + 6 : 1), (7*t + 1 : 1), (2*t + 8 : 1),
             (3*t + 4 : 1), (10*t + 12 : 1), (8*t + 10 : 1), (5*t + 11 : 1),
             (7*t + 4 : 1), (4*t + 8 : 1), (9*t + 1 : 1), (2*t + 2 : 1),
             (11*t + 9 : 1), (5*t + 7 : 1), (t + 10 : 1), (12*t + 4 : 1),
             (7*t + 12 : 1), (6*t + 8 : 1), (11*t + 10 : 1), (10*t + 7 : 1),
             (3*t + 9 : 1), (5*t + 5 : 1), (8*t + 3 : 1), (6*t + 11 : 1),
             (9*t + 12 : 1), (4*t + 10 : 1), (11*t + 4 : 1), (2*t + 7 : 1),
             (8*t + 12 : 1), (12*t + 11 : 1)]

        ::

            sage: P.<x,y> = ProjectiveSpace(QQ, 1)
            sage: f = DynamicalSystem_projective([3*x^2 + 5*y^2, y^2])
            sage: f.periodic_points(2, R=GF(3), minimal=False)
            [(2 : 1)]
            sage: f.periodic_points(2, R=GF(7))
            []

        ::

            sage: P.<x,y,z> = ProjectiveSpace(QQ, 2)
            sage: f = DynamicalSystem_projective([x^2, x*y, z^2])
            sage: f.periodic_points(1)
            Traceback (most recent call last):
            ...
            TypeError: use return_scheme=True

        ::

            sage: R.<x> = QQ[]
            sage: K.<u> = NumberField(x^2 - x + 3)
            sage: P.<x,y,z> = ProjectiveSpace(K, 2)
            sage: X = P.subscheme(2*x - y)
            sage: f = DynamicalSystem_projective([x^2 - y^2, 2*(x^2 - y^2), y^2 - z^2],
            ....:                                domain=X)
            sage: f.periodic_points(2)
            [(-1/5*u - 1/5 : -2/5*u - 2/5 : 1), (1/5*u - 2/5 : 2/5*u - 4/5 : 1)]

        ::

            sage: P.<x,y,z> = ProjectiveSpace(QQ, 2)
            sage: f = DynamicalSystem_projective([x^2 - y^2, x^2 - z^2, y^2 - z^2])
            sage: f.periodic_points(1)
            [(-1 : 0 : 1)]
            sage: f.periodic_points(1, return_scheme=True)
            Closed subscheme of Projective Space of dimension 2 over Rational Field
            defined by:
              -x^3 + x^2*y - y^3 + x*z^2,
              -x*y^2 + x^2*z - y^2*z + x*z^2,
              -y^3 + x^2*z + y*z^2 - z^3

        ::

            sage: P.<x,y>=ProjectiveSpace(GF(3), 1)
            sage: f = DynamicalSystem_projective([x^2 - 2*y^2, y^2])
            sage: f.periodic_points(2, R=GF(3^2,'t'))
            [(t + 2 : 1), (2*t : 1)]

        ::

            sage: S.<c> = QQ[]
            sage: R.<x,y> = PolynomialRing(S, 2)
            sage: P = ProjectiveSpace(R)
            sage: f = DynamicalSystem_projective([x^2 + c*y^2, y^2])
            sage: f.periodic_points(2, return_scheme=True)
            Closed subscheme of Projective Space of dimension 1 over Univariate
            Polynomial Ring in c over Rational Field defined by:
              x^2 + x*y + (c + 1)*y^2

        ::

            sage: P.<x,y,z> = ProjectiveSpace(ZZ, 2)
            sage: f = DynamicalSystem([x^2 - 2*y^2, y^2, z^2])
            sage: X = f.periodic_points(2, minimal=False, formal=True, return_scheme=True)  # long time
            sage: len(X.defining_polynomials())                                             # long time
            19

        TESTS::

            sage: P.<x,y,z> = ProjectiveSpace(QQ, 2)
            sage: f = DynamicalSystem_projective([x^2 - y^2, 2*(x^2 - y^2), y^2 - z^2])
            sage: f.periodic_points(2, minimal=True)
            Traceback (most recent call last):
            ...
            ValueError: dynamical system is not a morphism, cannot calculate minimal or formal periodic points
        """
        if n <= 0:
            raise ValueError("a positive integer period must be specified")
        if R is None:
            f_sub = self
            R = self.base_ring()
        else:
            f_sub = self.change_ring(R)
            R = f_sub.base_ring() #in the case when R is an embedding
        if isinstance(R, FractionField_1poly_field) or is_FunctionField(R):
            raise NotImplementedError('periodic points not implemented for fraction function fields; '
                'clear denominators and use the polynomial ring instead')
        if is_FractionField(R):
            if is_MPolynomialRing(R.ring()):
                raise NotImplementedError('periodic points not implemented for fraction function fields; '
                    'clear denominators and use the polynomial ring instead')
        CR = f_sub.coordinate_ring()
        dom = f_sub.domain()
        PS = f_sub.codomain().ambient_space()
        N = PS.dimension_relative() + 1
        FF = FractionField(R)
        if dom != PS:
            f = DynamicalSystem(f_sub.defining_polynomials())
        else:
            f = f_sub
        if algorithm == 'cyclegraph':
            if R in FiniteFields():
                g = f.cyclegraph()
                points = []
                for cycle in g.all_simple_cycles():
                    m = len(cycle)-1
                    if minimal:
                        if m == n:
                            points = points + cycle[:-1]
                    else:
                        if n % m == 0:
                            points = points + cycle[:-1]
                return points
            else:
                raise TypeError("ring must be finite to generate cyclegraph")
        elif algorithm == 'variety':
            if formal and N == 2 and dom == PS:
                X = PS.subscheme([f.dynatomic_polynomial(n)])
            else:
                F = f.nth_iterate_map(n)
                L = [F[i]*CR.gen(j) - F[j]*CR.gen(i) for i in range(N)
                    for j in range(i+1, N)]
                L = [t for t in L if t != 0]
                X = PS.subscheme(L)
                if (minimal or formal) and n != 1:
                    if not f_sub.is_morphism():
                        raise ValueError('dynamical system is not a morphism, cannot calculate minimal or formal periodic points')
                    if formal:
                        if N > 2:
                            d = f.degree()
                            # we need a model with no periodic points at infinity
                            new_f, mat = f.affine_preperiodic_model(0, n, return_conjugation=True)
                            new_f.normalize_coordinates()
                            # we now deform by a parameter t
                            T = R['t']
                            t = T.gens()[0]
                            Pt = ProjectiveSpace(N-1, R=T, names=[str(i) for i in CR.gens()])
                            deformed_polys = [poly + t*Pt.gens()[-1]**d for poly in new_f.defining_polynomials()[:-1]]
                            deformed_polys += [new_f.defining_polynomials()[-1]]
                            f_deformed = DynamicalSystem(deformed_polys)

                            # after deforming by the parameter, the preperiodic points with multiplicity
                            # will separate into different points. we can now calculate the minimal preperiodic
                            # points with the parameter, and then specialize to get the formal periodic points
                            ideal = f_deformed.periodic_points(n, return_scheme=True).defining_ideal()
                            L = [poly.specialization({t:0}) for poly in ideal.gens()]
                            subs_list = mat.inverse()*vector(CR.gens())
                            subs = {}
                            for i in range(len(subs_list)):
                                subs[PS.gens()[i]] = subs_list[i]
                            if R.is_field():
                                X = PS.subscheme([poly.subs(subs) for poly in L])
                            else:
                                K = [poly.subs(subs) for poly in L]
                                K = [poly*poly.denominator() for poly in K]
                                X = PS.subscheme(K)
                    elif minimal:
                        Sn = []
                        for k in ZZ(n).divisors():
                            if ZZ(n/k).is_prime():
                                Sn.append(k)
                        if (is_PolynomialRing(R) or is_MPolynomialRing(R)):
                            phi = FlatteningMorphism(CR)
                            flatCR = phi.codomain()
                            Ik = flatCR.ideal(1)
                            for k in Sn:
                                Ik *= f.periodic_points(k, return_scheme=True, minimal=False).defining_ideal()
                            psi = UnflatteningMorphism(flatCR, CR)
                            In = flatCR.ideal([phi(i) for i in X.defining_polynomials()])
                            X = PS.subscheme([psi(i) for i in In.saturation(Ik)[0].gens()])
                        else:
                            Ik = CR.ideal(1)
                            for k in Sn:
                                Ik *= f.periodic_points(k, return_scheme=True, minimal=False).defining_ideal()
                            In = X.defining_ideal()
                            X = PS.subscheme(In.saturation(Ik)[0])
            if dom != PS:
                X = PS.subscheme(list(X.defining_polynomials()) + list(dom.defining_polynomials()))
            if return_scheme:  # this includes the indeterminacy locus points!
                return X
            if X.change_ring(FF).dimension() <= 0:
                if R in NumberFields() or R is QQbar or R in FiniteFields():
                    Z = f.base_indeterminacy_locus()
                    points = [dom(Q) for Q in X.rational_points()]
                    good_points = []
                    for Q in points:
                        try:
                            Z(list(Q))
                        except TypeError:
                            good_points.append(Q)
                    good_points.sort()
                    return good_points
                else:
                    raise NotImplementedError("ring must be a number field or finite field")
            else: #a higher dimensional scheme
                raise TypeError("use return_scheme=True")
        else:
            raise ValueError("algorithm must be either 'variety' or 'cyclegraph'")

    def multiplier_spectra(self, n, formal=False, type='point', use_algebraic_closure=True, check=True):
        r"""
        Computes the ``n`` multiplier spectra of this dynamical system.

        This is the set of multipliers of all peroidic points of
        period ``n`` included with the appropriate multiplicity.
        User can also specify to compute the formal ``n`` multiplier spectra
        instead which includes the multipliers of all formal periodic points
        of period ``n`` with appropriate multiplicity. The map must be defined over
        projective space over a number field or finite field.

        By default, the computations are done over the algebraic closure of the
        base field. If the map is defined over projective space of dimension 1,
        the computation can be done over the minimal extension of the base field that
        contains the periodic points. Otherwise, it will be done over the base ring
        of the map.

        INPUT:

        - ``n`` -- a positive integer, the period

        - ``formal`` -- (default: ``False``) boolean; ``True`` specifies
          to find the formal ``n`` multiplier spectra of this map and
          ``False`` specifies to find the ``n`` multiplier spectra

        - ``type`` -- (default: ``'point'``) string; either ``'point'``
          or ``'cycle'`` depending on whether you compute one multiplier
          per point or one per cycle

        - ``use_algebraic_closure`` -- boolean (default: ``True``) -- If ``True`` uses the
          algebraic closure. Using the algebraic closure can sometimes lead to numerical instability
          and extraneous errors. For most accurate results in dimension 1, set to ``False``.
          If ``False``, and the map is defined over projective space of
          dimension 1, uses the smallest extension of the base field
          containing all the periodic points. If the map is defined over projective space
          of dimension greater than 1, then the base ring of the map is used.

        - ``check`` -- (defualt: ``True``) whether to check if the
          full multiplier spectra was computed. If ``False``, can lead to
          mathematically incorrect answers in dimension greater than 1. Ignored
          if ``use_algebraic_closure`` is ``True`` or if this dynamical system is defined
          over projective space of dimension 1.

        OUTPUT:

        A list of field elements if the domain of the map is projective space of
        dimension 1. If the domain of the map is projective space of dimension
        greater than 1, a list of matrices

        EXAMPLES::

            sage: P.<x,y> = ProjectiveSpace(QQ, 1)
            sage: f = DynamicalSystem_projective([x^2 - 3/4*y^2, y^2])
            sage: sorted(f.multiplier_spectra(2, type='point'))
            [0, 1, 1, 1, 9]
            sage: sorted(f.multiplier_spectra(2, type='cycle'))
            [0, 1, 1, 9]

        ::

            sage: P.<x,y,z> = ProjectiveSpace(QQ, 2)
            sage: f = DynamicalSystem_projective([x^2, z^2, y^2])
            sage: f.multiplier_spectra(1)
            [
            [                       2 1 - 1.732050807568878?*I]
            [                       0                       -2],
            [                       2 1 + 1.732050807568878?*I]  [ 0  0]  [ 0  0]
            [                       0                       -2], [ 0 -2], [ 0 -2],
            [ 0  0]  [0 0]  [ 2 -2]
            [ 0 -2], [0 0], [ 0 -2]
            ]

        ::

            sage: P.<x,y,z> = ProjectiveSpace(QQ, 2)
            sage: f = DynamicalSystem_projective([x^2, z^2, y^2])
            sage: f.multiplier_spectra(2, formal=True)  # long time
            [
            [4 0]  [4 0]  [4 0]  [4 0]  [4 0]  [4 0]  [4 0]  [4 0]  [0 0]  [0 0]
            [0 4], [0 0], [0 0], [0 4], [0 4], [0 0], [0 0], [0 4], [0 0], [0 0],
            [4 0]  [4 0]  [4 0]  [4 0]
            [0 4], [0 4], [0 0], [0 0]
            ]

        ::

            sage: set_verbose(None)
            sage: z = QQ['z'].0
            sage: K.<w> = NumberField(z^4 - 4*z^2 + 1,'z')
            sage: P.<x,y> = ProjectiveSpace(K, 1)
            sage: f = DynamicalSystem_projective([x^2 - w/4*y^2, y^2])
            sage: sorted(f.multiplier_spectra(2, formal=False, type='cycle'))
            [0,
             0.0681483474218635? - 1.930649271699173?*I,
             0.0681483474218635? + 1.930649271699173?*I,
             5.931851652578137? + 0.?e-49*I]

        ::

            sage: P.<x,y> = ProjectiveSpace(QQ, 1)
            sage: f = DynamicalSystem_projective([4608*x^10 - 2910096*x^9*y + 325988068*x^8*y^2
            ....:         + 31825198932*x^7*y^3 - 4139806626613*x^6*y^4 - 44439736715486*x^5*y^5
            ....:         + 2317935971590902*x^4*y^6 - 15344764859590852*x^3*y^7
            ....:         + 2561851642765275*x^2*y^8 + 113578270285012470*x*y^9
            ....:         - 150049940203963800*y^10, 4608*y^10])
            sage: sorted(f.multiplier_spectra(1))
            [-119820502365680843999,
             -7198147681176255644585/256,
             -3086380435599991/9,
             -3323781962860268721722583135/35184372088832,
             -4290991994944936653/2097152,
             0,
             529278480109921/256,
             1061953534167447403/19683,
             848446157556848459363/19683,
             82911372672808161930567/8192,
             3553497751559301575157261317/8192]

        ::

            sage: P.<x,y> = ProjectiveSpace(QQ, 1)
            sage: f = DynamicalSystem_projective([x^2 - 7/4*y^2, y^2])
            sage: f.multiplier_spectra(3, formal=True, type='cycle')
            [1, 1]
            sage: f.multiplier_spectra(3, formal=True, type='point')
            [1, 1, 1, 1, 1, 1]

        ::

            sage: P.<x,y> = ProjectiveSpace(QQ, 1)
            sage: f = DynamicalSystem_projective([x^4 + 3*y^4, 4*x^2*y^2])
            sage: f.multiplier_spectra(1, use_algebraic_closure=False)
            [0,
             -1,
             1/128*a^5 - 13/384*a^4 + 5/96*a^3 + 1/16*a^2 + 43/128*a + 303/128,
             -1/288*a^5 + 1/96*a^4 + 1/24*a^3 - 1/3*a^2 + 5/32*a - 115/32,
             -5/1152*a^5 + 3/128*a^4 - 3/32*a^3 + 13/48*a^2 - 63/128*a - 227/128]
            sage: f.multiplier_spectra(1)
            [0,
             -1,
             1.951373035591442?,
             -2.475686517795721? - 0.730035681602057?*I,
             -2.475686517795721? + 0.730035681602057?*I]

        ::

            sage: P.<x,y> = ProjectiveSpace(GF(5), 1)
            sage: f = DynamicalSystem_projective([x^4 + 2*y^4, 4*x^2*y^2])
            sage: f.multiplier_spectra(1, use_algebraic_closure=False)
            [0, 3*a + 3, 2*a + 1, 1, 1]
            sage: f.multiplier_spectra(1)
            [0, 2*z2 + 1, 3*z2 + 3, 1, 1]

        ::

            sage: P.<x,y> = ProjectiveSpace(QQbar, 1)
            sage: f = DynamicalSystem_projective([x^5 + 3*y^5, 4*x^3*y^2])
            sage: f.multiplier_spectra(1)
            [0,
             -4.106544657178796?,
             -7/4,
             1.985176555073911?,
             -3.064315948947558? - 1.150478041113253?*I,
             -3.064315948947558? + 1.150478041113253?*I]

        ::

            sage: K = GF(3).algebraic_closure()
            sage: P.<x,y> = ProjectiveSpace(K, 1)
            sage: f = DynamicalSystem_projective([x^5 + 2*y^5, 4*x^3*y^2])
            sage: f.multiplier_spectra(1)
            [0, z3 + 2, z3 + 1, z3, 1, 1]

        TESTS::

            sage: P.<x,y> = ProjectiveSpace(QQ, 1)
            sage: f = DynamicalSystem_projective([x^2 + y^2, x*y])
            sage: f.multiplier_spectra(1)
            [1, 1, 1]

        ::

            sage: K = GF(3).algebraic_closure()
            sage: P.<x,y,z> = ProjectiveSpace(K, 2)
            sage: f = DynamicalSystem_projective([x^2 + 2*y^2, 4*x*y, z^2])
            sage: f.multiplier_spectra(1)
            [
            [0 0]  [1 0]  [1 0]  [1 0]  [2 0]  [2 0]  [2 0]
            [0 0], [0 0], [0 0], [0 0], [0 1], [0 1], [0 1]
            ]

        ::

            sage: F.<a> = GF(7)
            sage: P.<x,y>=ProjectiveSpace(F, 1)
            sage: f = DynamicalSystem_projective([x^2 + y^2, y^2])
            sage: sorted(f.multiplier_spectra(1))
            [0, 3, 6]

        ::

            sage: P.<x,y,z> = ProjectiveSpace(QQ, 2)
            sage: f = DynamicalSystem_projective([x^2, z^2, y^2])
            sage: g = f.change_ring(QQbar)
            sage: f.multiplier_spectra(1) == g.multiplier_spectra(1)    # long time
            True

        ::

            sage: K.<w> = QuadraticField(5)
            sage: P.<x,y,z> = ProjectiveSpace(K, 2)
            sage: f = DynamicalSystem_projective([x^2 + w*x*y + y^2, y^2, z^2])
            sage: f.multiplier_spectra(1)                               # long time
            [
            [1.000000000000000? - 1.572302755514847?*I                                         0]
            [1.000000000000000? - 1.572302755514847?*I 0.618033988749895? - 1.757887921270715?*I]
            [1.000000000000000? + 1.572302755514847?*I                                         0]
            [1.000000000000000? + 1.572302755514847?*I 0.618033988749895? + 1.757887921270715?*I]
            [                                        0                                         0],
            [                                        0                                         2],
            [                                        0                                         0],
            [                                        0                                         2],
            [0 0]  [0 0]  [                 2 2.236067977499790?]
            [0 0], [0 0], [                 0                  0]
            ]

        ::

            sage: P.<x,y,z> = ProjectiveSpace(QQ, 2)
            sage: f = DynamicalSystem_projective([x^2, z^2, y^2])
            sage: f.multiplier_spectra(1, use_algebraic_closure=False)
            Traceback (most recent call last):
            ...
            ValueError: failed to compute the full multiplier spectra. Try use_algebraic_closure=True
            or extend the base ring of this dynamical system
        """
        PS = self.domain()
        n = Integer(n)

        if (n < 1):
            raise ValueError("period must be a positive integer")
        if not is_ProjectiveSpace(PS):
            raise NotImplementedError("not implemented for subschemes")

        if PS.dimension_relative() > 1:
            K = self.domain().base_ring()

            # if we are already using an algebraic closure, we move the
            # map into a finite extension and set use_algebraic_closure to True
            # in order to get a scheme defined over a finite extension
            if K is QQbar or isinstance(K, AlgebraicClosureFiniteField_generic):
                f = self.reduce_base_field()
                K = f.base_ring()
                use_algebraic_closure = True
            else:
                f = self

            # in order to calculate multiplicity, we need to have a scheme defined
            # over a finite extension, not an algebraic closure
            X = f.periodic_points(n, minimal=False, formal=formal, return_scheme=True)
            if use_algebraic_closure:
                number_field = False
                finite_field = False
                if K in NumberFields():
                    number_field = True
                if K in FiniteFields():
                    finite_field = True
                if not (number_field or finite_field):
                    raise NotImplementedError('Only implemented for number fields, QQbar, finite fields, and algebraic closures of finite fields')
                Kbar = K.algebraic_closure()
                if Kbar.has_coerce_map_from(K):
                    f = f.change_ring(Kbar)
                    rat_points = X.rational_points(F=Kbar)
                else:
                    embeds = K.embeddings(Kbar)
                    if embeds:
                        X2 = X.change_ring(embeds[0])
                        rat_points = X2.rational_points()
                        f = self.change_ring(embeds[0])
                    else:
                        raise ValueError("no embeddings of base field to algebraic closure")
            else:
                rat_points = X.rational_points()
                f = self
            PS = f.domain()
            points = []
            for point in rat_points:
                if use_algebraic_closure:
                    if number_field:
                        # in order to calculate multiplicity, the point must be defined over a finite extension
                        K2, pnt_lst, _ = number_field_elements_from_algebraics(list(point))
                        # we coerce if we can
                        if K.has_coerce_map_from(K2):
                            for i in range(X.multiplicity(pnt_lst)):
                                points.append(PS(point))
                        elif K2.has_coerce_map_from(K):
                            X_k = X.change_ring(K2)
                            for i in range(X_k.multiplicity(pnt_lst)):
                                points.append(PS(point))
                        # otherwise, we need to calculate a composite field
                        else:
                            _, K_embed, K2_embed, _ = K.composite_fields(K2, both_maps=True)[0]
                            X_k = X.change_ring(K_embed)
                            pnt_lst = [K2_embed(pnt) for pnt in pnt_lst]
                            new_point = X_k.ambient_space()(pnt_lst)
                            for i in range(X_k.multiplicity(new_point)):
                                points.append(PS(point))
                    else:
                        # we find a finite extension which the current point
                        # and X coerce into
                        final_degree = K.degree()
                        new_point = []
                        for num in list(point):
                            ff_num = num.as_finite_field_element()[1]
                            new_point.append(ff_num)
                            degree = ff_num.parent().degree()
                            final_degree = final_degree.lcm(degree)
                        K_prime = GF(K.characteristic()**final_degree)
                        X_k = X.change_ring(K_prime)
                        for i in range(X_k.multiplicity(new_point)):
                            points.append(PS(point))
                else:
                    for i in range(X.multiplicity(point)):
                        points.append(point)
            if not use_algebraic_closure:
                if check:
                    # we check if we computed the full multiplier spectra
                    d = self.degree()
                    N = self.domain().ambient_space().dimension_relative()
                    if not formal:
                        expected_number = sum(d**(n*i) for i in range(N+1))
                    else:
                        expected_number = 0
                        for D in n.divisors():
                            u = moebius(n/D)
                            inner_sum = sum(d**(D*j) for j in range(N+1))
                            expected_number += u*inner_sum
                    if len(points) != expected_number:
                        raise ValueError('failed to compute the full multiplier spectra. Try use_algebraic_closure=True'
                         + ' or extend the base ring of this dynamical system')
        else:
            K = FractionField(self.codomain().base_ring())
            if use_algebraic_closure:
                Kbar = K.algebraic_closure()
                if Kbar.has_coerce_map_from(K):
                    f = self.change_ring(Kbar)
                else:
                    embeds = K.embeddings(Kbar)
                    if embeds:
                        f = self.change_ring(embeds[0])
                    else:
                        raise ValueError("no embeddings of base field to algebraic closure")
            else:
                embedding = self.field_of_definition_periodic(n, formal=formal, return_embedding=True)[1]
                f = self.change_ring(embedding)

            PS = f.domain()
            if not formal:
                G = f.nth_iterate_map(n)
                F = G[0]*PS.gens()[1] - G[1]*PS.gens()[0]
            else:
                # periodic points of formal period n are the roots of the nth dynatomic polynomial
                F = f.dynatomic_polynomial(n)

            other_roots = F.parent()(F([(f.domain().gens()[0]),1])).univariate_polynomial().roots(ring=f.base_ring())

            points = []

            minfty = min(ex[1] for ex in F.exponents()) # include the point at infinity with the right multiplicity
            for i in range(minfty):
                points.append(PS([1,0]))

            for R in other_roots:
                for i in range(R[1]):
                    points.append(PS([R[0],1])) # include copies of higher multiplicity roots

        if type == 'cycle':
            # should include one representative point per cycle, included with the right multiplicity
            newpoints = []

            while points:
                P = points[0]
                newpoints.append(P)
                points.pop(0)
                Q = P
                for i in range(1,n):
                    try:
                        points.remove(f(Q))
                    except ValueError:
                        pass
                    Q = f(Q)
            points = newpoints

        if PS.dimension_relative() > 1:
            multipliers = [f.multiplier(pt,n) for pt in points]
        else:
            multipliers = [f.multiplier(pt,n)[0,0] for pt in points]

        return multipliers

    def sigma_invariants(self, n, formal=False, embedding=None, type='point',
                        return_polynomial=False, chow=False, deform=False, check=True):
        r"""
        Computes the values of the elementary symmetric polynomials evaluated
        on the ``n`` multiplier spectra of this dynamical system.

        The sigma invariants are the symmetric polynomials evaluated on the
        characteristic polynomial of the multipliers. See [Hutz2019]_ for
        the full definition. Spepcifically, this function returns either
        the following polynomial or its coefficients (with signs
        appropriately adjusted):

         .. MATH::

            \prod_{P \text{ period n}} ( w - c(P,t)),

        where `c(P,t)` is the charateristic polynomial (variable `t`) of the
        multiplier at `P`. Note that in dimension 1, only the coefficients
        of the constant term is returned.

        The invariants can be computed for points of period ``n`` or
        points of formal period ``n``. The base
        ring should be a number field, number field order, or
        a finite field or a polynomial ring or function field over a
        number field, number field order, or finite field.

        The parameter ``type`` determines if the sigma are computed from
        the multipliers calculated at one per cycle (with multiplicity)
        or one per point (with multiplicity). Only implemented
        for dimension 1. Note that in the ``cycle`` case, a map with a cycle
        which collapses into multiple smaller cycles, this is still
        considered one cycle. In other words, if a 4-cycle collapses into
        a 2-cycle with multiplicity 2, there is only one multiplier used
        for the doubled 2-cycle when computing ``n=4``.

        ALGORITHM:

        In dimension 1, we use the Poisson product of the resultant of
        two polynomials:

        .. MATH::

            res(f,g) = \prod_{f(a)=0} g(a).

        In higher dimensions, we use elimination theory (Groebner bases)
        to compute the equivalent of the Poisson product. Letting `f` be
        the polynomial defining the periodic or formal
        periodic points and `g` the polynomial `w - F` for an auxilarly
        variable `w` and `F` the characteristic polynomial of the Jacobian matrix
        of `f`. Note that if `f` is a rational function, we clear
        denominators for `g`.

        To calculate the full polynomial defining the sigma invariants,
        we follow the algorithm outlined in section 4 of [Hutz2019]_. There
        are 4 cases:

        - multipliers and ``n`` periodic points all distinct -- in this case,
          we can use Proposition 4.1 of [Hutz2019]_ to compute the sigma invariants.

        - ``n`` periodic points are all distinct, multipliers are repeated -- here we
          can use Proposition 4.2 of [Hutz2019]_ to compute the sigma invariants.
          This corresponds to ``chow=True``.

        - ``n`` periodic points are repeated, multipliers are all distinct -- to deal
          with this case, we deform the map by a formal parameter `k`. The deformation
          separates the ``n`` periodic points, making them distinct, and we can recover
          the ``n`` periodic points of the original map by specializing `k` to 0.
          This corresponds to ``deform=True``.

        - ``n`` periodic points are repeated, multipliers are repeated -- here we
          can use both cases 2 and 3 together. This corresponds to ``deform=True``
          and ``chow=True``.

        As we do not want to check which case we are in beforehand, we throw a
        ValueError if the computed polynomial does not have the correct degree.

        INPUT:

        - ``n`` -- a positive integer, the period

        - ``formal`` -- (default: ``False``) boolean; ``True`` specifies
          to find the values of the elementary symmetric polynomials
          corresponding to the formal ``n`` multiplier spectra and ``False``
          specifies to instead find the values corresponding to the ``n``
          multiplier spectra, which includes the multipliers of all
          periodic points of period ``n``

        - ``embedding`` -- (default: ``None``) must be ``None``, passing an embedding
          is no longer supported, see :trac: `32205`.

        - ``type`` -- (default: ``'point'``) string; either ``'point'``
          or ``'cycle'`` depending on whether you compute with one
          multiplier per point or one per cycle. Not implemented for
          dimension greater than 1.

        - ``return polynomial`` -- (default: ``False``) boolean;
          ``True`` specifies returning the polynomial which generates
          the sigma invariants, see [Hutz2019]_ for the full definition.
          The polynomial is always a multivariate polynomial with variables
          ``w`` and ``t``.

        - ``chow`` -- (default: ``False``) boolean; ``True`` specifies
          using the Chow algorithm from [Hutz2019]_ to compute the sigma
          invariants. While slower, the Chow algorithm does not lose
          information about multiplicities of the multipliers. In order
          to accurately compute the sigma polynomial when there is a
          repeated multiplier, ``chow`` must be ``True``.

        - ``deform`` -- (default: ``False``) boolean; ``True`` specifies
          first deforming the map so that all periodic points are distinct
          and then calculating the sigma invariants. In order to accurately
          calculate the sigma polynomial when there is a periodic point with
          multiplicity, ``deform`` must be ``True``.

        - ``check`` -- (default: ``True``) boolean; when ``True`` the degree of
          the sigma polynomial is checked against the expected degree. This is
          done as the sigma polynomial may drop degree if multiplicities of periodic
          points or multipliers are not correctly accounted for using ``chow`` or
          ``deform``.

        .. WARNING::

            Setting ``check`` to ``False`` can lead to mathematically incorrect
            answers.

        OUTPUT: a list of elements in the base ring, unless ``return_polynomial``
                is ``True``, in which case a polynomial in ``w`` and ``t`` is returned.
                The variable ``t`` is the variable of the characteristic
                polynomials of the multipliers.

                If this map is defined over `\mathbb{P}^N`, where `N > 1`, then
                the list is the coefficients of `w` and `t`, in lexographical order with `w > t`.

        EXAMPLES::

            sage: P.<x,y> = ProjectiveSpace(QQ, 1)
            sage: f = DynamicalSystem_projective([x^2 + x*y + y^2, y^2 + x*y])
            sage: f.sigma_invariants(1)
            [3, 3, 1]

        If ``return_polynomial`` is ``True``, then following [Hutz2019]_
        we return a two variable polynomial in `w` and `t`::

            sage: P.<x,y> = ProjectiveSpace(QQ, 1)
            sage: f = DynamicalSystem_projective([x^2 + 2*y^2, y^2])
            sage: poly = f.sigma_invariants(1, return_polynomial=True); poly
            w^3 - 3*w^2*t + 2*w^2 + 3*w*t^2 - 4*w*t + 8*w - t^3 + 2*t^2 - 8*t

        From the full polynomial, we can easily recover the one variable polynomial whose coefficients
        are symmetric functions in the multipliers, up to sign::

            sage: w, t = poly.variables()
            sage: poly.specialization({w:0}).monic()
            t^3 - 2*t^2 + 8*t
            sage: f.sigma_invariants(1)
            [2, 8, 0]

        For dynamical systems on `\mathbb{P}^N`, where `N > 1`, the full polynomial
        is needed to distinguish the conjugacy class. We can, however, still return
        a list in this case::

            sage: P.<x,y,z> = ProjectiveSpace(QQ, 2)
            sage: f = DynamicalSystem_projective([x^2, z^2, y^2])
            sage: f.sigma_invariants(1, chow=True)
            [1, 7, -6, -12, 21, -36, -60, 72, 48, 35, -90, -120, 352, 96, -288, -64, 35,
             -120, -120, 688, -96, -1056, 320, 384, 0, 21, -90, -60, 672, -384, -1440, 1344,
             768, -768, 0, 0, 7, -36, -12, 328, -336, -864, 1472, 384, -1536, 512, 0, 0, 0,
             1, -6, 0, 64, -96, -192, 512, 0, -768, 512, 0, 0, 0, 0, 0]

        When calculating the sigma invariants for `\mathbb{P}^N`, with `N > 1`,
        the default algorithm loses information about multiplicities. Note that
        the following call to sigma invariants returns a degree 6 polynomial in `w`::

            sage: P.<x,y,z> = ProjectiveSpace(QQ, 2)
            sage: f = DynamicalSystem_projective([x^2, y^2, z^2])
            sage: f.sigma_invariants(1, return_polynomial=True, check=False)
            w^6 - 6*w^5*t^2 + 8*w^5*t - 4*w^5 + 15*w^4*t^4 - 40*w^4*t^3 + 40*w^4*t^2 -
            16*w^4*t - 20*w^3*t^6 + 80*w^3*t^5 - 120*w^3*t^4 + 80*w^3*t^3 - 16*w^3*t^2 +
            15*w^2*t^8 - 80*w^2*t^7 + 160*w^2*t^6 - 144*w^2*t^5 + 48*w^2*t^4 - 6*w*t^10 +
            40*w*t^9 - 100*w*t^8 + 112*w*t^7 - 48*w*t^6 + t^12 - 8*t^11 + 24*t^10 -
            32*t^9 + 16*t^8

        Setting ``chow`` to ``True``, while much slower, accounts correctly for multiplicities.
        Note that the following returns a degree 7 polynomial in `w`::

            sage: f.sigma_invariants(1, return_polynomial=True, chow=True)
            w^7 - 7*w^6*t^2 + 10*w^6*t - 4*w^6 + 21*w^5*t^4 - 60*w^5*t^3 + 60*w^5*t^2 -
            24*w^5*t - 35*w^4*t^6 + 150*w^4*t^5 - 240*w^4*t^4 + 176*w^4*t^3 - 48*w^4*t^2 +
            35*w^3*t^8 - 200*w^3*t^7 + 440*w^3*t^6 - 464*w^3*t^5 + 224*w^3*t^4 -
            32*w^3*t^3 - 21*w^2*t^10 + 150*w^2*t^9 - 420*w^2*t^8 + 576*w^2*t^7 -
            384*w^2*t^6 + 96*w^2*t^5 + 7*w*t^12 - 60*w*t^11 + 204*w*t^10 - 344*w*t^9 +
            288*w*t^8 - 96*w*t^7 - t^14 + 10*t^13 - 40*t^12 + 80*t^11 - 80*t^10 + 32*t^9

        ::

            sage: set_verbose(None)
            sage: z = QQ['z'].0
            sage: K = NumberField(z^4 - 4*z^2 + 1, 'z')
            sage: P.<x,y> = ProjectiveSpace(K, 1)
            sage: f = DynamicalSystem_projective([x^2 - 5/4*y^2, y^2])
            sage: f.sigma_invariants(2, formal=False, type='cycle')
            [13, 11, -25, 0]
            sage: f.sigma_invariants(2, formal=False, type='point')
            [12, -2, -36, 25, 0]

        check that infinity as part of a longer cycle is handled correctly::

            sage: P.<x,y> = ProjectiveSpace(QQ, 1)
            sage: f = DynamicalSystem_projective([y^2, x^2])
            sage: f.sigma_invariants(2, type='cycle')
            [12, 48, 64, 0]
            sage: f.sigma_invariants(2, type='point')
            [12, 48, 64, 0, 0]
            sage: f.sigma_invariants(2, type='cycle', formal=True)
            [0]
            sage: f.sigma_invariants(2, type='point', formal=True)
            [0, 0]

        ::

            sage: K.<w> = QuadraticField(3)
            sage: P.<x,y> = ProjectiveSpace(K, 1)
            sage: f = DynamicalSystem_projective([x^2 - w*y^2, (1-w)*x*y])
            sage: f.sigma_invariants(2, formal=False, type='cycle')
            [6*w + 21, 78*w + 159, 210*w + 367, 90*w + 156]
            sage: f.sigma_invariants(2, formal=False, type='point')
            [6*w + 24, 96*w + 222, 444*w + 844, 720*w + 1257, 270*w + 468]

        ::

            sage: P.<x,y> = ProjectiveSpace(QQ, 1)
            sage: f = DynamicalSystem_projective([512*x^5 - 378128*x^4*y + 76594292*x^3*y^2
            ....:         - 4570550136*x^2*y^3 - 2630045017*x*y^4 + 28193217129*y^5, 512*y^5])
            sage: f.sigma_invariants(1)
            [19575526074450617/1048576, -9078122048145044298567432325/2147483648,
             -2622661114909099878224381377917540931367/1099511627776,
             -2622661107937102104196133701280271632423/549755813888,
             338523204830161116503153209450763500631714178825448006778305/72057594037927936, 0]

        ::

            sage: P.<x,y,z> = ProjectiveSpace(GF(5), 2)
            sage: f = DynamicalSystem([x^2, y^2, z^2])
            sage: f.sigma_invariants(1, chow=True, return_polynomial=True)
            w^7 - 2*w^6*t^2 + w^6 + w^5*t^4 + w^5*t + w^4*t^3 + 2*w^4*t^2 + w^3*t^5 -
            w^3*t^4 - 2*w^3*t^3 - w^2*t^10 + w^2*t^7 + w^2*t^6 + w^2*t^5 + 2*w*t^12 -
            w*t^10 + w*t^9 - 2*w*t^8 - w*t^7 - t^14 + 2*t^9

        ::

            sage: R.<c> = QQ[]
            sage: Pc.<x,y> = ProjectiveSpace(R, 1)
            sage: f = DynamicalSystem_projective([x^2 + c*y^2, y^2])
            sage: f.sigma_invariants(1)
            [2, 4*c, 0]
            sage: f.sigma_invariants(2, formal=True, type='point')
            [8*c + 8, 16*c^2 + 32*c + 16]
            sage: f.sigma_invariants(2, formal=True, type='cycle')
            [4*c + 4]

        ::

            sage: R.<c> = QQ[]
            sage: P.<x,y> = ProjectiveSpace(R, 1)
            sage: f = DynamicalSystem([x^2 + c*y^2, y^2])
            sage: f.sigma_invariants(1, return_polynomial=True)
            w^3 + (-3)*w^2*t + 2*w^2 + 3*w*t^2 + (-4)*w*t + 4*c*w - t^3 + 2*t^2 + (-4*c)*t
            sage: f.sigma_invariants(2, chow=True, formal=True, return_polynomial=True)
            w^2 + (-2)*w*t + (8*c + 8)*w + t^2 + (-8*c - 8)*t + 16*c^2 + 32*c + 16

        ::

            sage: R.<c,d> = QQ[]
            sage: P.<x,y,z> = ProjectiveSpace(R, 2)
            sage: f = DynamicalSystem([x^2 + c*z^2, y^2 + d*z^2, z^2])
            sage: len(dict(f.sigma_invariants(1, return_polynomial=True)))
            51

        ::

            sage: P.<x,y> = ProjectiveSpace(QQ, 1)
            sage: f = DynamicalSystem([x^2 + 3*y^2, x*y])
            sage: f.sigma_invariants(1, deform = True, return_polynomial=True)
            w^3 - 3*w^2*t + 3*w^2 + 3*w*t^2 - 6*w*t + 3*w - t^3 + 3*t^2 - 3*t + 1

        doubled fixed point::

            sage: P.<x,y> = ProjectiveSpace(QQ, 1)
            sage: f = DynamicalSystem_projective([x^2 - 3/4*y^2, y^2])
            sage: f.sigma_invariants(2, formal=True)
            [2, 1]

        doubled 2 cycle::

            sage: P.<x,y> = ProjectiveSpace(QQ, 1)
            sage: f = DynamicalSystem_projective([x^2 - 5/4*y^2, y^2])
            sage: f.sigma_invariants(4, formal=False, type='cycle')
            [170, 5195, 172700, 968615, 1439066, 638125, 0]

        TESTS::

            sage: F.<t> = FunctionField(GF(5))
            sage: P.<x,y> = ProjectiveSpace(F,1)
            sage: f = DynamicalSystem_projective([x^2 + (t/(t^2+1))*y^2, y^2], P)
            sage: f.sigma_invariants(1)
            [2, 4*t/(t^2 + 1), 0]

        ::

            sage: R.<w> = QQ[]
            sage: N.<n> = NumberField(w^2 + 1)
            sage: P.<x,y,z> = ProjectiveSpace(N, 2)
            sage: f = DynamicalSystem_projective([x^2, y^2, z^2])
            sage: f.sigma_invariants(1, chow=True) == f.change_ring(QQ).sigma_invariants(1, chow=True)
            True

        ::

            sage: P.<x,y> = ProjectiveSpace(QQ, 1)
            sage: f = DynamicalSystem([x^2 + 3*y^2, x*y])
            sage: f.sigma_invariants(1, formal=True, return_polynomial=True)
            Traceback (most recent call last):
            ..
            ValueError: sigma polynomial dropped degree, as multiplicities were not accounted
            for correctly; try setting chow=True and/or deform=True

        ::

            sage: P.<x,y> = ProjectiveSpace(QQ, 1)
            sage: f = DynamicalSystem([x^2 + 3*y^2, x*y])
            sage: f.sigma_invariants(1, return_polynomial=True)
            Traceback (most recent call last):
            ..
            ValueError: sigma polynomial dropped degree, as multiplicities were not accounted
            for correctly; try setting chow=True and/or deform=True
        """
        n = ZZ(n)

        if embedding is not None:
            raise ValueError('do not specify an embedding')
        if n < 1:
            raise ValueError("period must be a positive integer")
        dom = self.domain()
        if not is_ProjectiveSpace(dom):
            raise NotImplementedError("not implemented for subschemes")
        if self.degree() <= 1:
            raise TypeError("must have degree at least 2")
        if type not in ['point', 'cycle']:
            raise ValueError("type must be either point or cycle")
        if dom.dimension_relative() > 1 or return_polynomial:
            if type == 'cycle':
                raise NotImplementedError('cycle not implemented for dimension greater than 1')
            base_ring = self.base_ring()
            d = self.degree()
            N = dom.dimension_relative()
            f = copy(self)
            Fn = f.nth_iterate_map(n)
            CR = f.codomain().ambient_space().coordinate_ring()
            if deform:
                # we need a model with all affine periodic points
                new_f = f.affine_preperiodic_model(0, n)
                new_f.normalize_coordinates()
                # we now deform by a parameter t
                T = base_ring['k']
                k = T.gens()[0]
                Pt = ProjectiveSpace(N, R=T, names=[str(i) for i in CR.gens()])
                deformed_polys = [poly + k*Pt.gens()[-1]**d for poly in new_f.defining_polynomials()[:-1]]
                deformed_polys += [new_f.defining_polynomials()[-1]]
                f_deformed = DynamicalSystem(deformed_polys)
                sigma_poly = f_deformed.sigma_invariants(n, chow=chow, deform=False, return_polynomial=True, check=False)
                sigma_polynomial = sigma_poly.specialization({k:0})
                # we fix the ordering of the parent polynomial ring
                new_parent = sigma_polynomial.parent().change_ring(order='lex')
                sigma_polynomial = new_parent(sigma_polynomial)
                sigma_polynomial *= sigma_polynomial.coefficients()[0].inverse_of_unit()
            else:
                if not base_ring.is_field():
                    F = FractionField(base_ring)
                    f.normalize_coordinates()
                    X = f.periodic_points(n, minimal=False, formal=formal, return_scheme=True)
                    X = X.change_ring(F)
                else:
                    F = base_ring
                    if is_FractionField(base_ring):
                        if is_MPolynomialRing(base_ring.ring()) or is_PolynomialRing(base_ring.ring()):
                            f.normalize_coordinates()
                            f_ring = f.change_ring(base_ring.ring())
                            X = f_ring.periodic_points(n, minimal=False, formal=formal, return_scheme=True)
                            X = X.change_ring(F)
                    else:
                        X = f.periodic_points(n, minimal=False, formal=formal, return_scheme=True)
                newR = PolynomialRing(F, 'w, t', 2, order='lex')
                if not base_ring.is_field():
                    ringR = PolynomialRing(base_ring, 'w, t', 2, order='lex')
                if chow:
                    # create full polynomial ring
                    R = PolynomialRing(F, 'v', 2*N+3, order='lex')
                    var = list(R.gens())
                    # create polynomial ring for result
                    R2 = PolynomialRing(F, var[:N] + var[-2:])
                    psi = R2.hom(N*[0]+list(newR.gens()), newR)
                    # create substitution to set extra variables to 0
                    R_zero = {R.gen(N): 1}
                    for j in range(N+1, 2*N+1):
                        R_zero[R.gen(j)] = 0
                    t = var.pop()
                    w = var.pop()
                    var = var[:N]
                else:
                    R = PolynomialRing(F, 'v', N+2, order='lex')
                    psi = R.hom(N*[0] + list(newR.gens()), newR)
                    var = list(R.gens())
                    t = var.pop()
                    w = var.pop()
                sigma_polynomial = 1
                # go through each affine patch to avoid repeating periodic points
                # setting the visited coordinates to 0 as we go
                for j in range(N,-1,-1):
                    Xa = X.affine_patch(j)
                    fa = Fn.dehomogenize(j)
                    Pa = fa.domain()
                    Ra = Pa.coordinate_ring()
                    # create the images for the Hom to the ring we will do the elimination over
                    # with done affine patch coordinates as 0
                    if chow:
                        im = [R.gen(i) for i in range(j)] + (N-j)*[0] + [R.gen(i) for i in range(N, R.ngens())]
                    else:
                        im = list(R.gens())[:j] + (N-j)*[0] + [R.gen(i) for i in range(N, R.ngens())]
                    phi = Ra.hom(R.gens()[0:len(Ra.gens())])
                    # create polymomial that evaluates to the characteristic polynomial
                    M = t*matrix.identity(R, N)
                    g = (M-jacobian([phi(F.numerator())/phi(F.denominator()) for F in fa], var)).det()
                    # create the terms of the sigma invariants prod(w-lambda)
                    g_prime = w*R(g.denominator())(im)-R(g.numerator())(im)
                    # move the defining polynomials to the polynomial ring
                    L = [phi(h)(im) for h in Xa.defining_polynomials()]
                    # add the appropriate final polynomial to compute the sigma invariant polynomial
                    # via a Poisson product in elimination
                    if chow:
                        L += [g_prime + sum(R.gen(j-1)*R.gen(N+j)*(R(g.denominator())(im)) for j in range(1,N+1))]
                    else:
                        L += [g_prime]
                    I = R.ideal(L)
                    # since R is lex ordering, this is an elimination step
                    G = I.groebner_basis()
                    # the polynomial we need is the one just in w and t
                    if chow:
                        poly = psi(G[-1].specialization(R_zero))
                        if len(list(poly)) > 0:
                            poly *= poly.coefficients()[0].inverse_of_unit()
                    else:
                        poly = psi(G[-1])
                    if not base_ring.is_field():
                        denom = lcm([coeff[0].denominator() for coeff in poly])
                        poly *= denom
                    sigma_polynomial *= poly
                if not base_ring.is_field():
                    sigma_polynomial = ringR(sigma_polynomial)
            if check:
                degree_w = sigma_polynomial.degrees()[0]
                if formal:
                    expected_degree = 0
                    for D in n.divisors():
                        u = moebius(n/D)
                        inner_sum = sum(d**(D*j) for j in range(N+1))
                        expected_degree += u*inner_sum
                else:
                    expected_degree = sum(d**(n*i) for i in range(N+1))
                if degree_w != expected_degree:
                    raise ValueError('sigma polynomial dropped degree, as multiplicities were not accounted for correctly; '
                                     'try setting chow=True and/or deform=True')
            if return_polynomial:
                return sigma_polynomial
            # if we are returning a numerical list, read off the coefficients
            # in order of degree adjusting sign appropriately
            sigmas = []
            sigma_dictionary = dict([list(reversed(i)) for i in list(sigma_polynomial)])
            degree_w = sigma_polynomial.degrees()[0]
            w, t = sigma_polynomial.variables()
            for i in range(degree_w + 1):
                for j in range(2*i, -1, -1):
                    sigmas.append((-1)**(i+j)*sigma_dictionary.pop(w**(degree_w - i)*t**(j), 0))
            return sigmas

        base_ring = dom.base_ring()
        if is_FractionField(base_ring):
            base_ring = base_ring.ring()
        if (is_PolynomialRing(base_ring) or is_MPolynomialRing(base_ring)):
            base_ring = base_ring.base_ring()
        elif base_ring in FunctionFields():
            base_ring = base_ring.constant_base_field()
        from sage.rings.number_field.order import is_NumberFieldOrder
        if not (base_ring in NumberFields() or is_NumberFieldOrder(base_ring)
                or (base_ring in FiniteFields())):
            raise NotImplementedError("incompatible base field, see documentation")

        #now we find the two polynomials for the resultant
        Fn = self.nth_iterate_map(n)
        fn = Fn.dehomogenize(1)
        R = fn.domain().coordinate_ring()
        S = PolynomialRing(FractionField(self.base_ring()), 'z', 2)
        phi = R.hom([S.gen(0)], S)
        psi = dom.coordinate_ring().hom([S.gen(0), 1], S)  #dehomogenize
        dfn = fn[0].derivative(R.gen())

        #polynomial to be evaluated at the periodic points
        mult_poly = phi(dfn.denominator())*S.gen(1) - phi(dfn.numerator()) #w-f'(z)

        #polynomial defining the periodic points
        x,y = dom.gens()
        if formal:
            fix_poly = self.dynatomic_polynomial(n)  #f(z)-z
        else:
            fix_poly = Fn[0]*y - Fn[1]*x #f(z) - z

        #check infinity
        inf = dom(1,0)
        inf_per = ZZ(1)
        Q = self(inf)
        while Q != inf and inf_per <= n:
            inf_per += 1
            Q = self(Q)
        #get multiplicity
        if inf_per <= n:
            e_inf = 0
            while (y**(e_inf + 1)).divides(fix_poly):
                e_inf += 1

        if type == 'cycle':
            #now we need to deal with having the correct number of factors
            #1 multiplier for each cycle. But we need to be careful about
            #the length of the cycle and the multiplicities
            good_res = 1
            if formal:
                #then we are working with the n-th dynatomic and just need
                #to take one multiplier per cycle

                #evaluate the resultant
                fix_poly = psi(fix_poly)
                res = fix_poly.resultant(mult_poly, S.gen(0))
                #take infinity into consideration
                if inf_per.divides(n):
                    res *= (S.gen(1) - self.multiplier(inf, n)[0,0])**e_inf
                res = res.univariate_polynomial()
                #adjust multiplicities
                L = res.factor()
                for p,exp in L:
                    good_res *= p**(exp/n)
            else:
                #For each d-th dynatomic for d dividing n, take
                #one multiplier per cycle; e.g., this treats a double 2
                #cycle as a single 4 cycle for n=4
                for d in n.divisors():
                    fix_poly_d = self.dynatomic_polynomial(d)
                    resd = mult_poly.resultant(psi(fix_poly_d), S.gen(0))
                    #check infinity
                    if inf_per == d:
                        e_inf_d = 0
                        while (y**(e_inf_d + 1)).divides(fix_poly_d):
                            e_inf_d += 1
                        resd *= (S.gen(1) - self.multiplier(inf, n)[0,0])**e_inf
                    resd = resd.univariate_polynomial()
                    Ld = resd.factor()
                    for pd,ed in Ld:
                        good_res *= pd**(ed/d)
            res = good_res
        else: #type is 'point'
            #evaluate the resultant
            fix_poly = psi(fix_poly)
            res = fix_poly.resultant(mult_poly, S.gen(0))
            #take infinity into consideration
            if inf_per.divides(n):
                res *= (S.gen(1) - self.multiplier(inf, n)[0,0])**e_inf
            res = res.univariate_polynomial()

        # the sigmas are the coefficients
        # needed to fix the signs and the order
        sig = res.coefficients(sparse=False)
        den = sig.pop(-1)
        sig.reverse()
        sig = [sig[i] * (-1)**(i+1) / den for i in range(len(sig))]
        return sig

    def reduced_form(self, **kwds):
        r"""
        Return reduced form of this dynamical system.

        The reduced form is the `SL(2, \ZZ)` equivalent morphism obtained
        by applying the binary form reduction algorithm from Stoll and
        Cremona [CS2003]_ to the homogeneous polynomial defining the periodic
        points (the dynatomic polynomial). The smallest period `n` with
        enough periodic points is used and without roots of too large
        multiplicity.

        This should also minimize the size  of the coefficients,
        but this is not always the case. By default the coefficient minimizing
        algorithm in [HS2018]_ is applied.

        See :meth:`sage.rings.polynomial.multi_polynomial.reduced_form` for
        the information on binary form reduction.

        Implemented by Rebecca Lauren Miller as part of GSOC 2016.
        Minimal height added by Ben Hutz July 2018.

        INPUT:

        keywords:

        - ``prec`` -- (default: 300) integer, desired precision

        - ``return_conjuagtion`` -- (default: ``True``) boolean; return
          an element of `SL(2, \ZZ)`

        - ``error_limit`` -- (default: 0.000001) a real number, sets
          the error tolerance

        - ``smallest_coeffs`` -- (default: True), boolean, whether to find the
          model with smallest coefficients

        - ``dynatomic`` -- (default: True) boolean, to use formal periodic points

        - ``start_n`` -- (default: 1), positive integer, firs period to rry to find
          appropriate binary form

        - ``emb`` -- (optional) embedding of based field into CC

        - ``algorithm`` -- (optional) which algorithm to use to find all
          minimal models. Can be one of the following:

          * ``'BM'`` -- Bruin-Molnar algorithm [BM2012]_
          * ``'HS'`` -- Hutz-Stoll algorithm [HS2018]_

        - ``check_minimal`` -- (default: True), boolean, whether to check
          if this map is a minimal model

        - ``smallest_coeffs`` -- (default: True), boolean, whether to find the
          model with smallest coefficients

        OUTPUT:

        - a projective morphism

        - a matrix

        EXAMPLES::

            sage: PS.<x,y> = ProjectiveSpace(QQ, 1)
            sage: f = DynamicalSystem_projective([x^3 + x*y^2, y^3])
            sage: m = matrix(QQ, 2, 2, [-201221, -1, 1, 0])
            sage: f = f.conjugate(m)
<<<<<<< HEAD
            sage: f.reduced_form(prec=50, smallest_coeffs=False)  # needs 2 periodic
=======
            sage: f.reduced_form(prec=50, smallest_coeffs=False) # this needs 2 periodic
>>>>>>> bdc42324
            Traceback (most recent call last):
            ...
            ValueError: accuracy of Newton's root not within tolerance(0.000066... > 1e-06),
            increase precision
            sage: f.reduced_form(smallest_coeffs=False)
            (
            Dynamical System of Projective Space of dimension 1 over Rational Field
              Defn: Defined on coordinates by sending (x : y) to (x^3 + x*y^2 : y^3)
            ,
            <BLANKLINE>
            [     0     -1]
            [     1 201221]
            )

        ::

            sage: PS.<x,y> = ProjectiveSpace(ZZ, 1)
<<<<<<< HEAD
            sage: f = DynamicalSystem_projective([x^2 + x*y, y^2])  # needs 3 periodic
=======
            sage: f = DynamicalSystem_projective([x^2+ x*y, y^2]) # this needs 3 periodic
>>>>>>> bdc42324
            sage: m = matrix(QQ, 2, 2, [-221, -1, 1, 0])
            sage: f = f.conjugate(m)
            sage: f.reduced_form(prec=200, smallest_coeffs=False)
            (
            Dynamical System of Projective Space of dimension 1 over Integer Ring
              Defn: Defined on coordinates by sending (x : y) to (-x^2 + x*y - y^2 : -y^2)
            ,
            [  0  -1]
            [  1 220]
            )

        ::

            sage: P.<x,y> = ProjectiveSpace(QQ, 1)
            sage: f = DynamicalSystem_projective([x^3, y^3])
            sage: f.reduced_form(smallest_coeffs=False)
            (
            Dynamical System of Projective Space of dimension 1 over Rational Field
              Defn: Defined on coordinates by sending (x : y) to (x^3 : y^3)
            ,
            <BLANKLINE>
            [1 0]
            [0 1]
            )

        ::

            sage: PS.<X,Y> = ProjectiveSpace(QQ,1)
            sage: f = DynamicalSystem_projective([7365*X^4 + 12564*X^3*Y + 8046*X^2*Y^2
            ....:                                   + 2292*X*Y^3 + 245*Y^4,
            ....:                                 -12329*X^4 - 21012*X^3*Y - 13446*X^2*Y^2
            ....:                                   - 3828*X*Y^3 - 409*Y^4])
            sage: f.reduced_form(prec=30, smallest_coeffs=False)
            Traceback (most recent call last):
            ...
            ValueError: accuracy of Newton's root not within tolerance(0.00008... > 1e-06), increase precision
            sage: f.reduced_form(smallest_coeffs=False)
            (
            Dynamical System of Projective Space of dimension 1 over Rational Field
              Defn: Defined on coordinates by sending (X : Y) to
                    (-7*X^4 - 12*X^3*Y - 42*X^2*Y^2 - 12*X*Y^3 - 7*Y^4
                     : -X^4 - 4*X^3*Y - 6*X^2*Y^2 - 4*X*Y^3 - Y^4),
            <BLANKLINE>
            [-1  2]
            [ 2 -5]
            )

        ::

            sage: P.<x,y> = ProjectiveSpace(RR, 1)
            sage: f = DynamicalSystem_projective([x^4, RR(sqrt(2))*y^4])
            sage: m = matrix(RR, 2, 2, [1,12,0,1])
            sage: f = f.conjugate(m)
            sage: g, m = f.reduced_form(smallest_coeffs=False); m
            [  1 -12]
            [  0   1]

        ::

            sage: P.<x,y> = ProjectiveSpace(CC, 1)
            sage: f = DynamicalSystem_projective([x^4, CC(sqrt(-2))*y^4])
            sage: m = matrix(CC, 2, 2, [1,12,0,1])
            sage: f = f.conjugate(m)
            sage: g, m = f.reduced_form(smallest_coeffs=False); m
            [  1 -12]
            [  0   1]

        ::

            sage: K.<w> = QuadraticField(2)
            sage: P.<x,y> = ProjectiveSpace(K, 1)
            sage: f = DynamicalSystem_projective([x^3, w*y^3])
            sage: m = matrix(K, 2, 2, [1,12,0,1])
            sage: f = f.conjugate(m)
            sage: f.reduced_form(smallest_coeffs=False)
            (
            Dynamical System of Projective Space of dimension 1 over Number Field in w
             with defining polynomial x^2 - 2 with w = 1.414213562373095?
              Defn: Defined on coordinates by sending (x : y) to (x^3 : w*y^3)                                                                                                                ,
            <BLANKLINE>
            [  1 -12]
            [  0   1]
            )

        ::

            sage: R.<x> = QQ[]
            sage: K.<w> = NumberField(x^5 + x - 3,
            ....:                     embedding=(x^5 + x - 3).roots(ring=CC)[0][0])
            sage: P.<x,y> = ProjectiveSpace(K, 1)
            sage: f = DynamicalSystem_projective([12*x^3, 2334*w*y^3])
            sage: m = matrix(K, 2, 2, [-12,1,1,0])
            sage: f = f.conjugate(m)
            sage: f.reduced_form(smallest_coeffs=False)
            (
            Dynamical System of Projective Space of dimension 1 over Number Field in w
             with defining polynomial x^5 + x - 3 with w = 1.132997565885066?
              Defn: Defined on coordinates by sending (x : y) to
                    (12*x^3 : (2334*w)*y^3) ,
            <BLANKLINE>
            [  0  -1]
            [  1 -12]
            )

        ::

            sage: P.<x,y> = QQ[]
            sage: f = DynamicalSystem([-4*y^2, 9*x^2 - 12*x*y])
            sage: f.reduced_form()
            (
            Dynamical System of Projective Space of dimension 1 over Rational Field
              Defn: Defined on coordinates by sending (x : y) to
                    (2*x^2 - 2*y^2 : -x^2 - 2*y^2)
            ,
            <BLANKLINE>
            [ 2 -2]
            [ 3  0]
            )

        ::

            sage: P.<x,y> = QQ[]
            sage: f = DynamicalSystem([-2*x^3 - 9*x^2*y - 12*x*y^2 - 6*y^3 , y^3])
            sage: f.reduced_form()
            (
            Dynamical System of Projective Space of dimension 1 over Rational Field
              Defn: Defined on coordinates by sending (x : y) to
                    (x^3 + 3*x^2*y : 3*x*y^2 + y^3)
            ,
            <BLANKLINE>
            [-1 -2]
            [ 1  1]
            )

        ::

            sage: P.<x,y> = QQ[]
            sage: f = DynamicalSystem([4*x^2 - 7*y^2, 4*y^2])
            sage: f.reduced_form(start_n=2, dynatomic=False) #long time
            (
            Dynamical System of Projective Space of dimension 1 over Rational Field
              Defn: Defined on coordinates by sending (x : y) to
                    (x^2 - x*y - y^2 : y^2)
            ,
            <BLANKLINE>
            [ 2 -1]
            [ 0  2]
            )

        ::

            sage: P.<x,y> = QQ[]
            sage: f = DynamicalSystem([4*x^2 + y^2, 4*y^2])
            sage: f.reduced_form()  # long time
            (
            Dynamical System of Projective Space of dimension 1 over Rational Field
              Defn: Defined on coordinates by sending (x : y) to
                    (x^2 - x*y + y^2 : y^2)
            ,
            <BLANKLINE>
            [ 2 -1]
            [ 0  2]
            )
        """
        if self.domain().ambient_space().dimension_relative() != 1:
            return NotImplementedError('only implemented for dimension 1')
        return_conjugation = kwds.get('return_conjugation', True)
        emb = kwds.get('emb', None)
        prec = kwds.get('prec', 300)
        start_n = kwds.get('start_n', 1)
        algorithm = kwds.get('algorithm', None)
        dynatomic = algorithm = kwds.get('dynatomic', True)
        smallest_coeffs = kwds.get('smallest_coeffs', True)
        if smallest_coeffs:
            if self.base_ring() not in [ZZ, QQ]:
                raise NotImplementedError("smallest coeff only over ZZ or QQ")
            check_min = kwds.get('check_minimal', True)
            from sage.dynamics.arithmetic_dynamics.endPN_minimal_model import smallest_dynamical
            sm_f, m = smallest_dynamical(self, dynatomic=dynatomic, start_n=start_n,
                 prec=prec, emb=emb, algorithm=algorithm, check_minimal=check_min)
        else:
            #reduce via covariant
            PS = self.domain()
            CR = PS.coordinate_ring()
            x,y = CR.gens()
            n = start_n # sometimes you get a problem later with 0,infty as roots
            pts_poly = self.dynatomic_polynomial(n)
            d = ZZ(pts_poly.degree())
            try:
                max_mult = max([ex for p,ex in pts_poly.factor()])
            except NotImplementedError: #not factorization in numerical rings
                CF = ComplexField(prec=prec)
                if pts_poly.base_ring() != CF:
                    if emb is None:
                        pts_poly_CF = pts_poly.change_ring(CF)
                    else:
                        pts_poly_CF = pts_poly.change_ring(emb)
                pp_d = pts_poly.degree()
                pts_poly_CF = pts_poly_CF.subs({pts_poly_CF.parent().gen(1):1}).univariate_polynomial()
                max_mult = max([pp_d - pts_poly_CF.degree()] + [ex for p,ex in pts_poly_CF.roots()])
            while ((d < 3) or (max_mult >= d/2) and (n < 5)):
                n = n+1
                if dynatomic:
                    pts_poly = self.dynatomic_polynomial(n)
                else:
                    gn = self.nth_iterate_map(n)
                    pts_poly = y*gn[0] - x*gn[1]
                d = ZZ(pts_poly.degree())
                try:
                    max_mult = max([ex for p,ex in pts_poly.factor()])
                except NotImplementedError: #not factorization in numerical rings
                    CF = ComplexField(prec=prec)
                    if pts_poly.base_ring() != CF:
                        if emb is None:
                            pts_poly_CF = pts_poly.change_ring(CF)
                        else:
                            pts_poly_CF = pts_poly.change_ring(emb)
                    pp_d = pts_poly.degree()
                    pts_poly_CF = pts_poly_CF.subs({pts_poly_CF.parent().gen(1):1}).univariate_polynomial()
                    max_mult = max([pp_d - pts_poly_CF.degree()] + [ex for p,ex in pts_poly_CF.roots()])
            assert (n<=4), "n > 4, failed to find usable poly"
            G,m = pts_poly.reduced_form(prec=prec, emb=emb, smallest_coeffs=False)
            sm_f = self.conjugate(m)

        if return_conjugation:
            return (sm_f, m)
        return sm_f

    def _is_preperiodic(self, P, err=0.1, return_period=False):
        r"""
        Determine if the point is preperiodic with respect to this
        dynamical system.

        ALGORITHM:

        We know that a point is preperiodic if and only if it has
        canonical height zero. However, we can only compute the canonical
        height up to numerical precision. This function first computes
        the canonical height of the point to the given error bound. If
        it is larger than that error bound, then it must not be preperiodic.
        If it is less than the error bound, then we expect preperiodic. In
        this case we begin computing the orbit stopping if either we
        determine the orbit is finite, or the height of the point is large
        enough that it must be wandering. We can determine the height
        cutoff by computing the height difference constant, i.e., the bound
        between the height and the canonical height of a point (which
        depends only on the map and not the point itself). If the height
        of the point is larger than the difference bound, then the canonical
        height cannot be zero so the point cannot be preperiodic.

        INPUT:

        - ``P`` -- a point of this dynamical system's codomain

        kwds:

        - ``err`` -- (default: 0.1) a positive real number;
          sets the error_bound used in the canonical height computation
          and ``return_period`` a boolean which

        - ``return_period`` -- (default: ``False``) boolean; controls if
          the period is returned if the point is preperiodic

        OUTPUT:

        - boolean -- ``True`` if preperiodic

        - if ``return_period`` is ``True``, then ``(0,0)`` if wandering,
          and ``(m,n)`` if preperiod ``m`` and period ``n``

        EXAMPLES::

            sage: P.<x,y> = ProjectiveSpace(QQ,1)
            sage: f = DynamicalSystem_projective([x^3 - 3*x*y^2, y^3], domain=P)
            sage: Q = P(-1, 1)
            sage: f._is_preperiodic(Q)
            True

        Check that :trac:`23814` is fixed (works even if domain is not specified)::

            sage: R.<X> = PolynomialRing(QQ)
            sage: K.<a> = NumberField(X^2 + X - 1)
            sage: P.<x,y> = ProjectiveSpace(K,1)
            sage: f = DynamicalSystem_projective([x^2 - 2*y^2, y^2])
            sage: Q = P.point([a,1])
            sage: Q.is_preperiodic(f)
            True

        ::

            sage: P.<x,y,z> = ProjectiveSpace(QQ, 2)
            sage: X = P.subscheme(z)
            sage: f = DynamicalSystem([x^2 - y^2, y^2, z^2], domain=X)
            sage: p = X((-1, 1, 0))
            sage: f._is_preperiodic(p, return_period=True)
            (0, 2)

        ::

            sage: P.<x,y,z> = ProjectiveSpace(QQ, 2)
            sage: X = P.subscheme(x)
            sage: f = DynamicalSystem([x^2 - y^2, y^2, z^2], domain=X)
            sage: p = X((0, 1, 0))
            sage: f._is_preperiodic(p, return_period=True)
            Traceback (most recent call last):
            ...
            ValueError: orbit of point leaves domain

        ::

            sage: R.<t> = QQ[]
            sage: K.<a> = NumberField(t^2 - t - 1)
            sage: P.<x,y,z> = ProjectiveSpace(K, 2)
            sage: X = P.subscheme(z)
            sage: f = DynamicalSystem([x^2 - y^2, y^2, z^2], domain=X)
            sage: p = X((-a + 1, 1, 0))
            sage: f._is_preperiodic(p)
            True
        """
        codomain = self.codomain()
        if not is_ProjectiveSpace(codomain):
            # in order to calculate the canonical height, we need
            # this map to be a morphism of projective space
            ambient_space = codomain.ambient_space()
            f = DynamicalSystem(self.defining_polynomials(), domain=ambient_space)
            if not f.is_morphism():
                raise ValueError('must be a morphism of projective space')
        else:
            f = self
            if not f.is_morphism():
                raise TypeError("must be a morphism")
        if not P.codomain() == self.domain():
            raise TypeError("point must be in domain of map")

        # we calculate the canonical height without considering
        # if the domain is a subscheme
        h = f.canonical_height(P, error_bound=err)
        # we know canonical height 0 if and only if preperiodic
        # however precision issues can occur so we can only tell *not* preperiodic
        # if the value is larger than the error
        if h <= err:
            # if the canonical height is less than the
            # error, then we suspect preperiodic so check
            # either we can find the cycle or the height is
            # larger than the difference between the canonical height
            # and the height, so the canonical height cannot be 0
            B = f.height_difference_bound()
            orbit = [P]
            n = 1 # to compute period
            try:
                Q = self(P)
            except TypeError:
                raise ValueError('orbit of point leaves domain')
            H = Q.global_height()
            while Q not in orbit and H <= B:
                orbit.append(Q)
                try:
                    Q = self(Q)
                except TypeError:
                    raise ValueError('orbit of point leaves domain')
                H = Q.global_height()
                n += 1
            if H <= B: #it must have been in the cycle
                if return_period:
                    m = orbit.index(Q)
                    return (m, n - m)
                else:
                    return True
        if return_period:
            return (0,0)
        else:
            return False

    def postcritical_set(self, check=True):
        r"""
        Return the postcritical set of this dynamical system.

        Raises an error if this dynamical system is not postcritically finite.

        The postcritical set is union of points which are in the forward orbits
        of the critical points. In other words, the set of points `Q` such that
        `f^n(P) = Q` for some positive integer `n` and critical point `P`, where
        `f` is this map.

        Note that the orbit of all critical points is found, even if the
        critical points are defined in an extension of the base ring of
        this dynamical system. We extend to the field defined by
        ``f.field_of_definition_critical()``, where ``f`` is this map.

        INPUT:

        - ``check`` -- (default: ``True``) boolean; whether to check
          if this dynamical system is postcritically finite or not.

        OUTPUT: The set of postcritical points.

        EXAMPLES::

            sage: P.<x,y> = ProjectiveSpace(QQ, 1)
            sage: f = DynamicalSystem([x^3 - 3/2* x*y^2, y^3])
            sage: f.postcritical_set()
            [(1/2*a : 1), (-1/2*a : 1), (1 : 0)]

        ::

            sage: P.<x,y> = ProjectiveSpace(QQ, 1)
            sage: f = DynamicalSystem([3*x^3 - 9/2* x^2*y+y^3, y^3])
            sage: f.postcritical_set(check=False)
            [(1 : 1), (-1/2 : 1), (1 : 0)]

        ::

            sage: P.<x,y> = ProjectiveSpace(QQ, 1)
            sage: f = DynamicalSystem([-4*y^2, 9*x^2 - 12*x*y])
            sage: f.postcritical_set()
            [(1 : 1), (4/3 : 1), (1 : 0), (0 : 1)]

        ::

            sage: K.<v> = QuadraticField(2)
            sage: P.<x,y> = ProjectiveSpace(K,1)
            sage: f = DynamicalSystem([x^2 + (-2)*y^2, y^2])
            sage: m = matrix(K, 2, 2, [v, 1, 0, 1])
            sage: g = f.conjugate(m)
            sage: g.postcritical_set()
            [(-3/2*a : 1), (1/2*a : 1), (1 : 0)]

        ::

            sage: F.<z> = FiniteField(9)
            sage: P.<x,y> = ProjectiveSpace(F, 1)
            sage: f = DynamicalSystem([x^2 + (-2)*y^2, y^2])
            sage: m = matrix(F, 2, 2, [z, 1, 0, 1])
            sage: g = f.conjugate(m)
            sage: g.postcritical_set()
            [(1 : 0), (0 : 1), (a + 2 : 1)]
        """
        if not is_ProjectiveSpace(self.domain()):
            raise ValueError('must be a dynamical system on projective space')
        if self.domain().dimension_relative() != 1:
            raise ValueError('must be defined on projective space of dimension 1')
        if check:
            if not self.is_postcritically_finite():
                raise ValueError('map must be postcritically finite')
        new_base_ring = self.field_of_definition_critical(return_embedding=True)[1]
        f = self.change_ring(new_base_ring)
        critical_points = f.critical_points()
        post_critical_list = []
        for point in critical_points:
            next_point = f(point)
            while next_point not in post_critical_list:
                post_critical_list.append(next_point)
                next_point = f(next_point)
        return post_critical_list


class DynamicalSystem_projective_field(DynamicalSystem_projective,
                                       SchemeMorphism_polynomial_projective_space_field):

    def lift_to_rational_periodic(self, points_modp, B=None):
        r"""
        Given a list of points in projective space over `\GF{p}`,
        determine if they lift to `\QQ`-rational periodic points.

        The map must be an endomorphism of projective space defined
        over `\QQ`.

        ALGORITHM:

        Use Hensel lifting to find a `p`-adic approximation for that
        rational point. The accuracy needed is determined by the height
        bound ``B``. Then apply the LLL algorithm to determine if the
        lift corresponds to a rational point.

        If the point is a point of high multiplicity (multiplier 1), the
        procedure can be very slow.

        INPUT:

        - ``points_modp`` -- a list or tuple of pairs containing a point
          in projective space over `\GF{p}` and the possible period

        - ``B`` -- (optional) a positive integer; the height bound for
          a rational preperiodic point

        OUTPUT: a list of projective points

        EXAMPLES::

            sage: P.<x,y> = ProjectiveSpace(QQ,1)
            sage: f = DynamicalSystem_projective([x^2 - y^2, y^2])
            sage: f.lift_to_rational_periodic([[P(0,1).change_ring(GF(7)), 4]])
            [[(0 : 1), 2]]

        ::

            There may be multiple points in the lift.
            sage: P.<x,y> = ProjectiveSpace(QQ,1)
            sage: f = DynamicalSystem_projective([-5*x^2 + 4*y^2, 4*x*y])
            sage: f.lift_to_rational_periodic([[P(1,0).change_ring(GF(3)), 1]])  # long time
            [[(1 : 0), 1], [(2/3 : 1), 1], [(-2/3 : 1), 1]]

        ::

            sage: P.<x,y> = ProjectiveSpace(QQ,1)
            sage: f = DynamicalSystem_projective([16*x^2 - 29*y^2, 16*y^2])
            sage: f.lift_to_rational_periodic([[P(3,1).change_ring(GF(13)), 3]])
            [[(-1/4 : 1), 3]]

        ::

            sage: P.<x,y,z> = ProjectiveSpace(QQ, 2)
            sage: f = DynamicalSystem_projective([76*x^2 - 180*x*y + 45*y^2
            ....:                                   + 14*x*z + 45*y*z - 90*z^2,
            ....:                                 67*x^2 - 180*x*y - 157*x*z + 90*y*z,
            ....:                                 -90*z^2])
            sage: f.lift_to_rational_periodic([[P(14,19,1).change_ring(GF(23)), 9]])  # long time
            [[(-9 : -4 : 1), 9]]
        """
        if not points_modp:
            return []

        if B is None:
            B = e ** self.height_difference_bound()

        p = points_modp[0][0].codomain().base_ring().characteristic()
        if p == 0:
            raise TypeError("must be positive characteristic")
        PS = self.domain()
        N = PS.dimension_relative()
        R = RealField()
        #compute the maximum p-adic precision needed to conclusively determine
        #if the rational point exists
        L = R((R(2 ** (N/2 + 1) * sqrt(N+1) * B**2).log()) / R(p).log() + 1).trunc()

        points = []
        for i in range(len(points_modp)):
            #[point mod p, period, current p-adic precision]
            points.append([points_modp[i][0].change_ring(QQ, check=False), points_modp[i][1], 1])
        good_points = []
        #shifts is used in non-Hensel lifting
        shifts = None
        #While there are still points to consider try to lift to next precision
        while points:
            q = points.pop()
            qindex = N
            #Find the last non-zero coordinate to use for normalizations
            while q[0][qindex] % p == 0:
                qindex -= 1
            T = q[0]
            n = q[1]
            k = q[2]
            T.scale_by(1 / T[qindex]) #normalize
            bad = 0
            #stop where we reach the needed precision or the point is bad
            while k < L and bad == 0:
                l = self._multipliermod(T, n, p, 2*k)
                l -= l.parent().one() #f^n(x) - x
                lp = l.change_ring(Zmod(p**k))
                ldet = lp.determinant()
                # if the matrix is invertible then we can Hensel lift
                if ldet % p != 0:
                    RQ = ZZ.quo(p**(2*k))
                    T.clear_denominators()
                    newT = T.change_ring(RQ, check=False)
                    fp = self.change_ring(RQ, check=False)
                    S = fp.nth_iterate(newT, n, normalize=False).change_ring(QQ, check=False)
                    T.scale_by(1 / T[qindex])
                    S.scale_by(1 / S[qindex])
                    newS = list(S)
                    for i in range(N + 1):
                        newS[i] = S[i] - T[i]
                        if newS[i] % (p**k) != 0 and i != N:
                            bad = 1
                            break
                    if bad == 1:
                        break
                    S = PS.point(newS, False)
                    S.scale_by(-1 / p**k)
                    vecs = [Zmod(p**k)(S._coords[iS]) for iS in range(N + 1)]
                    vecs.pop(qindex)
                    newvecs = list((lp.inverse()) * vector(vecs)) #l.inverse should be mod p^k!!
                    newS = []
                    [newS.append(QQ(newvecs[i])) for i in range(qindex)]
                    newS.append(0)
                    [newS.append(QQ(newvecs[i])) for i in range(qindex, N)]
                    for i in range(N + 1):
                        newS[i] = newS[i] % (p**k)
                    S = PS.point(newS, False) #don't check for [0,...,0]
                    newT = list(T)
                    for i in range(N + 1):
                        newT[i] += S[i] * (p**k)
                    T = PS.point(newT, False)
                    T.normalize_coordinates()
                    #Hensel gives us 2k for the newprecision
                    k = min(2*k, L)
                else:
                    #we are unable to Hensel Lift so must try all possible lifts
                    #to the next precision (k+1)
                    first = 0
                    newq = []
                    RQ = Zmod(p**(k+1))
                    fp = self.change_ring(RQ, check=False)
                    if shifts is None:
                        shifts = xmrange([p for i in range(N)])
                    for shift in shifts:
                        newT = [RQ(t) for t in T]  #T.change_ring(RQ, check = False)
                        shiftindex = 0
                        for i in range(N + 1):
                            if i != qindex:
                                newT[i] = newT[i] + shift[shiftindex] * p**k
                                shiftindex += 1
                        newT = fp.domain().point(newT, check=False)
                        TT = fp.nth_iterate(newT, n, normalize=False)
                        if TT == newT:
                            if first == 0:
                                newq.append(newT.change_ring(QQ, check=False))
                                newq.append(n)
                                newq.append(k + 1)
                                first = 1
                            else:
                                points.append([newT.change_ring(QQ, check=False), n, k+1])
                    if not newq:
                        bad = 1
                        break
                    else:
                        T = newq[0]
                        k += 1
            #given a p-adic lift of appropriate precision
            #perform LLL to find the "smallest" rational approximation
            #If this height is small enough, then it is a valid rational point
            if bad == 0:
                M = matrix(N + 2, N + 1)
                T.clear_denominators()
                for i in range(N + 1):
                    M[0, i] = T[i]
                    M[i+1, i] = p**L
                M[N+1, N] = p**L
                M = M.LLL()
                Q = []
                [Q.append(M[1, i]) for i in range(N + 1)]
                g = gcd(Q)
                #remove gcds since this is a projective point
                newB = B * g
                for i in range(N + 1):
                    if abs(Q[i]) > newB:
                        #height too big, so not a valid point
                        bad = 1
                        break
                if bad == 0:
                    P = PS.point(Q, False)
                    #check that it is actually periodic
                    newP = copy(P)
                    k = 1
                    done = False
                    while not done and k <= n:
                        newP = self(newP)
                        if newP == P:
                            if not ([P, k] in good_points):
                                good_points.append([newP, k])
                            done = True
                        k += 1

        return good_points

    def all_periodic_points(self, **kwds):
        r"""
        Determine the set of rational periodic points
        for this dynamical system.

        The map must be defined over `\QQ` and be an endomorphism of
        projective space. If the map is a polynomial endomorphism of
        `\mathbb{P}^1`, i.e. has a totally ramified fixed point, then
        the base ring can be an absolute number field.
        This is done by passing to the Weil restriction.

        The default parameter values are typically good choices for
        `\mathbb{P}^1`. If you are having trouble getting a particular
        map to finish, try first computing the possible periods, then
        try various different ``lifting_prime`` values.

        ALGORITHM:

        Modulo each prime of good reduction `p` determine the set of
        periodic points modulo `p`. For each cycle modulo `p` compute
        the set of possible periods (`mrp^e`). Take the intersection
        of the list of possible periods modulo several primes of good
        reduction to get a possible list of minimal periods of rational
        periodic points. Take each point modulo `p` associated to each
        of these possible periods and try to lift it to a rational point
        with a combination of `p`-adic approximation and the LLL basis
        reduction algorithm.

        See [Hutz2015]_.

        INPUT:

        kwds:

        - ``R`` -- (default: domain of dynamical system) the base ring
          over which the periodic points of the dynamical system are found

        - ``prime_bound`` -- (default: ``[1,20]``) a pair (list or tuple)
          of positive integers that represent the limits of primes to use
          in the reduction step or an integer that represents the upper bound

        - ``lifting_prime`` -- (default: 23) a prime integer; argument that
          specifies modulo which prime to try and perform the lifting

        - ``period_degree_bounds`` -- (default: ``[4,4]``) a pair of positive integers
          (max period, max degree) for which the dynatomic polynomial should be solved for

        - ``algorithm`` -- (optional) specifies which algorithm to use;
          current options are `dynatomic` and `lifting`; defaults to solving the
          dynatomic for low periods and degrees and lifts for everything else

        - ``periods`` -- (optional) a list of positive integers that is
          the list of possible periods

        - ``bad_primes`` -- (optional) a list or tuple of integer primes;
          the primes of bad reduction

        - ``ncpus`` -- (default: all cpus) number of cpus to use in parallel

        OUTPUT: a list of rational points in projective space

        EXAMPLES::

            sage: P.<x,y> = ProjectiveSpace(QQ,1)
            sage: f = DynamicalSystem_projective([x^2 - 3/4*y^2, y^2])
            sage: sorted(f.all_periodic_points(prime_bound=20, lifting_prime=7))  # long time
            [(-1/2 : 1), (1 : 0), (3/2 : 1)]

        ::

            sage: P.<x,y,z> = ProjectiveSpace(QQ,2)
            sage: f = DynamicalSystem_projective([2*x^3 - 50*x*z^2 + 24*z^3,
            ....:                                 5*y^3 - 53*y*z^2 + 24*z^3, 24*z^3])
            sage: sorted(f.all_periodic_points(prime_bound=[1,20])) # long time
            [(-3 : -1 : 1), (-3 : 0 : 1), (-3 : 1 : 1), (-3 : 3 : 1), (-1 : -1 : 1),
             (-1 : 0 : 1), (-1 : 1 : 1), (-1 : 3 : 1), (0 : 1 : 0), (1 : -1 : 1),
             (1 : 0 : 0), (1 : 0 : 1), (1 : 1 : 1), (1 : 3 : 1), (3 : -1 : 1),
             (3 : 0 : 1), (3 : 1 : 1), (3 : 3 : 1), (5 : -1 : 1), (5 : 0 : 1),
             (5 : 1 : 1), (5 : 3 : 1)]

        ::

            sage: P.<x,y> = ProjectiveSpace(QQ,1)
            sage: f = DynamicalSystem_projective([-5*x^2 + 4*y^2, 4*x*y])
            sage: sorted(f.all_periodic_points())  # long time
            [(-2 : 1), (-2/3 : 1), (2/3 : 1), (1 : 0), (2 : 1)]

        ::

            sage: R.<x> = QQ[]
            sage: K.<w> = NumberField(x^2 - x + 1)
            sage: P.<u,v> = ProjectiveSpace(K,1)
            sage: f = DynamicalSystem_projective([u^2 + v^2, v^2])
            sage: sorted(f.all_periodic_points())
            [(-w + 1 : 1), (w : 1), (1 : 0)]

        ::

            sage: R.<x> = QQ[]
            sage: K.<w> = NumberField(x^2 - x + 1)
            sage: P.<u,v> = ProjectiveSpace(K,1)
            sage: f = DynamicalSystem_projective([u^2 + v^2, u*v])
            sage: f.all_periodic_points()
            Traceback (most recent call last):
            ...
            NotImplementedError: rational periodic points for number fields
            only implemented for polynomials

        ::

            sage: P.<x,y> = ProjectiveSpace(QQ, 1)
            sage: K.<v> = QuadraticField(5)
            sage: phi = QQ.embeddings(K)[0]
            sage: f = DynamicalSystem_projective([x^2 - y^2, y^2])
            sage: sorted(f.all_periodic_points(R=phi))
            [(-1 : 1), (-1/2*v + 1/2 : 1), (0 : 1), (1 : 0), (1/2*v + 1/2 : 1)]

        ::

            sage: P.<x,y,z,w> = ProjectiveSpace(QQ, 3)
            sage: f = DynamicalSystem_projective([x^2 - (3/4)*w^2, y^2 - 3/4*w^2,
            ....:                                 z^2 - 3/4*w^2, w^2])
            sage: sorted(f.all_periodic_points(algorithm="dynatomic"))
            [(-1/2 : -1/2 : -1/2 : 1),
             (-1/2 : -1/2 : 3/2 : 1),
             (-1/2 : 3/2 : -1/2 : 1),
             (-1/2 : 3/2 : 3/2 : 1),
             (0 : 0 : 1 : 0),
             (0 : 1 : 0 : 0),
             (0 : 1 : 1 : 0),
             (1 : 0 : 0 : 0),
             (1 : 0 : 1 : 0),
             (1 : 1 : 0 : 0),
             (1 : 1 : 1 : 0),
             (3/2 : -1/2 : -1/2 : 1),
             (3/2 : -1/2 : 3/2 : 1),
             (3/2 : 3/2 : -1/2 : 1),
             (3/2 : 3/2 : 3/2 : 1)]

        ::

            sage: P.<x,y> = ProjectiveSpace(QQ, 1)
            sage: f = DynamicalSystem_projective([x^2 - 3/4*y^2, y^2])
            sage: sorted(f.all_periodic_points(period_degree_bounds=[2,2]))
            [(-1/2 : 1), (1 : 0), (3/2 : 1)]

        TESTS::

            sage: P.<x,y> = ProjectiveSpace(QQ, 1)
            sage: f = DynamicalSystem([x^2 + y^2, x*y])
            sage: f.all_periodic_points(algorithm="banana")
            Traceback (most recent call last):
            ...
            ValueError: algorithm must be 'dynatomic' or 'lifting'
        """
        ring = kwds.pop("R", None)
        if ring is not None:
            # changes to the new ring
            DS = self.change_ring(ring)
            # ensures that the correct method is run, in case user switches to a finite field
            return DS.all_periodic_points(**kwds)
        else:
            DS = self
        PS = DS.domain()
        K = PS.base_ring()
        if K in NumberFields():
            if not K.is_absolute():
                raise TypeError("base field must be an absolute field")
            d = K.absolute_degree()
            #check that we are not over QQ
            if d > 1:
                if PS.dimension_relative() != 1:
                    raise NotImplementedError("rational periodic points for number fields only implemented in dimension 1")
                w = K.absolute_generator()
                #we need to dehomogenize for the Weil restriction and will check that point at infty
                #separately. We also check here that we are working with a polynomial. If the map
                #is not a polynomial, the Weil restriction will not be a morphism and we cannot
                #apply this algorithm.
                g = DS.dehomogenize(1)
                inf = PS([1,0])
                k = 1
                if isinstance(g[0], FractionFieldElement):
                    g = DS.dehomogenize(0)
                    inf = PS([0,1])
                    k = 0
                    if isinstance(g[0], FractionFieldElement):
                        raise NotImplementedError("rational periodic points for number fields only implemented for polynomials")
                #determine rational periodic points
                #infinity is a totally ramified fixed point for a polynomial
                periodic_points = set([inf])
                #compute the weil restriction
                G = g.weil_restriction()
                F = G.homogenize(d)
                #find the QQ rational periodic points for the weil restriction
                Fper = F.all_periodic_points(**kwds)
                for P in Fper:
                    #take the 'good' points in the weil restriction and find the
                    #associated number field points.
                    if P[d] == 1:
                        pt = [sum([P[i]*w**i for i in range(d)])]
                        pt.insert(k,1)
                        Q = PS(pt)
                        # for each periodic point get the entire cycle
                        if Q not in periodic_points:
                            #check periodic not preperiodic and add all points in cycle
                            orb = set([Q])
                            Q2 = DS(Q)
                            while Q2 not in orb:
                                orb.add(Q2)
                                Q2 = DS(Q2)
                            if Q2 == Q:
                                periodic_points = periodic_points.union(orb)
                return list(periodic_points)
            else:
                primebound = kwds.pop("prime_bound", [1, 20])
                p = kwds.pop("lifting_prime", 23)
                pd_bounds = kwds.pop("period_degree_bounds", [4,4])
                alg = kwds.pop("algorithm", None)
                periods = kwds.pop("periods", None)
                badprimes = kwds.pop("bad_primes", None)
                num_cpus = kwds.pop("ncpus", ncpus())
                if alg is not None and alg not in ['dynatomic', 'lifting']:
                    raise ValueError("algorithm must be 'dynatomic' or 'lifting'")

                if not isinstance(primebound, (list, tuple)):
                    try:
                        primebound = [1, ZZ(primebound)]
                    except TypeError:
                        raise TypeError("bound on primes must be an integer")
                else:
                    try:
                        primebound[0] = ZZ(primebound[0])
                        primebound[1] = ZZ(primebound[1])
                    except TypeError:
                        raise TypeError("prime bounds must be integers")

                if badprimes is None:
                    badprimes = DS.primes_of_bad_reduction()
                if periods is None:
                    periods = DS.possible_periods(prime_bound=primebound, bad_primes=badprimes, ncpus=num_cpus)
                PS = DS.domain()
                periodic = set()
                N = PS.ambient_space().dimension_relative()

                if alg != 'lifting':
                    for i in periods[:]:
                        if (alg == 'dynatomic') or ((N == 1)
                                and i <= pd_bounds[0] and DS.degree() <= pd_bounds[1]):
                            periodic.update(DS.periodic_points(i))
                            periods.remove(i)
                    if not periods:
                        return list(periodic)
                while p in badprimes:
                    p = next_prime(p + 1)
                B = e ** DS.height_difference_bound()
                f = DS.change_ring(GF(p))
                all_points = f.possible_periods(True) # return the list of points and their periods.
                pos_points = []
                # check period, remove duplicates
                for i in range(len(all_points)):
                    if all_points[i][1] in periods and not (all_points[i] in pos_points):
                        pos_points.append(all_points[i])
                periodic_points = DS.lift_to_rational_periodic(pos_points,B)
                for p,n in periodic_points:
                    for k in range(n):
                        p.normalize_coordinates()
                        periodic.add(p)
                        p = DS(p)
                return list(periodic)
        else:
            raise TypeError("base field must be an absolute number field")

    def all_rational_preimages(self, points):
        r"""
        Given a set of rational points in the domain of this
        dynamical system, return all the rational preimages of those points.

        In others words, all the rational points which have some
        iterate in the set points. This function repeatedly calls
        :meth:`rational_preimages`. If the degree is at least two,
        by Northocott, this is always a finite set. The map must be
        defined over number fields and be an endomorphism.

        INPUT:

        - ``points`` -- a list of rational points in the domain of this map

        OUTPUT: a list of rational points in the domain of this map

        EXAMPLES::

            sage: P.<x,y> = ProjectiveSpace(QQ,1)
            sage: f = DynamicalSystem_projective([16*x^2 - 29*y^2, 16*y^2])
            sage: sorted(f.all_rational_preimages([P(-1,4)]))
            [(-7/4 : 1), (-5/4 : 1), (-3/4 : 1), (-1/4 : 1), (1/4 : 1), (3/4 : 1),
             (5/4 : 1), (7/4 : 1)]

        ::

            sage: P.<x,y,z> = ProjectiveSpace(QQ,2)
            sage: f = DynamicalSystem_projective([76*x^2 - 180*x*y + 45*y^2 + 14*x*z
            ....:                                   + 45*y*z - 90*z^2,
            ....:                                 67*x^2 - 180*x*y - 157*x*z + 90*y*z,
            ....:                                 -90*z^2])
            sage: sorted(f.all_rational_preimages([P(-9,-4,1)]))
            [(-9 : -4 : 1), (0 : -1 : 1), (0 : 0 : 1), (0 : 1 : 1), (0 : 4 : 1),
             (1 : 0 : 1), (1 : 1 : 1), (1 : 2 : 1), (1 : 3 : 1)]

        A non-periodic example ::

            sage: P.<x,y> = ProjectiveSpace(QQ,1)
            sage: f = DynamicalSystem_projective([x^2 + y^2, 2*x*y])
            sage: sorted(f.all_rational_preimages([P(17,15)]))
            [(1/3 : 1), (3/5 : 1), (5/3 : 1), (3 : 1)]

        A number field example::

            sage: z = QQ['z'].0
            sage: K.<w> = NumberField(z^3 + (z^2)/4 - (41/16)*z + 23/64)
            sage: P.<x,y> = ProjectiveSpace(K,1)
            sage: f = DynamicalSystem_projective([16*x^2 - 29*y^2, 16*y^2])
            sage: sorted(f.all_rational_preimages([P(16*w^2 - 29, 16)]), key=str)
            [(-w - 1/2 : 1),
             (-w : 1),
             (-w^2 + 21/16 : 1),
             (-w^2 + 29/16 : 1),
             (-w^2 - w + 25/16 : 1),
             (-w^2 - w + 33/16 : 1),
             (w + 1/2 : 1),
             (w : 1),
             (w^2 + w - 25/16 : 1),
             (w^2 + w - 33/16 : 1),
             (w^2 - 21/16 : 1),
             (w^2 - 29/16 : 1)]

        ::

            sage: K.<w> = QuadraticField(3)
            sage: P.<u,v> = ProjectiveSpace(K,1)
            sage: f = DynamicalSystem_projective([u^2 + v^2, v^2])
            sage: f.all_rational_preimages(P(4))
            [(-w : 1), (w : 1)]
        """
        if self.domain().base_ring() not in NumberFields():
            raise TypeError("field won't return finite list of elements")
        if not isinstance(points, (list, tuple)):
            points = [points]

        preperiodic = set()
        while points != []:
            P = points.pop()
            preimages = self.rational_preimages(P)
            for i in range(len(preimages)):
                if not preimages[i] in preperiodic:
                    points.append(preimages[i])
                    preperiodic.add(preimages[i])
        return list(preperiodic)

    def all_preperiodic_points(self, **kwds):
        r"""
        Determine the set of rational preperiodic points for
        this dynamical system.

        The map must be defined over `\QQ` and be an endomorphism of
        projective space. If the map is a polynomial endomorphism of
        `\mathbb{P}^1`, i.e. has a totally ramified fixed point, then
        the base ring can be an absolute number field.
        This is done by passing to the Weil restriction.

        The default parameter values are typically good choices for
        `\mathbb{P}^1`. If you are having trouble getting a particular
        map to finish, try first computing the possible periods, then
        try various different values for ``lifting_prime``.

        ALGORITHM:

        - Determines the list of possible periods.

        - Determines the rational periodic points from the possible periods.

        - Determines the rational preperiodic points from the rational
          periodic points by determining rational preimages.

        INPUT:

        kwds:

        - ``R`` -- (default: domain of dynamical system) the base ring
          over which the periodic points of the dynamical system are found

        - ``prime_bound`` -- (default: ``[1, 20]``) a pair (list or tuple)
          of positive integers that represent the limits of primes to use
          in the reduction step or an integer that represents the upper bound

        - ``lifting_prime`` -- (default: 23) a prime integer; specifies
          modulo which prime to try and perform the lifting

        - ``periods`` -- (optional) a list of positive integers that is
          the list of possible periods

        - ``bad_primes`` -- (optional) a list or tuple of integer primes;
          the primes of bad reduction

        - ``ncpus`` -- (default: all cpus) number of cpus to use in parallel

        - ``period_degree_bounds`` -- (default: ``[4,4]``) a pair of positive integers
          (max period, max degree) for which the dynatomic polynomial should be solved
          for when in dimension 1

        - ``algorithm`` -- (optional) specifies which algorithm to use;
          current options are `dynatomic` and `lifting`; defaults to solving the
          dynatomic for low periods and degrees and lifts for everything else

        OUTPUT: a list of rational points in projective space

        EXAMPLES::

            sage: PS.<x,y> = ProjectiveSpace(1,QQ)
            sage: f = DynamicalSystem_projective([x^2 - y^2, 3*x*y])
            sage: sorted(f.all_preperiodic_points())
            [(-2 : 1), (-1 : 1), (-1/2 : 1), (0 : 1), (1/2 : 1), (1 : 0), (1 : 1), (2 : 1)]

        ::

            sage: PS.<x,y> = ProjectiveSpace(1,QQ)
            sage: f = DynamicalSystem_projective([5*x^3 - 53*x*y^2 + 24*y^3, 24*y^3])
            sage: sorted(f.all_preperiodic_points(prime_bound=10))
            [(-1 : 1), (0 : 1), (1 : 0), (1 : 1), (3 : 1)]

        ::

            sage: PS.<x,y,z> = ProjectiveSpace(2,QQ)
            sage: f = DynamicalSystem_projective([x^2 - 21/16*z^2, y^2 - 2*z^2, z^2])
            sage: sorted(f.all_preperiodic_points(prime_bound=[1,8],              # long time
            ....:                                 lifting_prime=7, periods=[2]))
            [(-5/4 : -2 : 1), (-5/4 : -1 : 1), (-5/4 : 0 : 1), (-5/4 : 1 : 1), (-5/4 : 2 : 1),
             (-1/4 : -2 : 1), (-1/4 : -1 : 1), (-1/4 : 0 : 1), (-1/4 : 1 : 1), (-1/4 : 2 : 1),
             (1/4 : -2 : 1), (1/4 : -1 : 1), (1/4 : 0 : 1), (1/4 : 1 : 1), (1/4 : 2 : 1),
             (5/4 : -2 : 1), (5/4 : -1 : 1), (5/4 : 0 : 1), (5/4 : 1 : 1), (5/4 : 2 : 1)]

        ::

            sage: K.<w> = QuadraticField(33)
            sage: PS.<x,y> = ProjectiveSpace(K,1)
            sage: f = DynamicalSystem_projective([x^2 - 71/48*y^2, y^2])
            sage: sorted(f.all_preperiodic_points())  # long time
            [(-1/12*w - 1 : 1),
             (-1/6*w - 1/4 : 1),
             (-1/12*w - 1/2 : 1),
             (-1/6*w + 1/4 : 1),
             (1/12*w - 1 : 1),
             (1/12*w - 1/2 : 1),
             (-1/12*w + 1/2 : 1),
             (-1/12*w + 1 : 1),
             (1/6*w - 1/4 : 1),
             (1/12*w + 1/2 : 1),
             (1 : 0),
             (1/6*w + 1/4 : 1),
             (1/12*w + 1 : 1)]
        """
        ring = kwds.pop("R",None)
        if ring is not None:
            DS = self.change_ring(ring)
        else:
            DS = self
        PS = DS.domain()
        K = PS.base_ring()
        if K not in NumberFields() or not K.is_absolute():
            raise TypeError("base field must be an absolute field")
        d = K.absolute_degree()
        #check that we are not over QQ
        if d > 1:
            if PS.dimension_relative() != 1:
                raise NotImplementedError("rational preperiodic points for number fields only implemented in dimension 1")
            w = K.absolute_generator()
            #we need to dehomogenize for the Weil restriction and will check that point at infty
            #separately. We also check here that we are working with a polynomial. If the map
            #is not a polynomial, the Weil restriction will not be a morphism and we cannot
            #apply this algorithm.
            g = DS.dehomogenize(1)
            inf = PS([1,0])
            k = 1
            if isinstance(g[0], FractionFieldElement):
                g = DS.dehomogenize(0)
                inf = PS([0,1])
                k = 0
                if isinstance(g[0], FractionFieldElement):
                    raise NotImplementedError("rational preperiodic points for number fields only implemented for polynomials")
            #determine rational preperiodic points
            #infinity is a totally ramified fixed point for a polynomial
            preper = set([inf])
            #compute the weil restriction
            G = g.weil_restriction()
            F = G.homogenize(d)
            #find the QQ rational preperiodic points for the weil restriction
            Fpre = F.all_preperiodic_points(**kwds)
            for P in Fpre:
                #take the 'good' points in the weil restriction and find the
                #associated number field points.
                if P[d] == 1:
                    pt = [sum([P[i]*w**i for i in range(d)])]
                    pt.insert(k,1)
                    Q = PS(pt)
                    # for each preperiodic point get the entire connected component
                    if Q not in preper:
                        for t in DS.connected_rational_component(Q):
                            preper.add(t)
            preper = list(preper)
        else:
            #input error checking done in possible_periods and rational_periodic_points
            badprimes = kwds.pop("bad_primes", None)
            periods = kwds.pop("periods", None)
            primebound = kwds.pop("prime_bound", [1, 20])
            num_cpus = kwds.pop("ncpus", ncpus())
            if badprimes is None:
                badprimes = DS.primes_of_bad_reduction()
            if periods is None:
                #determine the set of possible periods
                periods = DS.possible_periods(prime_bound=primebound,
                                                bad_primes=badprimes, ncpus=num_cpus)
            if periods == []:
                return []  #no rational preperiodic points
            else:
                p = kwds.pop("lifting_prime", 23)
                #find the rational preperiodic points
                T = DS.all_periodic_points(prime_bound=primebound, lifting_prime=p,
                                                  periods=periods, bad_primes=badprimes,
                                                  ncpus=num_cpus, **kwds)
                preper = DS.all_rational_preimages(T) #find the preperiodic points
                preper = list(preper)
        return preper

    def rational_preperiodic_graph(self, **kwds):
        r"""
        Determine the directed graph of the rational preperiodic points
        for this dynamical system.

        The map must be defined over `\QQ` and be an endomorphism of
        projective space. If this map is a polynomial endomorphism of
        `\mathbb{P}^1`, i.e. has a totally ramified fixed point, then
        the base ring can be an absolute number field.
        This is done by passing to the Weil restriction.

        ALGORITHM:

        - Determines the list of possible periods.

        - Determines the rational periodic points from the possible periods.

        - Determines the rational preperiodic points from the rational
          periodic points by determining rational preimages.

        INPUT:

        kwds:

        - ``prime_bound`` -- (default: ``[1, 20]``) a pair (list or tuple)
          of positive integers that represent the limits of primes to use
          in the reduction step or an integer that represents the upper bound

        - ``lifting_prime`` -- (default: 23) a prime integer; specifies
          modulo which prime to try and perform the lifting

        - ``periods`` -- (optional) a list of positive integers that is
          the list of possible periods

        - ``bad_primes`` -- (optional) a list or tuple of integer primes;
          the primes of bad reduction

        - ``ncpus`` -- (default: all cpus) number of cpus to use in parallel

        OUTPUT:

        A digraph representing the orbits of the rational preperiodic
        points in projective space.

        EXAMPLES::

            sage: PS.<x,y> = ProjectiveSpace(1,QQ)
            sage: f = DynamicalSystem_projective([7*x^2 - 28*y^2, 24*x*y])
            sage: f.rational_preperiodic_graph()
            Looped digraph on 12 vertices

        ::

            sage: PS.<x,y> = ProjectiveSpace(1,QQ)
            sage: f = DynamicalSystem_projective([-3/2*x^3 + 19/6*x*y^2, y^3])
            sage: f.rational_preperiodic_graph(prime_bound=[1,8])
            Looped digraph on 12 vertices

        ::

            sage: PS.<x,y,z> = ProjectiveSpace(2,QQ)
            sage: f = DynamicalSystem_projective([2*x^3 - 50*x*z^2 + 24*z^3,
            ....:                                 5*y^3 - 53*y*z^2 + 24*z^3, 24*z^3])
            sage: f.rational_preperiodic_graph(prime_bound=[1,11],  # long time
            ....:                              lifting_prime=13)
            Looped digraph on 30 vertices

        ::

            sage: K.<w> = QuadraticField(-3)
            sage: P.<x,y> = ProjectiveSpace(K,1)
            sage: f = DynamicalSystem_projective([x^2 + y^2, y^2])
            sage: f.rational_preperiodic_graph()  # long time
            Looped digraph on 5 vertices
        """
        #input checking done in .rational_preperiodic_points()
        preper = self.all_preperiodic_points(**kwds)
        g = self._preperiodic_points_to_cyclegraph(preper)
        return g

    def connected_rational_component(self, P, n=0):
        r"""
        Computes the connected component of a rational preperiodic
        point ``P`` by this dynamical system.

        Will work for non-preperiodic points if ``n`` is positive.
        Otherwise this will not terminate.

        INPUT:

        - ``P`` -- a rational preperiodic point of this map

        - ``n`` -- (default: 0) integer; maximum distance from ``P`` to
          branch out; a value of 0 indicates no bound

        OUTPUT:

        A list of points connected to ``P`` up to the specified distance.

        EXAMPLES::

            sage: R.<x> = PolynomialRing(QQ)
            sage: K.<w> = NumberField(x^3 + 1/4*x^2 - 41/16*x + 23/64)
            sage: PS.<x,y> = ProjectiveSpace(1,K)
            sage: f = DynamicalSystem_projective([x^2 - 29/16*y^2, y^2])
            sage: P = PS([w,1])
            sage: sorted(f.connected_rational_component(P), key=str)
            [(-w - 1/2 : 1),
             (-w : 1),
             (-w^2 + 21/16 : 1),
             (-w^2 + 29/16 : 1),
             (-w^2 - w + 25/16 : 1),
             (-w^2 - w + 33/16 : 1),
             (w + 1/2 : 1),
             (w : 1),
             (w^2 + w - 25/16 : 1),
             (w^2 + w - 33/16 : 1),
             (w^2 - 21/16 : 1),
             (w^2 - 29/16 : 1)]

        ::

            sage: PS.<x,y,z> = ProjectiveSpace(2,QQ)
            sage: f = DynamicalSystem_projective([x^2 - 21/16*z^2, y^2 - 2*z^2, z^2])
            sage: P = PS([17/16, 7/4, 1])
            sage: f.connected_rational_component(P, 3)
            [(17/16 : 7/4 : 1),
             (-47/256 : 17/16 : 1),
             (-83807/65536 : -223/256 : 1),
             (-17/16 : -7/4 : 1),
             (-17/16 : 7/4 : 1),
             (17/16 : -7/4 : 1),
             (1386468673/4294967296 : -81343/65536 : 1),
             (-47/256 : -17/16 : 1),
             (47/256 : -17/16 : 1),
             (47/256 : 17/16 : 1),
             (-1/2 : -1/2 : 1),
             (-1/2 : 1/2 : 1),
             (1/2 : -1/2 : 1),
             (1/2 : 1/2 : 1)]

        """
        points = [[],[]] # list of points and a list of their corresponding levels
        points[0].append(P)
        points[1].append(0) # P is treated as level 0

        nextpoints = []
        nextpoints.append(P)

        level = 1
        foundall = False # whether done or not
        while not foundall:
            newpoints = []
            for Q in nextpoints:
                # forward image
                newpoints.append(self(Q))
                # preimages
                newpoints.extend(self.rational_preimages(Q))
            del nextpoints[:] # empty list
            # add any points that are not already in the connected component
            for Q in newpoints:
                if (Q not in points[0]):
                    points[0].append(Q)
                    points[1].append(level)
                    nextpoints.append(Q)
            # done if max level was achieved or if there were no more points to add
            if ((level + 1 > n and n != 0) or len(nextpoints) == 0):
                foundall = True
            level = level + 1

        return points[0]

    def conjugating_set(self, other, R=None, num_cpus=2):
        r"""
        Return the set of elements in PGL over the base ring
        that conjugates one dynamical system to the other.

        Given two nonconstant rational functions of equal degree,
        determine if there is a rational element of PGL that
        conjugates one rational function to another.

        The optional argument `R` specifies the field of definition
        of the PGL elements. The set is determined
        by taking the fixed points of one map and mapping
        them to permutations of the fixed points of the other map.
        As conjugacy preserves the multipliers as a set, fixed points
        are only mapped to fixed points with the same multiplier.
        If there are not enough fixed points the
        function compares the mapping between rational preimages of
        fixed points and the rational preimages of the preimages of
        fixed points until there are enough points; such that there
        are `n+2` points with all `n+1` subsets linearly independent.

        .. WARNING::

           For degree 1 maps that are conjugate, there is a positive dimensional
           set of conjugations. This function returns only one such element.

        ALGORITHM:

        Implementing invariant set algorithm from the paper [FMV2014]_.
        Uses the set of  `n` th preimages of fixed points, as this set is
        invariant under conjugation to find all elements of PGL that
        take one set to another. Additionally, keeps track of multiplier
        information to reduce the necessary combinatorics.

        INPUT:

        - ``other`` -- a rational function of same degree
          as this map

        - ``R`` -- a field or embedding

        - ``num_cpus`` -- (default: 2) the number of threads to run in parallel.
          Increasing ``num_cpus`` can potentially greatly speed up this function.

        OUTPUT:

        Set of conjugating `n+1` by `n+1` matrices.

        AUTHORS:

        - Original algorithm written by Xander Faber, Michelle Manes,
          Bianca Viray [FMV2014]_.

        - Implemented by Rebecca Lauren Miller as part of GSOC 2016.

        - Algorithmic improvement by Alexander Galarraga as part of GSOC 2021.

        EXAMPLES::

            sage: P.<x,y> = ProjectiveSpace(QQ, 1)
            sage: f = DynamicalSystem_projective([x^2 - 2*y^2, y^2])
            sage: m = matrix(QQbar, 2, 2, [-1, 3, 2, 1])
            sage: g = f.conjugate(m)
            sage: f.conjugating_set(g)
            [
            [-1  3]
            [ 2  1]
            ]

        Increasing ``num_cpus`` can speed up computation::

            sage: P.<x,y,z,w> = ProjectiveSpace(QQ, 3)
            sage: f = DynamicalSystem_projective([x^2, y^2, z^2, w^2])
            sage: len(f.conjugating_set(f, num_cpus=3))
            24

        ::

            sage: K.<w> = QuadraticField(-1)
            sage: P.<x,y> = ProjectiveSpace(K, 1)
            sage: f = DynamicalSystem_projective([x^2 + y^2, x*y])
            sage: m = matrix(K, 2, 2, [1, 1, 2, 1])
            sage: g = f.conjugate(m)
            sage: sorted(f.conjugating_set(g))
            [
            [-1 -1]  [1 1]
            [ 2  1], [2 1]
            ]

        ::

            sage: K.<i> = QuadraticField(-1)
            sage: P.<x,y> = ProjectiveSpace(K, 1)
            sage: D8 = DynamicalSystem_projective([y^3, x^3])
            sage: sorted(D8.conjugating_set(D8))
            [
            [-1  0]  [-i  0]  [ 0 -1]  [ 0 -i]  [0 i]  [0 1]  [i 0]  [1 0]
            [ 0  1], [ 0  1], [ 1  0], [ 1  0], [1 0], [1 0], [0 1], [0 1]
            ]

        ::

            sage: P.<x,y> = ProjectiveSpace(QQ, 1)
            sage: D8 = DynamicalSystem_projective([y^2, x^2])
            sage: D8.conjugating_set(D8)
            Traceback (most recent call last):
            ...
            ValueError: no more rational preimages;
            try extending the base field and trying again

        ::

            sage: P.<x,y> = ProjectiveSpace(GF(7), 1)
            sage: D6 = DynamicalSystem_projective([y^2, x^2])
            sage: sorted(D6.conjugating_set(D6))
            [
            [0 1]  [0 2]  [0 4]  [1 0]  [2 0]  [4 0]
            [1 0], [1 0], [1 0], [0 1], [0 1], [0 1]
            ]

        ::

            sage: P.<x,y,z> = ProjectiveSpace(QQ, 2)
            sage: f = DynamicalSystem_projective([x^2 + x*z, y^2, z^2])
            sage: f.conjugating_set(f)
            [
            [1 0 0]
            [0 1 0]
            [0 0 1]
            ]

        ::

            sage: P.<x,y> = ProjectiveSpace(QQ, 1)
            sage: R = P.coordinate_ring()
            sage: f = DynamicalSystem_projective([R(3), R(4)])
            sage: g = DynamicalSystem_projective([R(5), R(2)])
            sage: m = f.conjugating_set(g)[0]
            sage: f.conjugate(m) == g
            True

        ::

            sage: P.<x,y> = ProjectiveSpace(QQbar, 1)
            sage: f = DynamicalSystem_projective([7*x + 12*y, 8*x])
            sage: g = DynamicalSystem_projective([1645*x - 318*y, 8473*x - 1638*y])
            sage: m = f.conjugating_set(g)[0]
            sage: f.conjugate(m) == g
            True

        note that only one possible conjugation is returned::

            sage: P.<x,y,z> = ProjectiveSpace(GF(11), 2)
            sage: f = DynamicalSystem_projective([2*x + 12*y, 11*y + 2*z, x + z])
            sage: m1 = matrix(GF(11), 3, 3, [1,4,1,0,2,1,1,1,1])
            sage: g = f.conjugate(m1)
            sage: f.conjugating_set(g)
            [
            [ 1  0  0]
            [ 9  1  4]
            [ 4 10  8]
            ]

        ::

            sage: L.<v> = CyclotomicField(8)
            sage: P.<x,y,z> = ProjectiveSpace(L, 2)
            sage: f = DynamicalSystem_projective([2*x + 12*y, 11*y + 2*z, x + z])
            sage: m1 = matrix(L, 3, 3, [1,4,v^2,0,2,1,1,1,1])
            sage: g = f.conjugate(m1)
            sage: m = f.conjugating_set(g)[0]   # long time
            sage: f.conjugate(m) == g           # long time
            True

        TESTS:

        Make sure the caching problem is fixed, see #28070 ::

            sage: K.<i> = QuadraticField(-1)
            sage: P.<x,y> = ProjectiveSpace(QQ, 1)
            sage: f = DynamicalSystem_projective([x^2 - 2*y^2, y^2])
            sage: m = matrix(QQ, 2, 2, [-1, 3, 2, 1])
            sage: g = f.conjugate(m)
            sage: f.conjugating_set(g)
            [
            [-1  3]
            [ 2  1]
            ]
            sage: f = f.change_ring(K)
            sage: g = g.change_ring(K)
            sage: f.conjugating_set(g)
            [
            [-1  3]
            [ 2  1]
            ]
        """
        f = copy(self)
        g = copy(other)
        try:
            f.normalize_coordinates()
            g.normalize_coordinates()
        except (ValueError):
            pass
        if f.degree() != g.degree():# checks that maps are of equal degree
            return []
        gens = f[0].parent().gens()
        M = len(gens)
        base = f.base_ring()
        if f.degree() == 0: # all constant maps are conjugate
            zer = [0 for i in range(M-1)]
            m = []
            for i in range(M):
                m1 = copy(zer)
                m1.insert(i, f[i]/g[i])
                m += m1
            return [matrix(base, M, M, m)]
        if f.degree() == 1: # for degree 1 maps, check if matrix representations are similar
            # make matrix forms of f1 and f2
            m1 = matrix(base,M,M,[F.coefficient(var) for F in f for var in gens])
            m2 = matrix(base,M,M,[F.coefficient(var) for F in g for var in gens])
            # Note: det_ratio will be nonzero for invertible f1, f2
            if m1.det() != m2.det():
                det_ratio = m1.det()/m2.det()
                try:
                    det_root = det_ratio.nth_root(M)
                except ValueError: #no root in field
                    return []
                #matrices must have same determinant to be similar, but were in PGL
                #so we can scale so the determinants are equal
                m1 = (1/det_root)*m1
            bol,m = m2.is_similar(m1, transformation=True)
            if bol:
                if m.base_ring() == base:
                    return [m]
                #else is_similar went to algebraic closure
                if base in NumberFields():
                    from sage.rings.qqbar import number_field_elements_from_algebraics
                    K,mK,phi = number_field_elements_from_algebraics([u for t in list(m) for u in t],
                                minimal=True)
                    if K == base:
                        return [matrix(K, M, M, mK)]
                    else: #may be a subfield
                        embeds = K.embeddings(base)
                        if len(embeds) == 0:
                            #not a subfield
                            return []
                        else:
                            for emb in embeds:
                                m_emb = matrix(base, M,M, [emb(u) for u in mK])
                                #check that it is the right embedding
                                if f.conjugate(m_emb) == g:
                                    return [m_emb]
                else: #finite field case
                    #always comes from prime field so can coerce
                    m = matrix(base, M, M, [base(u.as_finite_field_element()[1]) for t in list(m) for u in t])
                    return [m]
            #not similar
            return []
        # sigma invariants are invariant under conjugacy but are only fast in dim 1
        n = f.domain().dimension_relative()
        if (n == 1) and (R in NumberFields() or R in FiniteFields())\
            and (f.sigma_invariants(1) != g.sigma_invariants(1)):
            return []
        tup = conjugating_set_initializer(f, g)
        if tup == []:
            return []
        source, possible_targets = tup
        return conjugating_set_helper(f, g, num_cpus, source, possible_targets)

    def is_conjugate(self, other, R=None, num_cpus=2):
        r"""
        Return whether two dynamical systems are conjugate over their
        base ring (by default) or over the ring `R` entered as an
        optional parameter.

        ALGORITHM:

        Implementing invariant set algorithm from the paper [FMV2014]_.
        Uses the set of  `n` th preimages of fixed points, as this set is
        invariant under conjugation to find all elements of PGL that
        take one set to another. Additionally, keeps track of multiplier
        information to reduce the necessary combinatorics.

        INPUT:

        - ``other`` -- a nonconstant rational function of the same
          degree as this map

        - ``R`` -- a field or embedding

        - ``num_cpus`` -- (default: 2) the number of threads to run in parallel.
          Increasing ``num_cpus`` can potentially greatly speed up this function.

        OUTPUT: boolean

        AUTHORS:

        - Original algorithm written by Xander Faber, Michelle Manes,
          Bianca Viray [FMV2014]_.

        - Implemented by Rebecca Lauren Miller as part of GSOC 2016.

        - Algorithmic improvement by Alexander Galarraga as part of GSOC 2021.

        EXAMPLES::

            sage: K.<w> = CyclotomicField(3)
            sage: P.<x,y> = ProjectiveSpace(K, 1)
            sage: D8 = DynamicalSystem_projective([y^2, x^2])
            sage: D8.is_conjugate(D8)
            True

        We can speed up computation by increasing ``num_cpus``::

            sage: P.<x,y,z,w> = ProjectiveSpace(QQ,3)
            sage: f = DynamicalSystem_projective([x^2, y^2, z^2, w^2])
            sage: f.is_conjugate(f, num_cpus=2)
            True

        ::

            sage: set_verbose(None)
            sage: P.<x,y> = ProjectiveSpace(QQbar, 1)
            sage: f = DynamicalSystem_projective([x^2 + x*y, y^2])
            sage: m = matrix(QQbar, 2, 2, [1, 1, 2, 1])
            sage: g = f.conjugate(m)
            sage: f.is_conjugate(g)
            True

        ::

            sage: P.<x,y> = ProjectiveSpace(GF(5), 1)
            sage: f = DynamicalSystem_projective([x^3 + x*y^2, y^3])
            sage: m = matrix(GF(5), 2, 2, [1, 3, 2, 9])
            sage: g = f.conjugate(m)
            sage: f.is_conjugate(g)
            True

        ::

            sage: P.<x,y> = ProjectiveSpace(QQ, 1)
            sage: f = DynamicalSystem_projective([x^2 + x*y, y^2])
            sage: g = DynamicalSystem_projective([x^3 + x^2*y, y^3])
            sage: f.is_conjugate(g)
            False

        ::

            sage: P.<x,y> = ProjectiveSpace(QQ, 1)
            sage: f = DynamicalSystem_projective([x^2 + x*y, y^2])
            sage: g = DynamicalSystem_projective([x^2 - 2*y^2, y^2])
            sage: f.is_conjugate(g)
            False

        ::

            sage: P.<x,y> = ProjectiveSpace(QQbar, 1)
            sage: f = DynamicalSystem_projective([7*x + 12*y, 8*x])
            sage: g = DynamicalSystem_projective([1645*x - 318*y, 8473*x - 1638*y])
            sage: f.is_conjugate(g)
            True

        Conjugation is only checked over the base field by default::

            sage: P.<x,y> = ProjectiveSpace(QQ, 1)
            sage: f = DynamicalSystem_projective([-3*y^2, 3*x^2])
            sage: g = DynamicalSystem_projective([-x^2 - 2*x*y, 2*x*y + y^2])
            sage: f.is_conjugate(g), f.is_conjugate(g, R=QQbar)
            (False, True)

        ::

            sage: P.<x,y,z> = ProjectiveSpace(QQ, 2)
            sage: f = DynamicalSystem_projective([7*x + 12*y, 8*y + 2*z, x + z])
            sage: m1 = matrix(QQ, 3, 3, [1,4,1,0,2,1,1,1,1])
            sage: g = f.conjugate(m1)
            sage: f.is_conjugate(g)
            True

        ::

            sage: P.<x,y,z> = ProjectiveSpace(GF(7), 2)
            sage: f = DynamicalSystem_projective([2*x + 12*y, 11*y + 2*z, x + z])
            sage: m1 = matrix(GF(7), 3, 3, [1,4,1,0,2,1,1,1,1])
            sage: g = f.conjugate(m1)
            sage: f.is_conjugate(g)
            True

        ::

            sage: P.<x,y,z> = ProjectiveSpace(QQ, 2)
            sage: f = DynamicalSystem_projective([2*x^2 + 12*y*x, 11*y*x + 2*y^2, x^2 + z^2])
            sage: m1 = matrix(QQ, 3, 3, [1,4,1,0,2,1,1,1,1])
            sage: g = f.conjugate(m1)
            sage: f.is_conjugate(g)
            True

        TESTS:

        Make sure the caching problem is fixed, see #28070 ::

            sage: K.<i> = QuadraticField(5)
            sage: P.<x,y> = ProjectiveSpace(QQ,1)
            sage: f = DynamicalSystem_projective([x^2 - 2*y^2, y^2])
            sage: m = matrix(QQ, 2, 2, [-1, 3, 2, 1])
            sage: g = f.conjugate(m)
            sage: f.is_conjugate(g)
            True
            sage: f = f.change_ring(K)
            sage: g = g.change_ring(K)
            sage: f.is_conjugate(g)
            True
        """
        f = copy(self)
        g = copy(other)
        if R is None:
            R = f.base_ring()
        else:
            f = self.change_ring(R)
            g = other.change_ring(R)
        if not (R in NumberFields() or R is QQbar or R in FiniteFields()):
            raise NotImplementedError("ring must be a number field or finite field")
        try:
            f.normalize_coordinates()
            g.normalize_coordinates()
        except (ValueError):
            pass
        if f.degree() != g.degree(): # checks that maps are of equal degree
            return False
        if f.degree() == 0: # all constant maps are conjugate
            return True
        if f.degree() == 1: # for degree 1 maps, check if matrix representations are similar
            # make matrix forms of f1 and f2
            gens = f[0].parent().gens()
            M = len(gens)
            m1 = matrix(f.base_ring(),M,M,[F.coefficient(var) for F in f for var in gens])
            m2 = matrix(f.base_ring(),M,M,[F.coefficient(var) for F in g for var in gens])
            # Note: det_ratio will be nonzero for invertible f1, f2
            if m1.det() != m2.det():
                det_ratio = m1.det()/m2.det()
                try:
                    det_root = det_ratio.nth_root(M)
                except ValueError: #no root in field
                    return False
                # matrices must have same determinant to be similar, but were in PGL
                # so we can scale to have the determinants equal
                m1 = (1/det_root)*m1
            return m1.is_similar(m2)
        # sigma invariants are invariant under conjugacy but are only fast in dim 1
        n = f.domain().dimension_relative()
        if (n==1) and (R in NumberFields() or R in FiniteFields())\
          and (f.sigma_invariants(1) != g.sigma_invariants(1)):
            return False
        tup = conjugating_set_initializer(f, g)
        if tup == []:
            return False
        source, possible_targets = tup
        return is_conjugate_helper(f, g, num_cpus, source, possible_targets)

    def is_polynomial(self):
        r"""
        Check to see if the dynamical system has a totally ramified
        fixed point.

        The function must be defined over an absolute number field or a
        finite field.

        OUTPUT: boolean

        EXAMPLES::

            sage: R.<x> = QQ[]
            sage: K.<w> = QuadraticField(7)
            sage: P.<x,y> = ProjectiveSpace(K, 1)
            sage: f = DynamicalSystem_projective([x**2 + 2*x*y - 5*y**2, 2*x*y])
            sage: f.is_polynomial()
            False

        ::

            sage: R.<x> = QQ[]
            sage: K.<w> = QuadraticField(7)
            sage: P.<x,y> = ProjectiveSpace(K, 1)
            sage: f = DynamicalSystem_projective([x**2 - 7*x*y, 2*y**2])
            sage: m = matrix(K, 2, 2, [w, 1, 0, 1])
            sage: f = f.conjugate(m)
            sage: f.is_polynomial()
            True

        ::

            sage: K.<w> = QuadraticField(4/27)
            sage: P.<x,y> = ProjectiveSpace(K,1)
            sage: f = DynamicalSystem_projective([x**3 + w*y^3, x*y**2])
            sage: f.is_polynomial()
            False

        ::

            sage: K = GF(3**2, prefix='w')
            sage: P.<x,y> = ProjectiveSpace(K,1)
            sage: f = DynamicalSystem_projective([x**2 + K.gen()*y**2, x*y])
            sage: f.is_polynomial()
            False

        ::

            sage: PS.<x,y> = ProjectiveSpace(QQ, 1)
            sage: f = DynamicalSystem_projective([6*x^2 + 12*x*y + 7*y^2, 12*x*y + 42*y^2])
            sage: f.is_polynomial()
            False

        TESTS:

        See :trac:`25242`::

            sage: P.<x,y> = ProjectiveSpace(QQ, 1)
            sage: F = DynamicalSystem([x^2 + y^2, x*y])
            sage: F2 = F.conjugate(matrix(QQ,2,2, [1,2,3,5]))
            sage: F2.is_polynomial()
            False
        """
        if self.codomain().dimension_relative() != 1:
            raise NotImplementedError("space must have dimension equal to 1")
        K = self.base_ring()
        if K not in FiniteFields() and (K not in NumberFields() or not K.is_absolute()):
            raise NotImplementedError("must be over an absolute number field or finite field")
        if K in FiniteFields():
            q = K.characteristic()
            deg = K.degree()
            var = K.variable_name()
        g = self
        #get polynomial defining fixed points
        G = self.dehomogenize(1).dynatomic_polynomial(1)
        # see if infty = (1,0) is fixed
        if G.degree() <= g.degree():
            #check if infty is totally ramified
            if len((g[1]).factor()) == 1:
                return True
        #otherwise we need to create the tower of extensions
        #which contain the fixed points. We do
        #this successively so we can exit early if
        #we find one and not go all the way to the splitting field
        i = 0 #field index
        if G.degree() != 0:
            G = G.polynomial(G.variable(0))
        while G.degree() != 0:
            Y = G.factor()
            R = G.parent()
            u = G
            for p,exp in Y:
                if p.degree() == 1:
                    if len((g[0]*p[1] + g[1]*p[0]).factor()) == 1:
                        return True
                    G = R(G/(p**exp)) # we already checked this root
                else:
                    u = p #need to extend to get these roots
            if G.degree() != 0:
                #create the next extension
                if K == QQ:
                    from sage.rings.number_field.number_field import NumberField
                    L = NumberField(u, 't'+str(i))
                    i += 1
                    phi = K.embeddings(L)[0]
                    K = L
                elif K in FiniteFields():
                    deg = deg*G.degree()
                    K = GF(q**(deg), prefix=var)
                else:
                    L = K.extension(u, 't'+str(i))
                    i += 1
                    phi1 = K.embeddings(L)[0]
                    K = L
                    L = K.absolute_field('t'+str(i))
                    i += 1
                    phi = K.embeddings(L)[0]*phi1
                    K = L
                if K in FiniteFields():
                    G = G.change_ring(K)
                    g = g.change_ring(K)
                else:
                    G = G.change_ring(phi)
                    g = g.change_ring(phi)
        return False

    def normal_form(self, return_conjugation=False):
        r"""
        Return a normal form in the moduli space of dynamical systems.

        Currently implemented only for polynomials. The totally ramified
        fixed point is moved to infinity and the map is conjugated to the form
        `x^n + a_{n-2} x^{n-2} + \cdots + a_{0}`. Note that for finite fields
        we can only remove the `(n-1)`-st term when the characteristic
        does not divide `n`.

        INPUT:

        - ``return_conjugation`` -- (default: ``False``) boolean; if ``True``,
          then return the conjugation element of PGL along with the embedding
          into the new field

        OUTPUT:

        - :class:`SchemeMorphism_polynomial`

        - (optional) an element of PGL as a matrix

        - (optional) the field embedding

        EXAMPLES::

            sage: P.<x,y> = ProjectiveSpace(QQ, 1)
            sage: f = DynamicalSystem_projective([x^2 + 2*x*y - 5*x^2, 2*x*y])
            sage: f.normal_form()
            Traceback (most recent call last):
            ...
            NotImplementedError: map is not a polynomial

        ::

            sage: R.<x> = QQ[]
            sage: K.<w> = NumberField(x^2 - 5)
            sage: P.<x,y> = ProjectiveSpace(K,1)
            sage: f = DynamicalSystem_projective([x^2 + w*x*y, y^2])
            sage: g,m,psi = f.normal_form(return_conjugation = True);m
            [     1 -1/2*w]
            [     0      1]
            sage: f.change_ring(psi).conjugate(m) == g
            True

        ::

            sage: P.<x,y> = ProjectiveSpace(QQ,1)
            sage: f = DynamicalSystem_projective([13*x^2 + 4*x*y + 3*y^2, 5*y^2])
            sage: f.normal_form()
            Dynamical System of Projective Space of dimension 1 over Rational Field
              Defn: Defined on coordinates by sending (x : y) to
                    (5*x^2 + 9*y^2 : 5*y^2)

        ::

            sage: K = GF(3^3, prefix='w')
            sage: P.<x,y> = ProjectiveSpace(K,1)
            sage: f = DynamicalSystem_projective([x^3 + 2*x^2*y + 2*x*y^2 + K.gen()*y^3, y^3])
            sage: f.normal_form()
            Dynamical System of Projective Space of dimension 1
             over Finite Field in w3 of size 3^3
              Defn: Defined on coordinates by sending (x : y) to
                    (x^3 + x^2*y + x*y^2 + (-w3)*y^3 : y^3)

        ::

            sage: P.<x,y> = ProjectiveSpace(GF(3),1)
            sage: f = DynamicalSystem_projective([2*x**3 + x**2*y, y**3])
            sage: g,m,psi = f.normal_form(return_conjugation=True); psi
            Ring morphism:
              From: Finite Field of size 3
              To:   Finite Field in z2 of size 3^2
              Defn: 1 |--> 1

        """
        # defines the field of fixed points
        if self.codomain().dimension_relative() != 1:
            raise NotImplementedError("space must have dimension equal to 1")
        K = self.base_ring()
        if K not in FiniteFields() and (K not in NumberFields() or not K.is_absolute()):
            raise NotImplementedError("must be over an absolute number field or finite field")
        if K in FiniteFields():
            q = K.characteristic()
        psi = K.hom([K.gen()]) #identity hom for return_embedding
        g = self
        G = self.dehomogenize(1).dynatomic_polynomial(1)
        done = False
        bad = True
        #check infty = (1,0) is fixed
        if G.degree() <= g.degree():
            #check infty totally ramified
            if len((g[1]).factor()) == 1:
                T = self.domain()(1,0)
                bad = False
                done = True
                m = matrix(K, 2, 2, [1,0,0,1])
        #otherwise we need to create the tower of extensions
        #which contain the fixed points. We do
        #this successively so we can early exit if
        #we find one and not go all the way to the splitting field
        i = 0
        if G.degree() != 0:
            G = G.polynomial(G.variable(0))
        else:
            #no other fixed points
            raise NotImplementedError("map is not a polynomial")
        #check other fixed points
        while not done:
            Y = G.factor()
            R = G.parent()
            done = True
            for p,exp in Y:
                if p.degree() == 1:
                    if len((g[0]*p[1] + g[1]*p[0]).factor()) == 1:
                        T = self.domain()(-p[0], p[1])
                        bad = False
                        done = True
                        break # bc only 1 totally ramified fixed pt
                    G = R(G/p)
                else:
                    done = False
                    u = p
            if not done:
                #extend
                if K == QQ:
                    from sage.rings.number_field.number_field import NumberField
                    L = NumberField(u, 't'+str(i))
                    i += 1
                    phi = K.embeddings(L)[0]
                    K = L
                elif K in FiniteFields():
                    K, phi = K.extension(G.degree(), map=True)
                else:
                    L = K.extension(u, 't'+str(i))
                    i += 1
                    phi1 = K.embeddings(L)[0]
                    K = L
                    L = K.absolute_field('t'+str(i))
                    i += 1
                    phi = K.embeddings(L)[0]*phi1
                    K = L
                psi = phi * psi
                #switch to the new field
                G = G.change_ring(phi)
                g = g.change_ring(phi)
        if bad:
            raise NotImplementedError("map is not a polynomial")
        #conjugate to normal form
        Q = T.codomain()
        #moved totally ramified fixed point to infty
        target = [T, Q(T[0]+1, 1), Q(T[0]+2, 1)]
        source = [Q(1, 0), Q(0, 1), Q(1, 1)]
        m = Q.point_transformation_matrix(source, target)
        N = g.base_ring()
        d = g.degree()
        gc = g.conjugate(m)
        #make monic
        R = PolynomialRing(N, 'z')
        v = N(gc[1].coefficient([0,d])/gc[0].coefficient([d,0]))
        #need a (d-1)-st root to make monic
        u = R.gen(0)**(d-1) - v
        if d != 2 and u.is_irreducible():
            #we need to extend again
            if N in FiniteFields():
                M, phi = N.extension(d-1, map=True)
            else:
                L = N.extension(u,'t'+str(i))
                i += 1
                phi1 = N.embeddings(L)[0]
                M = L.absolute_field('t'+str(i))
                phi = L.embeddings(M)[0]*phi1
            psi = phi*psi
            if M in FiniteFields():
                gc = gc.change_ring(M)
            else:
                gc = gc.change_ring(phi)
            m = matrix(M, 2, 2, [phi(s) for t in list(m) for s in t])
            rv = phi(v).nth_root(d-1)
        else: #root is already in the field
            M = N
            rv = v.nth_root(d-1)
        mc = matrix(M, 2, 2, [rv,0,0,1])
        gcc = gc.conjugate(mc)
        if not (M in FiniteFields() and q.divides(d)):
            #remove 2nd order term
            mc2 = matrix(M, 2, 2, [1, M((-gcc[0].coefficient([d-1, 1])
                / (d*gcc[1].coefficient([0, d]))).constant_coefficient()), 0, 1])
        else:
            mc2 = mc.parent().one()
        gccc = gcc.conjugate(mc2)
        if return_conjugation:
            return gccc, m * mc * mc2, psi
        return gccc

    def potential_good_reduction(self, prime, return_conjugation=False):
        r"""
        Return ``True`` if this dynamical system has potential good reduction at ``prime``.

        A dynamical system has good reduction at ``prime`` if after the coefficients
        are reduced modulo ``prime`` the degree remains the same. A dynamical system
        `f` has `\textit{potential}` good reduction if there exists
        `\phi \in PGL(n,\overline{K})` such that `\phi^{-1} \circ f \circ \phi`
        has good reduction.

        If this dynamical system `f` has potential good reduction at ``prime``,
        a dynamical system `g = \phi^{-1} \circ f \circ \phi` which has good
        reduction at ``prime`` is returned.

        This dynamical system must have as its domain `\mathbb{P}^1(K)`, where
        `K` is a number field.

        INPUT:

        - ``prime`` -- a prime ideal of the field of definition of the fixed
          points of the map, or a prime number in `\QQ` if the field of definition
          of the fixed points is `\QQ`.

        - ``return_conjugation`` -- (default: ``False``) if set to ``True``,
          the `PGL_2` map used to achieve good reduction will be returned

        OUTPUT:

        A tuple:

        - The first element is:
          - ``False`` if this dynamical system does not have potential good reduction.
          - ``True`` if this dynamical system does have potential good reduction.

        - The second element is:
          - ``None`` if this dynamical system does not have potential good reduction.
          - A dynamical system with good reduction at ``prime`` otherwise.

        - If ``return_conjugation`` is ``True``, then the tuple will have a third element, which is:
          - ``None`` if this dynamical system does not have potential good reduction.
          - The `PGL_2` map used to achieve good reduction otherwise.

        EXAMPLES::

            sage: P.<x,y> = ProjectiveSpace(QQ, 1)
            sage: system = DynamicalSystem_projective([x^2 - y^2, 2*x*y])
            sage: prime = system.field_of_definition_periodic(1).prime_above(2)
            sage: new_system = system.potential_good_reduction(prime)[1]
            sage: new_system
            Dynamical System of Projective Space of dimension 1 over Number Field
             in a with defining polynomial x^2 + 1
              Defn: Defined on coordinates by sending (x : y) to
                    ((-1/2*a)*x^2 + (-5/2*a)*y^2 : (-a)*x*y + y^2)

        Note that this map has good reduction at 2::

            sage: new_system.resultant()
            1

        Using ``return_conjugation``, we can get the conjugation that achieves good reduction::

            sage: conj = system.potential_good_reduction(prime, True)[2]; conj
            [-1/2*a    1/2]
            [     0      1]

        We can check that this conjugation achieves good reduction::

            sage: system.conjugate(conj).resultant()
            1

        ::

            sage: P.<x,y> = ProjectiveSpace(QQ, 1)
            sage: system = DynamicalSystem_projective([3^4*x^3 + 3*x*y^2 + y^3, 3^6*y^3])
            sage: prime = system.field_of_definition_periodic(1).prime_above(3)
            sage: system.potential_good_reduction(prime)
            (False, None)

        ::

            sage: P.<x,y> = ProjectiveSpace(QQ, 1)
            sage: system = DynamicalSystem_projective([x^5 - x*y^4, 5*y^5])
            sage: prime = system.field_of_definition_periodic(1).prime_above(5)
            sage: system.potential_good_reduction(prime)
            (False, None)

        TESTS::

            sage: P.<x,y> = ProjectiveSpace(QQ, 1)
            sage: R.<z> = QQ[]
            sage: A.<a> = NumberField(z^2 + 1)
            sage: prime = A.prime_above(2)
            sage: system = DynamicalSystem_projective([x^2 - y^2, 2*x*y])
            sage: system.potential_good_reduction(prime)
            (True,
             Dynamical System of Projective Space of dimension 1 over
              Number Field in a with defining polynomial x^2 + 1
               Defn: Defined on coordinates by sending (x : y) to
                     ((-1/2*a)*x^2 + (-5/2*a)*y^2 : (-a)*x*y + y^2))

        ::

            sage: P.<x,y> = ProjectiveSpace(QQ, 1)
            sage: system = DynamicalSystem_projective([3^5*x^3 + x^2*y - 3^5*x*y^2,
            ....:                                      -3^5*x^2*y + x*y^2 + 3^5*y^3])
            sage: system.potential_good_reduction(3, return_conjugation=True)  # long time
            (False, None, None)

        ::

            sage: P.<x,y> = ProjectiveSpace(QQ, 1)
            sage: system = DynamicalSystem_projective([x**5 - 11*y**5, x**4*y])
            sage: B, new_sys, conj = system.potential_good_reduction(11, True)
            sage: system.conjugate(conj).resultant() == 1
            True
            sage: system.conjugate(conj) == new_sys
            True

        ::

            sage: P.<x,y> = ProjectiveSpace(QQ, 1)
            sage: system = DynamicalSystem_projective([3*x^2 + x*y + y^2, 9*y^2])
            sage: prime = system.field_of_definition_periodic(1).prime_above(3)
            sage: system.potential_good_reduction(prime)
            (False, None)

        """
        if self.domain().base_ring() not in NumberFields():
            raise ValueError('dynamical system must be defined over number field')

        field_of_definition_periodic = self.field_of_definition_periodic(1)

        if not (isinstance(prime, NumberFieldFractionalIdeal) or prime in QQ):
            raise TypeError('prime must be an ideal of a number field or an element of QQ')
        if prime not in QQ:
            if prime.number_field() != field_of_definition_periodic:
                K = prime.number_field()
                old_parent = K.defining_polynomial().parent()
                new_parent = field_of_definition_periodic.defining_polynomial().parent()
                hom = old_parent.hom([new_parent.gens()[0]])
                L = field_of_definition_periodic
                if hom(K.defining_polynomial()) != L.defining_polynomial():
                    raise ValueError('prime ideal of %s ' % K +
                        'but field of definition of fixed points is %s. ' % L +
                        'see documentation for examples')
                embedding = K.embeddings(field_of_definition_periodic)[0]
                prime = embedding(prime)
        else:
            if field_of_definition_periodic is not QQ:
                raise ValueError('field of definition of fixed ' +
                    'points is %s but prime is in QQ. ' % field_of_definition_periodic)

        system = self.change_ring(field_of_definition_periodic)
        fixed_points = system.periodic_points(1)
        multipliers = [system.multiplier(i, 1)[0][0] for i in fixed_points]
        indifferent_point = None
        for mult in multipliers:
            if field_of_definition_periodic is not QQ:
                valuation = mult.valuation(prime) / prime.absolute_ramification_index()
            else:
                valuation = mult.valuation(prime)
            if valuation < 0:
                if return_conjugation:
                    return (False, None, None)
                else:
                    return (False, None)
            elif valuation == 0:
                indifferent_point = fixed_points[multipliers.index(mult)]
        if indifferent_point is not None:
            point = indifferent_point
            field_of_definition, embedding_preimage = system.field_of_definition_preimage(point, 2, True)
            system = system.change_ring(embedding_preimage)
            point = point.change_ring(embedding_preimage)
            preimages = [point]
            for i in [1,2]:
                preimages_of_point = system.rational_preimages(point, 1)
                for preimage in preimages_of_point:
                    if preimage != point:
                        preimages.append(preimage)
                        point = preimage
                        break
        else:
            preimages = [fixed_points[0], fixed_points[1], fixed_points[2]]
            field_of_definition = field_of_definition_periodic
        P = ProjectiveSpace(field_of_definition,1)
        preimages = [P(i) for i in preimages]
        conjugation = P.point_transformation_matrix(preimages,[P(0),P(1),P([1,0])])
        new_system = system.change_ring(field_of_definition)
        new_system = new_system.conjugate(conjugation)
        res = new_system.resultant()
        if 'embedding_preimage' in locals():
            check_value = res.valuation(field_of_definition.prime_above(embedding_preimage(prime)))
        else:
            check_value = res.valuation(field_of_definition.prime_above(prime))
        if check_value != 0:
            if return_conjugation:
                return (False, None, None)
            else:
                return (False, None)
        if return_conjugation:
            return (True, new_system, conjugation)
        return (True, new_system)

    def reduce_base_field(self):
        """
        Return this map defined over the field of definition of the coefficients.

        The base field of the map could be strictly larger than
        the field where all of the coefficients are defined. This function
        reduces the base field to the minimal possible. This can be done when
        the base ring is a number field, QQbar, a finite field, or algebraic
        closure of a finite field.

        OUTPUT: A dynamical system

        EXAMPLES::

            sage: K.<t> = GF(2^3)
            sage: P.<x,y,z> = ProjectiveSpace(K, 2)
            sage: f = DynamicalSystem_projective([x^2 + y^2, y^2, z^2+z*y])
            sage: f.reduce_base_field()
            Dynamical System of Projective Space of dimension 2 over Finite Field of size 2
              Defn: Defined on coordinates by sending (x : y : z) to
                    (x^2 + y^2 : y^2 : y*z + z^2)

        ::

            sage: P.<x,y,z> = ProjectiveSpace(QQbar, 2)
            sage: f = DynamicalSystem_projective([x^2 + QQbar(sqrt(3))*y^2,
            ....:                                 y^2, QQbar(sqrt(2))*z^2])
            sage: f.reduce_base_field()
            Dynamical System of Projective Space of dimension 2 over Number Field in a with
             defining polynomial y^4 - 4*y^2 + 1 with a = -0.5176380902050415?
              Defn: Defined on coordinates by sending (x : y : z) to
                    (x^2 + (-a^2 + 2)*y^2 : y^2 : (a^3 - 3*a)*z^2)

        ::

            sage: R.<x> = QQ[]
            sage: K.<v> = NumberField(x^3 - 2, embedding=(x^3 - 2).roots(ring=CC)[0][0])
            sage: R.<x> = QQ[]
            sage: L.<w> = NumberField(x^6 + 9*x^4 - 4*x^3 + 27*x^2 + 36*x + 31,
            ....:                     embedding=(x^6 + 9*x^4 - 4*x^3
            ....:                                 + 27*x^2 + 36*x + 31).roots(ring=CC)[0][0])
            sage: P.<x,y> = ProjectiveSpace(L,1)
            sage: f = DynamicalSystem([L(v)*x^2 + y^2, x*y])
            sage: f.reduce_base_field().base_ring().is_isomorphic(K)
            True

        ::

            sage: K.<v> = CyclotomicField(5)
            sage: A.<x,y> = ProjectiveSpace(K, 1)
            sage: f = DynamicalSystem_projective([3*x^2 + y^2, x*y])
            sage: f.reduce_base_field()
            Dynamical System of Projective Space of dimension 1 over Rational Field
              Defn: Defined on coordinates by sending (x : y) to
                    (3*x^2 + y^2 : x*y)
        """
        return self.as_scheme_morphism().reduce_base_field().as_dynamical_system()

    def is_newton(self, return_conjugation=False):
        r"""
        Return whether ``self`` is a Newton map.

        A map `g` is *Newton* if it is conjugate to a map of the form
        `f(z) = z - \frac{p(z)}{p'(z)}` after dehomogenization,
        where `p(z)` is a squarefree polynomial.

        INPUT:

        - ``return_conjugation`` -- (default: ``False``) if the map is Newton
          and ``True``, then return the conjugation that moves this map to
          the above form

        OUTPUT:

        A Boolean. If ``return_conjugation`` is ``True``, then this also
        returns the conjugation as a matrix if ``self`` is Newton or ``None``
        otherwise.

        The conjugation may be defined over an extension if the map has
        fixed points not defined over the base field.

        EXAMPLES::

            sage: A.<z> = AffineSpace(QQ, 1)
            sage: f = DynamicalSystem_affine([z - (z^2 + 1)/(2*z)])
            sage: F = f.homogenize(1)
            sage: F.is_newton(return_conjugation=True)
            (
                  [1 0]
            True, [0 1]
            )

        ::

            sage: A.<z> = AffineSpace(QQ, 1)
            sage: f = DynamicalSystem_affine([z^2 + 1])
            sage: F = f.homogenize(1)
            sage: F.is_newton()
            False
            sage: F.is_newton(return_conjugation=True)
            (False, None)

        ::

            sage: PP.<x,y> = ProjectiveSpace(QQ, 1)
            sage: F = DynamicalSystem_projective([-4*x^3 - 3*x*y^2, -2*y^3])
            sage: F.is_newton(return_conjugation=True)[1]
            [   0    1]
            [-4*a  2*a]

        ::

            sage: K.<zeta> = CyclotomicField(2*4)
            sage: A.<z> = AffineSpace(K, 1)
            sage: f = DynamicalSystem_affine(z-(z^3+zeta*z)/(3*z^2+zeta))
            sage: F = f.homogenize(1)
            sage: F.is_newton()
            True
        """
        if self.degree() == 1:
            raise NotImplementedError("degree one Newton maps are trivial")
        if not self.base_ring() in NumberFields():
            raise NotImplementedError("only implemented over number fields")
        # check if Newton map
        sigma_1 = self.sigma_invariants(1)
        d = ZZ(self.degree())
        Newton_sigma = [d/(d-1)] + [0] * d  # almost Newton
        if sigma_1 != Newton_sigma:
            if return_conjugation:
                return False, None
            else:
                return False
        Fbar = self.change_ring(QQbar)
        Pbar = Fbar.domain()
        fixed = Fbar.periodic_points(1)
        for Q in fixed:
            if Fbar.multiplier(Q, 1) != 0:
                inf = Q
                break
        if inf != Pbar([1,0]):
            # need to move to inf to infinity
            fixed.remove(inf)
            source = [inf] + fixed[:2]
            target = [Pbar([1, 0]), Pbar([0, 1]), Pbar([1, 1])]
            M = Pbar.point_transformation_matrix(source, target)
            M = M.inverse()
            Newton = Fbar.conjugate(M)
            K, el, psi = number_field_elements_from_algebraics([t for r in M for t in r])
            M = matrix(M.nrows(), M.ncols(), el)
            Newton = Newton._number_field_from_algebraics()
        else:
            Newton = self
            M = matrix(QQ, 2, 2, [1,0,0,1])
        N_aff = Newton.dehomogenize(1)
        z = N_aff.domain().gen(0)
        Npoly = (z - N_aff[0]).numerator()
        if return_conjugation:
            if Npoly.derivative(z) == (z - N_aff[0]).denominator():
                return True, M
            else:
                return False, None
        else:
            return Npoly.derivative(z) == (z - N_aff[0]).denominator()

class DynamicalSystem_projective_finite_field(DynamicalSystem_projective_field,
                                              SchemeMorphism_polynomial_projective_space_finite_field):

    def is_postcritically_finite(self, **kwds):
        r"""
        Every point is postcritically finite in a finite field.

        INPUT: None. ``kwds`` is to parallel the overridden function

        OUTPUT: the boolean ``True``

        EXAMPLES::

            sage: P.<x,y,z> = ProjectiveSpace(GF(5),2)
            sage: f = DynamicalSystem_projective([x^2 + y^2, y^2, z^2 + y*z], domain=P)
            sage: f.is_postcritically_finite()
            True

        ::

            sage: P.<x,y> = ProjectiveSpace(GF(13),1)
            sage: f = DynamicalSystem_projective([x^4 - x^2*y^2 + y^4, y^4])
            sage: f.is_postcritically_finite(use_algebraic_closure=False)
            True
        """
        return True

    def _is_preperiodic(self, P, **kwds):
        r"""
        Every point in a finite field is preperiodic.

        INPUT:

        - ``P`` -- a point in the domain of this map

        keywords:

        - ``return_period`` -- (default: ``False``) boolean; controls if
          the period is returned

        OUTPUT: the boolean ``True`` or a tuple ``(m,n)`` of integers

        EXAMPLES::

            sage: P.<x,y,z> = ProjectiveSpace(GF(5),2)
            sage: f = DynamicalSystem_projective([x^2 + y^2, y^2, z^2 + y*z], domain=P)
            sage: f._is_preperiodic(P(2,1,2))
            True

        ::

            sage: P.<x,y,z> = ProjectiveSpace(GF(5),2)
            sage: f = DynamicalSystem_projective([x^2 + y^2, y^2, z^2 + y*z], domain=P)
            sage: f._is_preperiodic(P(2,1,2), return_period=True)
            (0, 6)
        """
        return_period = kwds.pop('return_period', False)
        if return_period:
            return self.orbit_structure(P)
        else:
            return True

    def orbit_structure(self, P):
        r"""
        Return the pair ``(m,n)``, where ``m`` is the preperiod and ``n``
        is the period of the point ``P`` by this dynamical system.

        Every point is preperiodic over a finite field so every point
        will be preperiodic.

        INPUT:

        - ``P`` -- a point in the domain of this map

        OUTPUT: a tuple ``(m,n)`` of integers

        EXAMPLES::

            sage: P.<x,y,z> = ProjectiveSpace(GF(5),2)
            sage: f = DynamicalSystem_projective([x^2 + y^2, y^2, z^2 + y*z], domain=P)
            sage: f.orbit_structure(P(2,1,2))
            (0, 6)

        ::

            sage: P.<x,y,z> = ProjectiveSpace(GF(7),2)
            sage: X = P.subscheme(x^2 - y^2)
            sage: f = DynamicalSystem_projective([x^2, y^2, z^2], domain=X)
            sage: f.orbit_structure(X(1,1,2))
            (0, 2)

        ::

            sage: P.<x,y> = ProjectiveSpace(GF(13),1)
            sage: f = DynamicalSystem_projective([x^2 - y^2, y^2], domain=P)
            sage: f.orbit_structure(P(3,4))
            (2, 3)

        ::

            sage: R.<t> = GF(13^3)
            sage: P.<x,y> = ProjectiveSpace(R,1)
            sage: f = DynamicalSystem_projective([x^2 - y^2, y^2], domain=P)
            sage: f.orbit_structure(P(t, 4))
            (11, 6)
        """
        orbit = []
        index = 1
        Q = copy(P)
        Q.normalize_coordinates()
        F = copy(self)
        F.normalize_coordinates()
        while Q not in orbit:
            orbit.append(Q)
            Q = F(Q)
            Q.normalize_coordinates()
            index += 1
        I = orbit.index(Q)
        return (I, index-I-1)

    def cyclegraph(self):
        r"""
        Return the digraph of all orbits of this dynamical system.

        Over a finite field this is a finite graph. For subscheme domains, only points
        on the subscheme whose image are also on the subscheme are in the digraph.

        OUTPUT: a digraph

        EXAMPLES::

            sage: P.<x,y> = ProjectiveSpace(GF(13),1)
            sage: f = DynamicalSystem_projective([x^2 - y^2, y^2])
            sage: f.cyclegraph()
            Looped digraph on 14 vertices

        ::

            sage: P.<x,y,z> = ProjectiveSpace(GF(3^2,'t'),2)
            sage: f = DynamicalSystem_projective([x^2 + y^2, y^2, z^2 + y*z])
            sage: f.cyclegraph()
            Looped digraph on 91 vertices

        ::

            sage: P.<x,y,z> = ProjectiveSpace(GF(7),2)
            sage: X = P.subscheme(x^2 - y^2)
            sage: f = DynamicalSystem_projective([x^2, y^2, z^2], domain=X)
            sage: f.cyclegraph()
            Looped digraph on 15 vertices

        ::

            sage: P.<x,y,z> = ProjectiveSpace(GF(3),2)
            sage: f = DynamicalSystem_projective([x*z - y^2, x^2 - y^2, y^2 - z^2])
            sage: f.cyclegraph()
            Looped digraph on 13 vertices

        ::

            sage: P.<x,y,z> = ProjectiveSpace(GF(3),2)
            sage: X = P.subscheme([x - y])
            sage: f = DynamicalSystem_projective([x^2 - y^2, x^2 - y^2, y^2 - z^2], domain=X)
            sage: f.cyclegraph()
            Looped digraph on 4 vertices
        """
        V = []
        E = []
        if is_ProjectiveSpace(self.domain()):
            for P in self.domain():
                V.append(P)
                try:
                    Q = self(P)
                    Q.normalize_coordinates()
                    E.append([Q])
                except ValueError: #indeterminacy
                    E.append([])
        else:
            X = self.domain()
            for P in X.ambient_space():
                try:
                    XP = X.point(P)
                    V.append(XP)
                    try:
                        Q = self(XP)
                        Q.normalize_coordinates()
                        E.append([Q])
                    except ValueError: #indeterminacy
                        E.append([])
                except TypeError:  # not a point on the scheme
                    pass
        from sage.graphs.digraph import DiGraph
        g = DiGraph(dict(zip(V, E)), loops=True)
        return g

    def possible_periods(self, return_points=False):
        r"""
        Return the list of possible minimal periods of a periodic point
        over `\QQ` and (optionally) a point in each cycle.

        ALGORITHM:

        See [Hutz2009]_.

        INPUT:

        - ``return_points`` -- (default: ``False``) boolean; if ``True``,
          then return the points as well as the possible periods

        OUTPUT:

        A list of positive integers, or a list of pairs of projective
        points and periods if ``return_points`` is ``True``.

        EXAMPLES::

            sage: P.<x,y> = ProjectiveSpace(GF(23),1)
            sage: f = DynamicalSystem_projective([x^2-2*y^2, y^2])
            sage: f.possible_periods()
            [1, 5, 11, 22, 110]

        ::

            sage: P.<x,y> = ProjectiveSpace(GF(13),1)
            sage: f = DynamicalSystem_projective([x^2 - y^2, y^2])
            sage: sorted(f.possible_periods(True))
            [[(0 : 1), 2], [(1 : 0), 1], [(3 : 1), 3], [(3 : 1), 36]]

        ::

            sage: PS.<x,y,z> = ProjectiveSpace(2,GF(7))
            sage: f = DynamicalSystem_projective([-360*x^3 + 760*x*z^2,
            ....:                                 y^3 - 604*y*z^2 + 240*z^3, 240*z^3])
            sage: f.possible_periods()
            [1, 2, 4, 6, 12, 14, 28, 42, 84]

        .. TODO::

            - do not return duplicate points

            - improve hash to reduce memory of point-table
        """
        return _fast_possible_periods(self, return_points)

    def automorphism_group(self, **kwds):
        r"""
        Return the subgroup of `PGL2` that is the automorphism group of this
        dynamical system.

        The automorphism group is the set of `PGL2` elements that fixed the map under conjugation.

        For dimension 1, see [FMV2014]_ for the algorithm.

        For dimension greater than 1, we compute the conjugating set of this
        dynamical system with itself.

        INPUT:

        The following keywords are used when the dimension of the domain
        is greater than 1:

        - ``num_cpus`` -- (default: 2) the number of threads to use. Setting to a
          larger number can greatly speed up this function.

        The following keywords are used when the dimension of the domain is 1:

        - ``absolute``-- (default: ``False``) boolean; if ``True``, then
          return the absolute automorphism group and a field of definition

        - ``iso_type`` -- (default: ``False``) boolean; if ``True``, then
          return the isomorphism type of the automorphism group

        - ``return_functions`` -- (default: ``False``) boolean; ``True``
          returns elements as linear fractional transformations and
          ``False`` returns elements as `PGL2` matrices

        OUTPUT: a list of elements of the automorphism group

        AUTHORS:

        - Original algorithm written by Xander Faber, Michelle Manes,
          Bianca Viray

        - Modified by Joao Alberto de Faria, Ben Hutz, Bianca Thompson

        EXAMPLES::

            sage: R.<x,y> = ProjectiveSpace(GF(7^3,'t'),1)
            sage: f = DynamicalSystem_projective([x^2 - y^2, x*y])
            sage: f.automorphism_group()
            [
            [1 0]  [6 0]
            [0 1], [0 1]
            ]

        ::

            sage: R.<x,y> = ProjectiveSpace(GF(3^2,'t'),1)
            sage: f = DynamicalSystem_projective([x^3, y^3])
            sage: lst, label = f.automorphism_group(return_functions=True,  # long time
            ....:                                   iso_type=True)
            sage: sorted(lst, key=str), label                               # long time
            ([(2*x + 1)/(x + 1),
              (2*x + 1)/x,
              (2*x + 2)/(x + 2),
              (2*x + 2)/x,
              (x + 1)/(x + 2),
              (x + 1)/x,
              (x + 2)/(x + 1),
              (x + 2)/x,
              1/(x + 1),
              1/(x + 2),
              1/x,
              2*x,
              2*x + 1,
              2*x + 2,
              2*x/(x + 1),
              2*x/(x + 2),
              2/(x + 1),
              2/(x + 2),
              2/x,
              x,
              x + 1,
              x + 2,
              x/(x + 1),
              x/(x + 2)],
             'PGL(2,3)')

        ::

            sage: R.<x,y> = ProjectiveSpace(GF(2^5,'t'),1)
            sage: f = DynamicalSystem_projective([x^5, y^5])
            sage: f.automorphism_group(return_functions=True, iso_type=True)
            ([x, 1/x], 'Cyclic of order 2')

        ::

            sage: R.<x,y> = ProjectiveSpace(GF(3^4,'t'),1)
            sage: f = DynamicalSystem_projective([x^2 + 25*x*y + y^2, x*y + 3*y^2])
            sage: f.automorphism_group(absolute=True)
            [Univariate Polynomial Ring in w over Finite Field in b of size 3^4,
             [
             [1 0]
             [0 1]
             ]]

        ::

            sage: R.<x,y,z> = ProjectiveSpace(GF(5), 2)
            sage: f = DynamicalSystem_projective([x^3 + x*z^2, y^3 + y*z^2, z^3])
            sage: all([f.conjugate(m) == f for m in f.automorphism_group()])
            True
        """
        absolute = kwds.get('absolute', False)
        iso_type = kwds.get('iso_type', False)
        return_functions = kwds.get('return_functions', False)
        num_cpus = kwds.get('num_cpus', 2)
        if self.domain().dimension_relative() != 1:
            return self.conjugating_set(self, num_cpus)
        else:
            f = self.dehomogenize(1)
            z = f[0].parent().gen()
        self.normalize_coordinates()
        if (self.degree() == 1) or (self.degree() == 0):
            raise NotImplementedError("rational function of degree 1 not implemented")
        if f[0].denominator() != 1:
            F = f[0].numerator().polynomial(z) / f[0].denominator().polynomial(z)
        else:
            F = f[0].numerator().polynomial(z)
        return automorphism_group_FF(F, absolute, iso_type, return_functions)

    def all_periodic_points(self, **kwds):
        r"""
        Return a list of all periodic points over a finite field.

        INPUT:

        keywords:

        - ``R`` -- (default: base ring of dynamical system) the base ring
          over which the periodic points of the dynamical system are found

        OUTPUT: a list of elements which are periodic

        EXAMPLES::

            sage: P.<x,y> = ProjectiveSpace(GF(5^2),1)
            sage: f = DynamicalSystem_projective([x^2 + y^2, x*y])
            sage: f.all_periodic_points()
            [(1 : 0), (z2 + 2 : 1), (4*z2 + 3 : 1)]

        ::

            sage: P.<x,y,z> = ProjectiveSpace(GF(5),2)
            sage: f = DynamicalSystem_projective([x^2 + y^2 + z^2, x*y + x*z, z^2])
            sage: f.all_periodic_points()
            [(1 : 0 : 0),
            (0 : 0 : 1),
            (1 : 0 : 1),
            (2 : 1 : 1),
            (1 : 4 : 1),
            (3 : 0 : 1),
            (0 : 3 : 1)]

        ::

            sage: P.<x,y>=ProjectiveSpace(GF(3), 1)
            sage: f = DynamicalSystem_projective([x^2 - y^2, y^2])
            sage: f.all_periodic_points(R=GF(3^2, 't'))
            [(1 : 0), (0 : 1), (2 : 1), (t : 1), (2*t + 1 : 1)]
        """
        R = kwds.pop("R", None)
        if R is None:
            DS = self
        else:
            DS = self.change_ring(R)
            return DS.all_periodic_points(**kwds)  #ensures that the correct method is run, in case user switches to infinite fields
        return _all_periodic_points(DS)<|MERGE_RESOLUTION|>--- conflicted
+++ resolved
@@ -6008,11 +6008,7 @@
             sage: f = DynamicalSystem_projective([x^3 + x*y^2, y^3])
             sage: m = matrix(QQ, 2, 2, [-201221, -1, 1, 0])
             sage: f = f.conjugate(m)
-<<<<<<< HEAD
-            sage: f.reduced_form(prec=50, smallest_coeffs=False)  # needs 2 periodic
-=======
-            sage: f.reduced_form(prec=50, smallest_coeffs=False) # this needs 2 periodic
->>>>>>> bdc42324
+            sage: f.reduced_form(prec=50, smallest_coeffs=False)  # this needs 2 periodic
             Traceback (most recent call last):
             ...
             ValueError: accuracy of Newton's root not within tolerance(0.000066... > 1e-06),
@@ -6030,11 +6026,7 @@
         ::
 
             sage: PS.<x,y> = ProjectiveSpace(ZZ, 1)
-<<<<<<< HEAD
-            sage: f = DynamicalSystem_projective([x^2 + x*y, y^2])  # needs 3 periodic
-=======
-            sage: f = DynamicalSystem_projective([x^2+ x*y, y^2]) # this needs 3 periodic
->>>>>>> bdc42324
+            sage: f = DynamicalSystem_projective([x^2 + x*y, y^2])  # this needs 3 periodic
             sage: m = matrix(QQ, 2, 2, [-221, -1, 1, 0])
             sage: f = f.conjugate(m)
             sage: f.reduced_form(prec=200, smallest_coeffs=False)
