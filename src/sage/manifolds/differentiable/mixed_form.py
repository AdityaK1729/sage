--- conflicted
+++ resolved
@@ -1021,13 +1021,8 @@
         An exact copy is made. The copy is an entirely new instance and has a
         different name, but has the very same values::
 
-<<<<<<< HEAD
-            sage: B = A.copy(); B.disp()
-            (unnamed scalar field)  + (unnamed 1-form) + (unnamed 2-form)
-=======
             sage: B = A.copy(); B.display()
             (unnamed scalar field) + (unnamed 1-form) + (unnamed 2-form)
->>>>>>> 67e5cdc2
             sage: B.display_expansion(e_uv)
             [1/2*u + 1/2*v] + [(1/4*u + 1/4*v) du + (1/4*u + 1/4*v) dv] + [0]
             sage: A == B
@@ -1049,12 +1044,8 @@
         """
         resu = self._new_instance()
         resu[:] = [form.copy() for form in self]
-<<<<<<< HEAD
         resu.set_name(name=name, latex_name=latex_name)
         resu._is_zero = self._is_zero  # a priori
-=======
-        resu._is_zero = self._is_zero
->>>>>>> 67e5cdc2
 
         return resu
 
