r"""
Utilities for Calculus

This module defines helper functions which are used for simplifications
and display of symbolic expressions.

AUTHORS:

- Michal Bejger (2015) : class :class:`ExpressionNice`
- Eric Gourgoulhon (2015) : simplification functions
- Travis Scrimshaw (2016): review tweaks

"""

#******************************************************************************
#
#       Copyright (C) 2015 Michal Bejger <bejger@camk.edu.pl>
#       Copyright (C) 2015 Eric Gourgoulhon <eric.gourgoulhon@obspm.fr>
#       Copyright (C) 2016 Travis Scrimshaw <tscrimsh@umn.edu>
#
#  Distributed under the terms of the GNU General Public License (GPL)
#  as published by the Free Software Foundation; either version 2 of
#  the License, or (at your option) any later version.
#                  http://www.gnu.org/licenses/
#******************************************************************************

from sage.symbolic.expression import Expression

def simplify_sqrt_real(expr):
    r"""
    Simplify ``sqrt`` in symbolic expressions in the real domain.

    EXAMPLES:

    Simplifications of basic expressions::

        sage: from sage.manifolds.utilities import simplify_sqrt_real
        sage: simplify_sqrt_real( sqrt(x^2) )
        abs(x)
        sage: assume(x<0)
        sage: simplify_sqrt_real( sqrt(x^2) )
        -x
        sage: simplify_sqrt_real( sqrt(x^2-2*x+1) )
        -x + 1
        sage: simplify_sqrt_real( sqrt(x^2) + sqrt(x^2-2*x+1) )
        -2*x + 1

    This improves over Sage's
    :meth:`~sage.symbolic.expression.Expression.canonicalize_radical`,
    which yields incorrect results when ``x < 0``::

        sage: forget()  # removes the assumption x<0
        sage: sqrt(x^2).canonicalize_radical()
        x
        sage: assume(x<0)
        sage: sqrt(x^2).canonicalize_radical() # wrong output
        x
        sage: sqrt(x^2-2*x+1).canonicalize_radical() # wrong output
        x - 1
        sage: ( sqrt(x^2) + sqrt(x^2-2*x+1) ).canonicalize_radical() # wrong output
        2*x - 1

    Simplification of nested ``sqrt``'s::

        sage: forget()  # removes the assumption x<0
        sage: simplify_sqrt_real( sqrt(1 + sqrt(x^2)) )
        sqrt(abs(x) + 1)
        sage: assume(x<0)
        sage: simplify_sqrt_real( sqrt(1 + sqrt(x^2)) )
        sqrt(-x + 1)
        sage: simplify_sqrt_real( sqrt(x^2 + sqrt(4*x^2) + 1) )
        -x + 1

    Again, :meth:`~sage.symbolic.expression.Expression.canonicalize_radical`
    fails on the last one::

        sage: (sqrt(x^2 + sqrt(4*x^2) + 1)).canonicalize_radical()  # wrong output
        x + 1

    """
    from sage.symbolic.ring import SR
    from sage.calculus.calculus import maxima
    from sage.functions.other import sqrt
    # 1/ Search for the sqrt's in expr
    sexpr = str(expr)
    if 'sqrt(' not in sexpr:  # no sqrt to simplify
        return expr
    if 'D[' in sexpr:
        return expr    #!# the code below is not capable of simplifying
                       # expressions with symbolic derivatives denoted by Pynac
                       # symbols of the type D[0]
    # Lists to store the positions of all the top-level sqrt's in sexpr:
    pos_sqrts = []  # position of first character, i.e. 's' of 'sqrt(...)'
    pos_after = []  # position of character immediatelty after 'sqrt(...)'
    the_sqrts = []  # the sqrt sub-expressions in sexpr, i.e. 'sqrt(...)'
    pos_max = len(sexpr) - 6
    pos = 0
    while pos < pos_max:
        if sexpr[pos:pos+5] == 'sqrt(':
            pos_sqrts.append(pos)
            parenth = 1
            scan = pos+5
            while parenth != 0:
                if sexpr[scan] == '(': parenth += 1
                if sexpr[scan] == ')': parenth -= 1
                scan += 1
            the_sqrts.append( sexpr[pos:scan] )
            pos_after.append(scan)
            pos = scan
        else:
            pos += 1
    # 2/ Search for sub-sqrt's:
    for i in range(len(the_sqrts)):
        argum = the_sqrts[i][5:-1]  # the sqrt argument
        if 'sqrt(' in argum:
            simpl = simplify_sqrt_real(SR(argum))
            the_sqrts[i] = 'sqrt(' + str(simpl) + ')'
    # 3/ Simplifications of the sqrt's
    new_expr = ""    # will contain the result
    pos0 = 0
    for i, pos in enumerate(pos_sqrts):
        # radcan is called on each sqrt:
        x = SR(the_sqrts[i])
        argum = x.operands()[0] # the argument of sqrt
        den = argum.denominator()
        if not (den == 1):  # the argument of sqrt is a fraction
            # NB: after #19312 (integrated in Sage 6.10.beta7), the above
            # cannot be written as
            #    if den != 1!:
            num = argum.numerator()
            if num < 0 or den < 0:
                x = sqrt(-num) / sqrt(-den)  # new equivalent expression for x
        simpl = SR(x._maxima_().radcan())
        if str(simpl)[:5] == 'sqrt(' or str(simpl)[:7] == '1/sqrt(':
            # no further simplification seems possible:
            ssimpl = str(simpl)
        else:
            # the absolute value of radcan's output is taken, the call to
            # simplify() taking into account possible assumptions regarding the
            # sign of simpl:
            ssimpl = str(abs(simpl).simplify())
        # search for abs(1/sqrt(...)) term to simplify it into 1/sqrt(...):
        pstart = ssimpl.find('abs(1/sqrt(')
        if pstart != -1:
            ssimpl = ssimpl[:pstart] + ssimpl[pstart+3:] # getting rid of 'abs'
        new_expr += sexpr[pos0:pos] + '(' + ssimpl + ')'
        pos0 = pos_after[i]
    new_expr += sexpr[pos0:]
    return SR(new_expr)

def simplify_abs_trig(expr):
    r"""
    Simplify ``abs(sin(...))`` in symbolic expressions.

    EXAMPLES::

        sage: forget()  # for doctests only
        sage: M = Manifold(3, 'M', structure='topological')
        sage: X.<x,y,z> = M.chart(r'x y:(0,pi) z:(-pi/3,0)')
        sage: X.coord_range()
        x: (-oo, +oo); y: (0, pi); z: (-1/3*pi, 0)

    Since ``x`` spans all `\RR`, no simplification of ``abs(sin(x))``
    occurs, while ``abs(sin(y))`` and ``abs(sin(3*z))`` are correctly
    simplified, given that `y \in (0,\pi)` and `z \in (-\pi/3,0)`::

        sage: from sage.manifolds.utilities import simplify_abs_trig
        sage: simplify_abs_trig( abs(sin(x)) + abs(sin(y)) + abs(sin(3*z)) )
        abs(sin(x)) + sin(y) - sin(3*z)

    Note that neither Sage's function
    :meth:`~sage.symbolic.expression.Expression.simplify_trig` nor
    :meth:`~sage.symbolic.expression.Expression.simplify_full`
    works in this case::

        sage: s = abs(sin(x)) + abs(sin(y)) + abs(sin(3*z))
        sage: s.simplify_trig()
        abs(4*cos(z)^2 - 1)*abs(sin(z)) + abs(sin(x)) + abs(sin(y))
        sage: s.simplify_full()
        abs(4*cos(z)^2 - 1)*abs(sin(z)) + abs(sin(x)) + abs(sin(y))

    despite the following assumptions hold::

        sage: assumptions()
        [x is real, y is real, y > 0, y < pi, z is real, z > -1/3*pi, z < 0]

    Additional checks are::

        sage: simplify_abs_trig( abs(sin(y/2)) )  # shall simplify
        sin(1/2*y)
        sage: simplify_abs_trig( abs(sin(2*y)) )  # must not simplify
        abs(sin(2*y))
        sage: simplify_abs_trig( abs(sin(z/2)) )  # shall simplify
        -sin(1/2*z)
        sage: simplify_abs_trig( abs(sin(4*z)) )  # must not simplify
        abs(sin(4*z))

    """
    from sage.symbolic.ring import SR
    from sage.symbolic.constants import pi
    sexpr = str(expr)
    if 'abs(sin(' not in sexpr:  # nothing to simplify
        return expr
    tp = []
    val = []
    for pos in range(len(sexpr)):
        if sexpr[pos:pos+8] == 'abs(sin(':
            # finding the end of abs argument:
            scan = pos+4 # start of abs
            parenth = 1
            while parenth != 0:
                if sexpr[scan] == '(': parenth += 1
                if sexpr[scan] == ')': parenth -= 1
                scan += 1
            pos_abs_end = scan
            # finding the end of sin argument:
            scan = pos+8 # start of sin
            parenth = 1
            while parenth != 0:
                if sexpr[scan] == '(': parenth += 1
                if sexpr[scan] == ')': parenth -= 1
                scan += 1
            pos_sin_end = scan
            # if the abs contains only the sinus, the simplification can be tried:
            if pos_sin_end == pos_abs_end-1:
                tp.append(pos)
                val.append( sexpr[pos:pos_abs_end] )
    simp = []
    for v in val:
        # argument of the sinus:
        sx = v[8:-2]
        x = SR(sx)
        if x>=0 and x<=pi:
            simp.append('sin(' + sx + ')')
        elif x>=-pi and x<=0:
            simp.append('(-sin(' + sx + '))')
        else:
            simp.append(v)  # no simplification is applicable
    nexpr = ""
    pos0 = 0
    for i, pos in enumerate(tp):
        nexpr += sexpr[pos0:pos] + simp[i]
        pos0 = pos + len(val[i])
    nexpr += sexpr[pos0:]
    return SR(nexpr)


def simplify_chain_real(expr):
    r"""
    Apply a chain of simplifications to a symbolic expression, assuming the
    real domain.

    This is the simplification chain used in calculus involving coordinate
    functions on real manifolds, as implemented in
    :class:`~sage.manifolds.coord_func_symb.CoordFunctionSymb`.

    The chain is formed by the following functions, called
    successively:

    #. :meth:`~sage.symbolic.expression.Expression.simplify_factorial`
    #. :meth:`~sage.symbolic.expression.Expression.simplify_trig`
    #. :meth:`~sage.symbolic.expression.Expression.simplify_rational`
    #. :func:`simplify_sqrt_real`
    #. :func:`simplify_abs_trig`
    #. :meth:`~sage.symbolic.expression.Expression.canonicalize_radical`
    #. :meth:`~sage.symbolic.expression.Expression.simplify_log`
    #. :meth:`~sage.symbolic.expression.Expression.simplify_rational`
    #. :meth:`~sage.symbolic.expression.Expression.simplify_trig`

    EXAMPLES:

    We consider variables that are coordinates of a chart on a real manifold::

        sage: forget()  # for doctest only
        sage: M = Manifold(2, 'M', structure='topological')
        sage: X.<x,y> = M.chart('x:(0,1) y')

    The following assumptions then hold::

        sage: assumptions()
        [x is real, x > 0, x < 1, y is real]

    and we have::

        sage: from sage.manifolds.utilities import simplify_chain_real
        sage: s = sqrt(y^2)
        sage: simplify_chain_real(s)
        abs(y)

    The above result is correct since ``y`` is real. It is obtained by
    :meth:`~sage.symbolic.expression.Expression.simplify_real` as well,
    but not by :meth:`~sage.symbolic.expression.Expression.simplify_full`::

        sage: s.simplify_real()
        abs(y)
        sage: s.simplify_full()
        sqrt(y^2)

    Furthermore, we have::

        sage: s = sqrt(x^2-2*x+1)
        sage: simplify_chain_real(s)
        -x + 1

    which is correct since `x \in (0,1)`. On this example, neither
    :meth:`~sage.symbolic.expression.Expression.simplify_real`
    nor :meth:`~sage.symbolic.expression.Expression.simplify_full`,
    nor :meth:`~sage.symbolic.expression.Expression.canonicalize_radical`
    give satisfactory results::

        sage: s.simplify_real()  # unsimplified output
        sqrt(x^2 - 2*x + 1)
        sage: s.simplify_full()  # unsimplified output
        sqrt(x^2 - 2*x + 1)
        sage: s.canonicalize_radical()  # wrong output since x in (0,1)
        x - 1

    Other simplifications::

        sage: s = abs(sin(pi*x))
        sage: simplify_chain_real(s)  # correct output since x in (0,1) # known bug - #20475
        sin(pi*x)
        sage: s.simplify_real()  # unsimplified output # known bug - #20475
        abs(sin(pi*x))
        sage: s.simplify_full()  # unsimplified output # known bug - #20475
        abs(sin(pi*x))

    ::

        sage: s = cos(y)^2 + sin(y)^2
        sage: simplify_chain_real(s)
        1
        sage: s.simplify_real()  # unsimplified output
        cos(y)^2 + sin(y)^2
        sage: s.simplify_full()  # OK
        1

    """
    expr = expr.simplify_factorial()
    expr = expr.simplify_trig()
    expr = expr.simplify_rational()
    expr = simplify_sqrt_real(expr)
    expr = simplify_abs_trig(expr)
    expr = expr.canonicalize_radical()
    expr = expr.simplify_log('one')
    expr = expr.simplify_rational()
    expr = expr.simplify_trig()
    return expr

def simplify_chain_generic(expr):
    r"""
    Apply a chain of simplifications to a symbolic expression.

    This is the simplification chain used in calculus involving coordinate
    functions on manifolds over fields different from `\RR`, as implemented in
    :class:`~sage.manifolds.coord_func_symb.CoordFunctionSymb`.

    The chain is formed by the following functions, called
    successively:

    #. :meth:`~sage.symbolic.expression.Expression.simplify_factorial`
    #. :meth:`~sage.symbolic.expression.Expression.simplify_rectform`
    #. :meth:`~sage.symbolic.expression.Expression.simplify_trig`
    #. :meth:`~sage.symbolic.expression.Expression.simplify_rational`
    #. :meth:`~sage.symbolic.expression.Expression.expand_sum`

    NB: for the time being, this is identical to
    :meth:`~sage.symbolic.expression.Expression.simplify_full`.

    EXAMPLES:

    We consider variables that are coordinates of a chart on a complex
    manifold::

        sage: forget()  # for doctest only
        sage: M = Manifold(2, 'M', structure='topological', field='complex')
        sage: X.<x,y> = M.chart()

    Then neither ``x`` nor ``y`` is assumed to be real::

        sage: assumptions()
        []

    Accordingly, ``simplify_chain_generic`` does not simplify
    ``sqrt(x^2)`` to ``abs(x)``::

        sage: from sage.manifolds.utilities import simplify_chain_generic
        sage: s = sqrt(x^2)
        sage: simplify_chain_generic(s)
        sqrt(x^2)

    This contrasts with the behavior of
    :func:`~sage.manifolds.utilities.simplify_chain_real`.

    Other simplifications::

        sage: s = (x+y)^2 - x^2 -2*x*y - y^2
        sage: simplify_chain_generic(s)
        0
        sage: s = (x^2 - 2*x + 1) / (x^2 -1)
        sage: simplify_chain_generic(s)
        (x - 1)/(x + 1)
        sage: s = cos(2*x) - 2*cos(x)^2 + 1
        sage: simplify_chain_generic(s)
        0

    """
    expr = expr.simplify_factorial()
    expr = expr.simplify_rectform()
    expr = expr.simplify_trig()
    expr = expr.simplify_rational()
    expr = expr.expand_sum()
    return expr



#******************************************************************************

class ExpressionNice(Expression):
    r"""
    Subclass of :class:`~sage.symbolic.expression.Expression` for a
    "human-friendly" display of partial derivatives and the possibility to
    shorten the display by skipping the arguments of symbolic functions.

    INPUT:

    - ``ex`` -- symbolic expression

    EXAMPLES:

    An expression formed with callable symbolic expressions::

        sage: var('x y z')
        (x, y, z)
        sage: f = function('f')(x, y)
        sage: g = f.diff(y).diff(x)
        sage: h = function('h')(y, z)
        sage: k = h.diff(z)
        sage: fun = x*g + y*(k-z)^2

    The standard Pynac display of partial derivatives::

        sage: fun
        y*(z - D[1](h)(y, z))^2 + x*D[0, 1](f)(x, y)
        sage: latex(fun)
        y {\left(z - D[1]\left(h\right)\left(y, z\right)\right)}^{2}
         + x D[0, 1]\left(f\right)\left(x, y\right)

    With :class:`ExpressionNice`, the Pynac notation ``D[...]`` is replaced
    by textbook-like notation::

        sage: from sage.manifolds.utilities import ExpressionNice
        sage: ExpressionNice(fun)
        y*(z - d(h)/dz)^2 + x*d^2(f)/dxdy
        sage: latex(ExpressionNice(fun))
        y {\left(z - \frac{\partial\,h}{\partial z}\right)}^{2}
         + x \frac{\partial^2\,f}{\partial x\partial y}

    An example when function variables are themselves functions::

        sage: f = function('f')(x, y)
        sage: g = function('g')(x, f)  # the second variable is the function f
        sage: fun = (g.diff(x))*x - x^2*f.diff(x,y)
        sage: fun
        -x^2*D[0, 1](f)(x, y) + (D[0](f)(x, y)*D[1](g)(x, f(x, y)) + D[0](g)(x, f(x, y)))*x
        sage: ExpressionNice(fun)
        -x^2*d^2(f)/dxdy + (d(f)/dx*d(g)/d(f(x, y)) + d(g)/dx)*x
        sage: latex(ExpressionNice(fun))
        -x^{2} \frac{\partial^2\,f}{\partial x\partial y}
         + {\left(\frac{\partial\,f}{\partial x}
           \frac{\partial\,g}{\partial \left( f\left(x, y\right) \right)}
         + \frac{\partial\,g}{\partial x}\right)} x

    Note that ``D[1](g)(x, f(x,y))`` is rendered as ``d(g)/d(f(x, y))``.

    An example with multiple differentiations::

        sage: fun = f.diff(x,x,y,y,x)*x
        sage: fun
        x*D[0, 0, 0, 1, 1](f)(x, y)
        sage: ExpressionNice(fun)
        x*d^5(f)/dx^3dy^2
        sage: latex(ExpressionNice(fun))
        x \frac{\partial^5\,f}{\partial x ^ 3\partial y ^ 2}

    Parentheses are added around powers of partial derivatives to avoid any
    confusion::

        sage: fun = f.diff(y)^2
        sage: fun
        D[1](f)(x, y)^2
        sage: ExpressionNice(fun)
        (d(f)/dy)^2
        sage: latex(ExpressionNice(fun))
        \left(\frac{\partial\,f}{\partial y}\right)^{2}

    The explicit mention of function arguments can be omitted for the sake of
    brevity::

        sage: fun = fun*f
        sage: ExpressionNice(fun)
        f(x, y)*(d(f)/dy)^2
        sage: Manifold.global_options(omit_function_arguments=True)
        sage: ExpressionNice(fun)
        f*(d(f)/dy)^2
        sage: latex(ExpressionNice(fun))
        f \left(\frac{\partial\,f}{\partial y}\right)^{2}
        sage: Manifold.global_options.reset()
        sage: ExpressionNice(fun)
        f(x, y)*(d(f)/dy)^2
        sage: latex(ExpressionNice(fun))
        f\left(x, y\right) \left(\frac{\partial\,f}{\partial y}\right)^{2}

    """
    def __init__(self, ex):
        r"""
        Initialize ``self``.

        TESTS::

            sage: f = function('f')(x)
            sage: df = f.diff(x)
            sage: df
            D[0](f)(x)
            sage: from sage.manifolds.utilities import ExpressionNice
            sage: df_nice = ExpressionNice(df)
            sage: df_nice
            d(f)/dx

        """
        from sage.symbolic.ring import SR
        self._parent = SR
        Expression.__init__(self, SR, x=ex)

    def _repr_(self):
        r"""
        String representation of the object.

        EXAMPLES::

            sage: var('x y z')
            (x, y, z)
            sage: f = function('f')(x, y)
            sage: g = f.diff(y).diff(x)
            sage: h = function('h')(y, z)
            sage: k = h.diff(z)
            sage: fun = x*g + y*(k-z)^2
            sage: fun
            y*(z - D[1](h)(y, z))^2 + x*D[0, 1](f)(x, y)
            sage: from sage.manifolds.utilities import ExpressionNice
            sage: ExpressionNice(fun)
            y*(z - d(h)/dz)^2 + x*d^2(f)/dxdy

        """
        d = self._parent._repr_element_(self)

        import re

        # find all occurences of diff
        list_d = []
        _list_derivatives(self, list_d)

        # process the list
        for m in list_d:
            funcname = m[1]
            diffargs = m[3]
            numargs = len(diffargs)

            if numargs > 1:
                numargs = "^" + str(numargs)
            else:
                numargs = ""

            variables = m[4]
            strv = list(str(v) for v in variables)

            # checking if the variable is composite
            for i in range(len(strv)):
                if bool(re.search(r'[+|-|/|*|^|(|)]', strv[i])):
                    strv[i] = "(" + strv[i] + ")"

            # dictionary to group multiple occurences of differentiation: d/dxdx -> d/dx^2 etc.
            occ = dict((i, strv[i] + "^" + str(diffargs.count(i))
                       if (diffargs.count(i)>1) else strv[i])
                       for i in diffargs)

            res = "d" + str(numargs) + "(" + str(funcname) + ")/d" + "d".join(
                               [i for i in occ.values()])

            # str representation of the operator
            s = self._parent._repr_element_(m[0])

            # if diff operator is raised to some power (m[5]), put brackets around
            if m[5]:
                res = "(" + res + ")^" + str(m[5])
                o = s + "^" + str(m[5])
            else:
                o = s

            d = d.replace(o, res)

        from sage.manifolds.manifold import ManifoldOptions
        if ManifoldOptions('omit_function_arguments'):
            list_f = []
            _list_functions(self, list_f)

            for m in list_f:
                d = d.replace(m[1] + m[2], m[1])

        return d

    def _latex_(self):
        r"""
        LaTeX representation of the object.

        EXAMPLE::

            sage: var('x y z')
            (x, y, z)
            sage: f = function('f')(x, y)
            sage: g = f.diff(y).diff(x)
            sage: h = function('h')(y, z)
            sage: k = h.diff(z)
            sage: fun = x*g + y*(k-z)^2
            sage: fun
            y*(z - D[1](h)(y, z))^2 + x*D[0, 1](f)(x, y)
            sage: from sage.manifolds.utilities import ExpressionNice
            sage: ExpressionNice(fun)
            y*(z - d(h)/dz)^2 + x*d^2(f)/dxdy
            sage: latex(ExpressionNice(fun))
            y {\left(z - \frac{\partial\,h}{\partial z}\right)}^{2} + x \frac{\partial^2\,f}{\partial x\partial y}

        Testing the behavior if no latex_name of the function is given::

            sage: f = function('f_x')(x, y)
            sage: fun = f.diff(y)
            sage: latex(ExpressionNice(fun))
            \frac{\partial\,f_{x}}{\partial y}

        If latex_name, it should be used in LaTeX output:

            sage: f = function('f_x', latex_name=r"{\cal F}")(x,y)
            sage: fun = f.diff(y)
            sage: latex(ExpressionNice(fun))
            \frac{\partial\,{\cal F}}{\partial y}

        """
        d = self._parent._latex_element_(self)

        import re

        # find all occurences of diff
        list_d = []
        _list_derivatives(self, list_d)

        for m in list_d:
            if str(m[1]) == str(m[2]):
                funcname = str(m[1])
            else:
                funcname = str(m[2])

            diffargs = m[3]
            numargs = len(diffargs)

            if numargs > 1:
                numargs = "^" + str(numargs)
            else:
                numargs = ""

            variables = m[4]

            from sage.misc.latex import latex
            strv = [str(v) for v in variables]
            latv = [latex(v) for v in variables]

            # checking if the variable is composite
            for i, val in enumerate(strv):
                if bool(re.search(r'[+|-|/|*|^|(|)]', val)):
                    latv[i] = "\left(" + latv[i] + "\\right)"

            # dictionary to group multiple occurences of differentiation: d/dxdx -> d/dx^2 etc.
            occ = {i: (latv[i] + "^" + latex(diffargs.count(i))
                       if diffargs.count(i) > 1 else latv[i])
                   for i in diffargs}

            res = "\\frac{\partial" + numargs + "\," + funcname + \
                  "}{\partial " + "\partial ".join(i for i in occ.values()) + "}"

            # representation of the operator
            s = self._parent._latex_element_(m[0])

            # if diff operator is raised to some power (m[5]), put brackets around
            if m[5]:
                res = "\left(" + res + "\\right)^{" + str(m[5]) + "}"
                o = s + "^{" + str(m[5]) + "}"
            else:
                o = s

            d = d.replace(o, res)

        from sage.manifolds.manifold import ManifoldOptions
        if ManifoldOptions('omit_function_arguments'):
            list_f = []
            _list_functions(self, list_f)

            for m in list_f:
                d = d.replace(str(m[3]) + str(m[4]), str(m[3]))

        return d


def _list_derivatives(ex, list_d, exponent=0):
    r"""
    Function to find the occurrences of ``FDerivativeOperator`` in a symbolic
    expression; inspired by
    http://ask.sagemath.org/question/10256/how-can-extract-different-terms-from-a-symbolic-expression/?answer=26136#post-id-26136

    INPUT:

    - ``ex`` -- symbolic expression to be analyzed
    - ``exponent`` -- (optional) exponent of ``FDerivativeOperator``,
      passed to a next level in the expression tree

    OUTPUT:

    - ``list_d`` -- tuple containing the details of ``FDerivativeOperator``
      found, in the following order:

      1. operator
      2. function name
      3. LaTeX function name
      4. parameter set
      5. operands
      6. exponent (if found, else 0)

    TESTS::

        sage: f = function('f_x', latex_name=r"{\cal F}")(x)
        sage: df = f.diff(x)^2
        sage: from sage.manifolds.utilities import _list_derivatives
        sage: list_d = []
        sage: _list_derivatives(df, list_d)
        sage: list_d
        [(D[0](f_x)(x), 'f_x', {\cal F}, [0], [x], 2)]

    """
    op = ex.operator()
    operands = ex.operands()

    import operator
    from sage.misc.latex import latex, latex_variable_name
    from sage.symbolic.operators import FDerivativeOperator

    if op:
        if op is operator.pow:
            if isinstance(operands[0].operator(), FDerivativeOperator):
                exponent = operands[1]

        if isinstance(op, FDerivativeOperator):
            parameter_set = op.parameter_set()
            function = repr(op.function())
            latex_function = latex(op.function())

            # case when no latex_name given
            if function == latex_function:
                latex_function = latex_variable_name(str(op.function()))

            list_d.append((ex, function, latex_function, parameter_set,
                           operands, exponent))

        for operand in operands:
            _list_derivatives(operand, list_d, exponent)


def _list_functions(ex, list_f):
    r"""
    Function to find the occurrences of symbolic functions in a symbolic
    expression.

    INPUT:

    - ``ex`` -- symbolic expression to be analyzed

    OUTPUT:

    - ``list_f`` -- tuple containing the details of a symbolic function found,
      in the following order:

      1. operator
      2. function name
      3. arguments
      4. LaTeX version of function name
      5. LaTeX version of arguments

    TESTS::

        sage: var('x y z')
        (x, y, z)
        sage: f = function('f', latex_name=r"{\cal F}")(x, y)
        sage: g = function('g_x')(x, y)
        sage: d = sin(x)*g.diff(x)*x*f - x^2*f.diff(x,y)/g
        sage: from sage.manifolds.utilities import _list_functions
        sage: list_f = []
        sage: _list_functions(d, list_f)
        sage: list_f
        [(f, 'f', '(x, y)', {\cal F}, \left(x, y\right)),
         (g_x, 'g_x', '(x, y)', 'g_{x}', \left(x, y\right))]

    """
    op = ex.operator()
    operands = ex.operands()

    from sage.misc.latex import latex, latex_variable_name

    if op:
        # FIXME: This hack is needed because the NewSymbolicFunction is
        #   a class defined inside of the *function* function_factory().
        if str(type(op)) == "<class 'sage.symbolic.function_factory.NewSymbolicFunction'>":
            repr_function = repr(op)
            latex_function = latex(op)

            # case when no latex_name given
            if repr_function == latex_function:
                latex_function = latex_variable_name(str(op))

            repr_args = repr(ex.arguments())
            # remove comma in case of singleton
            if len(ex.arguments()) == 1:
                repr_args = repr_args.replace(",","")

            latex_args = latex(ex.arguments())

            list_f.append((op, repr_function, repr_args, latex_function, latex_args))

        for operand in operands:
            _list_functions(operand, list_f)
<<<<<<< HEAD
=======


def nice_derivatives(status):
    r"""
    Set the display mode of partial derivatives.

    INPUT:

    - ``status`` -- boolean specifying the type of display:

      - ``True``: nice (textbook) display
      - ``False``: standard Pynac notation

    EXAMPLES::

        sage: M = Manifold(2, 'M', structure='topological')
        sage: X.<x,y> = M.chart()
        sage: g = function('g')(x, y)
        sage: f = X.function(diff(g, x) + diff(g, y))
        sage: f
        d(g)/dx + d(g)/dy
        sage: latex(f)
        \frac{\partial\,g}{\partial x} + \frac{\partial\,g}{\partial y}

    Standard Pynac display of partial derivatives::

        sage: nice_derivatives(False)
        sage: f
        D[0](g)(x, y) + D[1](g)(x, y)
        sage: latex(f)
        D[0]\left(g\right)\left(x, y\right) + D[1]\left(g\right)\left(x, y\right)

    Let us revert to nice display::

        sage: nice_derivatives(True)
        sage: f
        d(g)/dx + d(g)/dy
        sage: latex(f)
        \frac{\partial\,g}{\partial x} + \frac{\partial\,g}{\partial y}

    """
    from sage.manifolds.coord_func_symb import CoordFunctionSymb
    if not isinstance(status, bool):
        raise TypeError("the argument must be a boolean")
    CoordFunctionSymb._nice_output = status


def omit_function_args(status):
    r"""
    Set the display mode of expression to omit arguments of symbolic functions.

    INPUT:

    - ``status`` -- boolean specifying the type of display:

        - ``True``: arguments are not printed
        - ``False``: standard Pynac notation

    TESTS::

        sage: from sage.manifolds.utilities import ExpressionNice
        sage: f = function('f_x')(x)
        sage: f = f*(1 + f^2)
        sage: ExpressionNice(f)
        (f_x(x)^2 + 1)*f_x(x)
        sage: omit_function_args(True)
        sage: ExpressionNice(f)
        (f_x^2 + 1)*f_x
        sage: omit_function_args(False)
        sage: latex(ExpressionNice(f))
        {\left(f_{x}\left(x\right)^{2} + 1\right)} f_{x}\left(x\right)
        sage: omit_function_args(True)
        sage: latex(ExpressionNice(f))
        {\left(f_{x}^{2} + 1\right)} f_{x}

    """
    from sage.manifolds.coord_func_symb import CoordFunctionSymb
    if not isinstance(status, bool):
        raise TypeError("the argument must be a boolean")
    CoordFunctionSymb._omit_fargs = status

#******************************************************************************

def set_axes_labels(graph, xlabel, ylabel, zlabel, **kwds):
    r"""
    Set axes labels for a 3D graphics object.

    This is a workaround for the lack of axes labels in Sage 3D plots; it
    sets the labels as text3d objects at locations determined from the
    bounding box of the graphic object ``graph``.

    INPUT:

    - ``graph`` -- a 3D graphic object, as an instance of
      :class:`~sage.plot.plot3d.base.Graphics3d`
    - ``xlabel`` -- string for the x-axis label
    - ``ylabel`` -- string for the y-axis label
    - ``zlabel`` -- string for the z-axis label
    - ``**kwds`` -- options (e.g. color) for text3d

    OUTPUT:

    - the 3D graphic object with text3d labels added.

    EXAMPLE::

        sage: g = sphere()
        sage: print g
        Graphics3d Object
        sage: show(g)  # no axes labels
        sage: from sage.manifolds.utilities import set_axes_labels
        sage: ga = set_axes_labels(g, 'X', 'Y', 'Z', color='red')
        sage: print ga
        Graphics3d Object
        sage: show(ga)  # the 3D frame has now axes labels

    """
    from sage.plot.plot3d.shapes2 import text3d
    xmin, ymin, zmin = graph.bounding_box()[0]
    xmax, ymax, zmax = graph.bounding_box()[1]
    dx = xmax - xmin
    dy = ymax - ymin
    dz = zmax - zmin
    x1 = xmin + dx / 2
    y1 = ymin + dy / 2
    z1 = zmin + dz / 2
    xmin1 = xmin - dx / 20
    xmax1 = xmax + dx / 20
    ymin1 = ymin - dy / 20
    zmin1 = zmin - dz / 20
    graph += text3d('  ' + xlabel, (x1, ymin1, zmin1), **kwds)
    graph += text3d('  ' + ylabel, (xmax1, y1, zmin1), **kwds)
    graph += text3d('  ' + zlabel, (xmin1, ymin1, z1), **kwds)
    return graph
>>>>>>> f00be007
<|MERGE_RESOLUTION|>--- conflicted
+++ resolved
@@ -834,88 +834,6 @@
 
         for operand in operands:
             _list_functions(operand, list_f)
-<<<<<<< HEAD
-=======
-
-
-def nice_derivatives(status):
-    r"""
-    Set the display mode of partial derivatives.
-
-    INPUT:
-
-    - ``status`` -- boolean specifying the type of display:
-
-      - ``True``: nice (textbook) display
-      - ``False``: standard Pynac notation
-
-    EXAMPLES::
-
-        sage: M = Manifold(2, 'M', structure='topological')
-        sage: X.<x,y> = M.chart()
-        sage: g = function('g')(x, y)
-        sage: f = X.function(diff(g, x) + diff(g, y))
-        sage: f
-        d(g)/dx + d(g)/dy
-        sage: latex(f)
-        \frac{\partial\,g}{\partial x} + \frac{\partial\,g}{\partial y}
-
-    Standard Pynac display of partial derivatives::
-
-        sage: nice_derivatives(False)
-        sage: f
-        D[0](g)(x, y) + D[1](g)(x, y)
-        sage: latex(f)
-        D[0]\left(g\right)\left(x, y\right) + D[1]\left(g\right)\left(x, y\right)
-
-    Let us revert to nice display::
-
-        sage: nice_derivatives(True)
-        sage: f
-        d(g)/dx + d(g)/dy
-        sage: latex(f)
-        \frac{\partial\,g}{\partial x} + \frac{\partial\,g}{\partial y}
-
-    """
-    from sage.manifolds.coord_func_symb import CoordFunctionSymb
-    if not isinstance(status, bool):
-        raise TypeError("the argument must be a boolean")
-    CoordFunctionSymb._nice_output = status
-
-
-def omit_function_args(status):
-    r"""
-    Set the display mode of expression to omit arguments of symbolic functions.
-
-    INPUT:
-
-    - ``status`` -- boolean specifying the type of display:
-
-        - ``True``: arguments are not printed
-        - ``False``: standard Pynac notation
-
-    TESTS::
-
-        sage: from sage.manifolds.utilities import ExpressionNice
-        sage: f = function('f_x')(x)
-        sage: f = f*(1 + f^2)
-        sage: ExpressionNice(f)
-        (f_x(x)^2 + 1)*f_x(x)
-        sage: omit_function_args(True)
-        sage: ExpressionNice(f)
-        (f_x^2 + 1)*f_x
-        sage: omit_function_args(False)
-        sage: latex(ExpressionNice(f))
-        {\left(f_{x}\left(x\right)^{2} + 1\right)} f_{x}\left(x\right)
-        sage: omit_function_args(True)
-        sage: latex(ExpressionNice(f))
-        {\left(f_{x}^{2} + 1\right)} f_{x}
-
-    """
-    from sage.manifolds.coord_func_symb import CoordFunctionSymb
-    if not isinstance(status, bool):
-        raise TypeError("the argument must be a boolean")
-    CoordFunctionSymb._omit_fargs = status
 
 #******************************************************************************
 
@@ -969,5 +887,4 @@
     graph += text3d('  ' + xlabel, (x1, ymin1, zmin1), **kwds)
     graph += text3d('  ' + ylabel, (xmax1, y1, zmin1), **kwds)
     graph += text3d('  ' + zlabel, (xmin1, ymin1, z1), **kwds)
-    return graph
->>>>>>> f00be007
+    return graph