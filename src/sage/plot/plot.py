r"""
2D Plotting

Sage provides extensive 2D plotting functionality. The underlying
rendering is done using the matplotlib Python library.

The following graphics primitives are supported:


-  :func:`~sage.plot.arrow.arrow` - an arrow from a min point to a max point.

-  :func:`~sage.plot.circle.circle` - a circle with given radius

-  :func:`~sage.plot.ellipse.ellipse` - an ellipse with given radii
   and angle

-  :func:`~sage.plot.arc.arc` - an arc of a circle or an ellipse

-  :func:`~sage.plot.disk.disk` - a filled disk (i.e. a sector or wedge of a circle)

-  :func:`~sage.plot.line.line` - a line determined by a sequence of points (this need not
   be straight!)

-  :func:`~sage.plot.point.point` - a point

-  :func:`~sage.plot.text.text` - some text

-  :func:`~sage.plot.polygon.polygon` - a filled polygon


The following plotting functions are supported:


-  :func:`plot` - plot of a function or other Sage object (e.g., elliptic
   curve).

-  :func:`parametric_plot`

-  :func:`~sage.plot.contour_plot.implicit_plot`

-  :func:`polar_plot`

-  :func:`~sage.plot.contour_plot.region_plot`

-  :func:`list_plot`

-  :func:`~sage.plot.scatter_plot.scatter_plot`

-  :func:`~sage.plot.bar_chart.bar_chart`

-  :func:`~sage.plot.contour_plot.contour_plot`

-  :func:`~sage.plot.density_plot.density_plot`

-  :func:`~sage.plot.plot_field.plot_vector_field`

-  :func:`~sage.plot.plot_field.plot_slope_field`

-  :func:`~sage.plot.matrix_plot.matrix_plot`

-  :func:`~sage.plot.complex_plot.complex_plot`

-  :func:`graphics_array`

-  The following log plotting functions:

   - :func:`plot_loglog`

   - :func:`plot_semilogx` and :func:`plot_semilogy`

   - :func:`list_plot_loglog`

   - :func:`list_plot_semilogx` and :func:`list_plot_semilogy`


The following miscellaneous Graphics functions are included:


-  :func:`Graphics`

-  :func:`is_Graphics`

-  :func:`~sage.plot.colors.hue`


Type ``?`` after each primitive in Sage for help and examples.

EXAMPLES:

We draw a curve::

    sage: plot(x^2, (x,0,5))
    Graphics object consisting of 1 graphics primitive

.. PLOT::

    g = plot(x**2, (x,0,5))
    sphinx_plot(g)

We draw a circle and a curve::

    sage: circle((1,1), 1) + plot(x^2, (x,0,5))
    Graphics object consisting of 2 graphics primitives

.. PLOT::

    g = circle((1,1), 1) + plot(x**2, (x,0,5))
    sphinx_plot(g)

Notice that the aspect ratio of the above plot makes the plot very tall
because the plot adopts the default aspect ratio of the circle (to make
the circle appear like a circle).  We can change the aspect ratio to be
what we normally expect for a plot by explicitly asking for an
'automatic' aspect ratio::

    sage: show(circle((1,1), 1) + plot(x^2, (x,0,5)), aspect_ratio='automatic')

The aspect ratio describes the apparently height/width ratio of a unit
square.  If you want the vertical units to be twice as big as the
horizontal units, specify an aspect ratio of 2::

    sage: show(circle((1,1), 1) + plot(x^2, (x,0,5)), aspect_ratio=2)

The ``figsize`` option adjusts the figure size.  The default figsize is
4.  To make a figure that is roughly twice as big, use ``figsize=8``::

    sage: show(circle((1,1), 1) + plot(x^2, (x,0,5)), figsize=8)

You can also give separate horizontal and vertical dimensions.  Both
will be measured in inches::

    sage: show(circle((1,1), 1) + plot(x^2, (x,0,5)), figsize=[4,8])

However, do not make the figsize too big (e.g. one dimension greater
than 327 or both in the mid-200s) as this will lead to errors or crashes.
See :meth:`~sage.plot.graphics.Graphics.show` for full details.

Note that the axes will not cross if the data is not on both sides of
both axes, even if it is quite close::

    sage: plot(x^3,(x,1,10))
    Graphics object consisting of 1 graphics primitive

.. PLOT::

    g = plot(x**3,(x,1,10))
    sphinx_plot(g)


When the labels have quite different orders of magnitude or are very
large, scientific notation (the `e` notation for powers of ten) is used::

    sage: plot(x^2,(x,480,500))  # no scientific notation
    Graphics object consisting of 1 graphics primitive

.. PLOT::

    g = plot(x**2,(x,480,500))
    sphinx_plot(g)

::

    sage: plot(x^2,(x,300,500))  # scientific notation on y-axis
    Graphics object consisting of 1 graphics primitive

.. PLOT::

    g = plot(x**2,(x,300,500))
    sphinx_plot(g)


But you can fix your own tick labels, if you know what to expect and
have a preference::

    sage: plot(x^2,(x,300,500),ticks=[None,50000])
    Graphics object consisting of 1 graphics primitive

.. PLOT::

    g = plot(x**2,(x,300,500),ticks=[None,50000])
    sphinx_plot(g)

You can even have custom tick labels along with custom positioning. ::

    sage: plot(x^2, (x,0,3), ticks=[[1,2.5],pi/2], tick_formatter=[["$x_1$","$x_2$"],pi]) # long time
    Graphics object consisting of 1 graphics primitive

.. PLOT::

    g = plot(x**2, (x,0,3), ticks=[[1,2.5],pi/2], tick_formatter=[["$x_1$","$x_2$"],pi])
    sphinx_plot(g)

We construct a plot involving several graphics objects::

    sage: G = plot(cos(x), (x, -5, 5), thickness=5, color='green', title='A plot')
    sage: P = polygon([[1,2], [5,6], [5,0]], color='red')
    sage: G + P
    Graphics object consisting of 2 graphics primitives

.. PLOT::

    G = plot(cos(x), (x, -5, 5), thickness=5, color='green', title='A plot')
    P = polygon([[1,2], [5,6], [5,0]], color='red')
    sphinx_plot(G + P)

Next we construct the reflection of the above polygon about the
`y`-axis by iterating over the list of first-coordinates of
the first graphic element of ``P`` (which is the actual
Polygon; note that ``P`` is a Graphics object, which consists
of a single polygon)::

    sage: Q = polygon([(-x,y) for x,y in P[0]], color='blue')
    sage: Q   # show it
    Graphics object consisting of 1 graphics primitive

.. PLOT::

    P = polygon([[1,2], [5,6], [5,0]], color='red')
    Q = polygon([(-x,y) for x,y in P[0]], color='blue')
    sphinx_plot(Q)

We combine together different graphics objects using "+"::

    sage: H = G + P + Q
    sage: print(H)
    Graphics object consisting of 3 graphics primitives
    sage: type(H)
    <class 'sage.plot.graphics.Graphics'>
    sage: H[1]
    Polygon defined by 3 points
    sage: list(H[1])
    [(1.0, 2.0), (5.0, 6.0), (5.0, 0.0)]
    sage: H       # show it
    Graphics object consisting of 3 graphics primitives

.. PLOT::

    G = plot(cos(x), (x, -5, 5), thickness=5, color='green', title='A plot')
    P = polygon([[1,2], [5,6], [5,0]], color='red')
    Q = polygon([(-x,y) for x,y in P[0]], color='blue')
    H = G + P + Q
    sphinx_plot(H)

We can put text in a graph::

    sage: L = [[cos(pi*i/100)^3,sin(pi*i/100)] for i in range(200)]
    sage: p = line(L, rgbcolor=(1/4,1/8,3/4))
    sage: t = text('A Bulb', (1.5, 0.25))
    sage: x = text('x axis', (1.5,-0.2))
    sage: y = text('y axis', (0.4,0.9))
    sage: g = p+t+x+y
    sage: g.show(xmin=-1.5, xmax=2, ymin=-1, ymax=1)

.. PLOT::

    L = [[cos(pi*i/100)**3,sin(pi*i/100)] for i in range(200)]
    p = line(L, rgbcolor=(1.0/4.0,1.0/8.0,3.0/4.0))
    t = text('A Bulb', (1.5, 0.25))
    x = text('x axis', (1.5,-0.2))
    y = text('y axis', (0.4,0.9))
    g = p+t+x+y
    g.xmin(-1.5)
    g.xmax(2)
    g.ymin(-1)
    g.ymax(1)
    sphinx_plot(g)

We can add a title to a graph::

    sage: x = var('x')
    sage: plot(x^2, (x,-2,2), title='A plot of $x^2$')
    Graphics object consisting of 1 graphics primitive

.. PLOT::

    g=plot(x**2, (x,-2,2), title='A plot of $x^2$')
    sphinx_plot(g)

We can set the position of the title::

    sage: plot(x^2, (-2,2), title='Plot of $x^2$', title_pos=(0.5,-0.05))
    Graphics object consisting of 1 graphics primitive

.. PLOT::

    g=plot(x**2, (-2,2), title='Plot of $x^2$', title_pos=(0.5,-0.05))
    sphinx_plot(g)

We plot the Riemann zeta function along the critical line and see
the first few zeros::

    sage: i = CDF.0      # define i this way for maximum speed.
    sage: p1 = plot(lambda t: arg(zeta(0.5+t*i)), 1,27,rgbcolor=(0.8,0,0))
    sage: p2 = plot(lambda t: abs(zeta(0.5+t*i)), 1,27,color=hue(0.7))
    sage: print(p1 + p2)
    Graphics object consisting of 2 graphics primitives
    sage: p1 + p2    # display it
    Graphics object consisting of 2 graphics primitives

.. PLOT::

    from sage.rings.complex_double import ComplexDoubleElement
    i = ComplexDoubleElement(0,1)      # define i this way for maximum speed.
    p1 = plot(lambda t: arg(zeta(0.5+t*i)), 1,27,rgbcolor=(0.8,0,0))
    p2 = plot(lambda t: abs(zeta(0.5+t*i)), 1,27,color=hue(0.7))
    g = p1+p2
    sphinx_plot(g)

.. NOTE::

    Not all functions in Sage are symbolic. When plotting non-symbolic functions
    they should be wrapped in ``lambda``::

        sage: plot(lambda x:fibonacci(round(x)),(x,1,10))
        Graphics object consisting of 1 graphics primitive

.. PLOT::

        g=plot(lambda x:fibonacci(round(x)),(x,1,10))
        sphinx_plot(g)

Many concentric circles shrinking toward the origin::

    sage: show(sum(circle((i,0), i, hue=sin(i/10)) for i in [10,9.9,..,0])) # long time

.. PLOT::

    g = sum(circle((i,0), i, hue=sin(i/10)) for i in srange(0,10,0.1))
    sphinx_plot(g)

Here is a pretty graph::

    sage: g = Graphics()
    sage: for i in range(60):
    ...    p = polygon([(i*cos(i),i*sin(i)), (0,i), (i,0)],\
    ...                color=hue(i/40+0.4), alpha=0.2)
    ...    g = g + p
    ...
    sage: g.show(dpi=200, axes=False)

.. PLOT::

    g=Graphics()
    for i in range(60):
        # i/40 doesn't convert to real number
        p = polygon([(i*cos(i),i*sin(i)), (0,i), (i,0)],\
                    color=hue(0.025*i+0.4), alpha=0.2)
        g = g + p
    g.axes(False)
    sphinx_plot(g)

Another graph::

    sage: x = var('x')
    sage: P = plot(sin(x)/x, -4,4, color='blue') + \
    ...       plot(x*cos(x), -4,4, color='red') + \
    ...       plot(tan(x),-4,4, color='green')
    ...
    sage: P.show(ymin=-pi,ymax=pi)

.. PLOT::

    g = plot(sin(x)/x, -4,4, color='blue') + \
        plot(x*cos(x), -4,4, color='red') + \
        plot(tan(x),-4,4, color='green')
    g.ymin(-pi)
    g.ymax(pi)
    sphinx_plot(g)

PYX EXAMPLES: These are some examples of plots similar to some of
the plots in the PyX (http://pyx.sourceforge.net) documentation:

Symbolline::

    sage: y(x) = x*sin(x^2)
    sage: v = [(x, y(x)) for x in [-3,-2.95,..,3]]
    sage: show(points(v, rgbcolor=(0.2,0.6, 0.1), pointsize=30) + plot(spline(v), -3.1, 3))

.. PLOT::

    #y(x)=x*sin(x**2) gave SyntaxError: can't assign to function call
    def y(x): return x*sin(x**2)
    v=list()
    for x in srange(-3,3,0.05):
        v.append((x, y(x)))
    g = points(v, rgbcolor=(0.2,0.6, 0.1), pointsize=30) + plot(spline(v), -3.1, 3)
    sphinx_plot(g)

Cycliclink::

    sage: x = var('x')
    sage: g1 = plot(cos(20*x)*exp(-2*x), 0, 1)
    sage: g2 = plot(2*exp(-30*x) - exp(-3*x), 0, 1)
    sage: show(graphics_array([g1, g2], 2, 1), xmin=0)

.. PLOT::

    g1 = plot(cos(20*x)*exp(-2*x), 0, 1)
    g2 = plot(2*exp(-30*x) - exp(-3*x), 0, 1)
    g = graphics_array([g1, g2], 2, 1) #needs a GraphicsArray.plot() method
    sphinx_plot(g)

Pi Axis::

    sage: g1 = plot(sin(x), 0, 2*pi)
    sage: g2 = plot(cos(x), 0, 2*pi, linestyle = "--")
    sage: (g1+g2).show(ticks=pi/6, tick_formatter=pi)  # long time # show their sum, nicely formatted

.. PLOT::

    g1 = plot(sin(x), 0, 2*pi, ticks=pi/6, tick_formatter=pi)
    g2 = plot(cos(x), 0, 2*pi, linestyle = "--", ticks=pi/6, tick_formatter=pi)
    sphinx_plot(g1+g2)

An illustration of integration::

    sage: f(x) = (x-3)*(x-5)*(x-7)+40
    sage: P = line([(2,0),(2,f(2))], color='black')
    sage: P += line([(8,0),(8,f(8))], color='black')
    sage: P += polygon([(2,0),(2,f(2))] + [(x, f(x)) for x in [2,2.1,..,8]] + [(8,0),(2,0)],  rgbcolor=(0.8,0.8,0.8),aspect_ratio='automatic')
    sage: P += text("$\\int_{a}^b f(x) dx$", (5, 20), fontsize=16, color='black')
    sage: P += plot(f, (1, 8.5), thickness=3)
    sage: P    # show the result
    Graphics object consisting of 5 graphics primitives

.. PLOT::

    #inline f substitution to avoid SyntaxError: can't assign to function call in sphinx_plot
    def f(x): return (x-3)*(x-5)*(x-7)+40
    P = line([(2,0),(2,f(2))], color='black')
    P = P + line([(8,0),(8,f(8))], color='black')
    L = list(((2,0), (2,f(2))))
    for i in srange(2,8.1,0.1):
        L.append((i,f(i)))
    L.append((8,0))
    L.append((2,0))
    P = P + polygon(L, rgbcolor=(0.8,0.8,0.8), aspect_ratio='automatic')
    P = P + text("$\\int_{a}^b f(x) dx$", (5, 20), fontsize=16, color='black')
    P = P + plot(f, (1, 8.5), thickness=3)
    sphinx_plot(P)

NUMERICAL PLOTTING:

Sage includes Matplotlib, which provides 2D plotting with an interface
that is a likely very familiar to people doing numerical
computation.
You can use `plt.clf()` to clear the current image frame
and `plt.close()` to close it.
For example,

::

    sage: import pylab as plt
    sage: t = plt.arange(0.0, 2.0, 0.01)
    sage: s = sin(2*pi*t)
    sage: P = plt.plot(t, s, linewidth=1.0)
    sage: xl = plt.xlabel('time (s)')
    sage: yl = plt.ylabel('voltage (mV)')
    sage: t = plt.title('About as simple as it gets, folks')
    sage: plt.grid(True)
    sage: plt.savefig(os.path.join(SAGE_TMP, 'sage.png'))
    sage: plt.clf()
    sage: plt.savefig(os.path.join(SAGE_TMP, 'blank.png'))
    sage: plt.close()
    sage: plt.imshow([[1,2],[0,1]])
    <matplotlib.image.AxesImage object at ...>

We test that ``imshow`` works as well, verifying that
:trac:`2900` is fixed (in Matplotlib).

::

    sage: plt.imshow([[(0,0,0)]])
    <matplotlib.image.AxesImage object at ...>
    sage: plt.savefig(os.path.join(SAGE_TMP, 'foo.png'))

Since the above overwrites many Sage plotting functions, we reset
the state of Sage, so that the examples below work!

::

    sage: reset()

See http://matplotlib.sourceforge.net for complete documentation
about how to use Matplotlib.

TESTS:

We test dumping and loading a plot.

::

    sage: p = plot(sin(x), (x, 0,2*pi))
    sage: Q = loads(dumps(p))

Verify that a clean sage startup does *not* import matplotlib::

    sage: os.system("sage -c \"if 'matplotlib' in sys.modules: sys.exit(1)\"") # long time
    0

AUTHORS:

- Alex Clemesha and William Stein (2006-04-10): initial version

- David Joyner: examples

- Alex Clemesha (2006-05-04) major update

- William Stein (2006-05-29): fine tuning, bug fixes, better server
  integration

- William Stein (2006-07-01): misc polish

- Alex Clemesha (2006-09-29): added contour_plot, frame axes, misc
  polishing

- Robert Miller (2006-10-30): tuning, NetworkX primitive

- Alex Clemesha (2006-11-25): added plot_vector_field, matrix_plot,
  arrow, bar_chart, Axes class usage (see axes.py)

- Bobby Moretti and William Stein (2008-01): Change plot to specify
  ranges using the (varname, min, max) notation.

- William Stein (2008-01-19): raised the documentation coverage from a
  miserable 12 percent to a 'wopping' 35 percent, and fixed and
  clarified numerous small issues.

- Jason Grout (2009-09-05): shifted axes and grid functionality over
  to matplotlib; fixed a number of smaller issues.

- Jason Grout (2010-10): rewrote aspect ratio portions of the code

- Jeroen Demeyer (2012-04-19): move parts of this file to graphics.py (:trac:`12857`)

- Aaron Lauve (2015-07-13): reworked handling of 'color' and 'linestyle'
  when passed a list of functions; now more in-line with other CAS's. (:trac:`12962`)

"""
#*****************************************************************************
#       Copyright (C) 2006 Alex Clemesha <clemesha@gmail.com>
#       Copyright (C) 2006-2008 William Stein <wstein@gmail.com>
#       Copyright (C) 2010 Jason Grout
#
#  Distributed under the terms of the GNU General Public License (GPL)
#  as published by the Free Software Foundation; either version 2 of
#  the License, or (at your option) any later version.
#                  http://www.gnu.org/licenses/
#*****************************************************************************
<<<<<<< HEAD
from __future__ import print_function
=======
>>>>>>> f7394a8a

import os
from functools import reduce

## IMPORTANT: Do *not* import matplotlib at module scope.  It takes a
## surprisingly long time to initialize itself.  It's better if it is
## imported in functions, so it only gets started if it is actually
## going to be used.

#DEFAULT_FIGSIZE=(6, 3.70820393249937)
EMBEDDED_MODE = False
import sage.misc.misc
from sage.arith.srange import srange

from sage.misc.randstate import current_randstate #for plot adaptive refinement
from math import sin, cos, pi #for polar_plot

from sage.ext.fast_eval import fast_float, fast_float_constant, is_fast_float

from sage.misc.decorators import options, rename_keyword

from graphics import Graphics, GraphicsArray

#Currently not used - see comment immediately above about
#figure.canvas.mpl_connect('draw_event', pad_for_tick_labels)
# TODO - figure out how to use this, add documentation
#def pad_for_tick_labels(event):
#    import matplotlib.transforms as mtransforms
#    figure=event.canvas.figure
#    bboxes = []
#    for ax in figure.axes:
#        bbox = ax.xaxis.get_label().get_window_extent()
#        # the figure transform goes from relative coords->pixels and we
#        # want the inverse of that
#        bboxi = bbox.inverse_transformed(figure.transFigure)
#        bboxes.append(bboxi)
#
#        bbox = ax.yaxis.get_label().get_window_extent()
#        bboxi = bbox.inverse_transformed(figure.transFigure)
#        bboxes.append(bboxi)
#        for label in (ax.get_xticklabels()+ax.get_yticklabels() \
#                          + ax.get_xticklabels(minor=True) \
#                          +ax.get_yticklabels(minor=True)):
#            bbox = label.get_window_extent()
#            bboxi = bbox.inverse_transformed(figure.transFigure)
#            bboxes.append(bboxi)
#
#    # this is the bbox that bounds all the bboxes, again in relative
#    # figure coords
#    bbox = mtransforms.Bbox.union(bboxes)
#    adjusted=adjust_figure_to_contain_bbox(figure,bbox)
#
#    if adjusted:
#        figure.canvas.draw()
#    return False
#
#Currently not used - see comment above about
#figure.canvas.mpl_connect('draw_event', pad_for_tick_labels)
# TODO - figure out how to use this, add documentation
#def adjust_figure_to_contain_bbox(fig, bbox,pad=1.1):
#    """
#    For each amount we are over (in axes coordinates), we adjust by over*pad
#    to give ourselves a bit of padding.
#    """
#    left=fig.subplotpars.left
#    bottom=fig.subplotpars.bottom
#    right=fig.subplotpars.right
#    top=fig.subplotpars.top
#
#    adjusted=False
#    if bbox.xmin<0:
#        left-=bbox.xmin*pad
#        adjusted=True
#    if bbox.ymin<0:
#        bottom-=bbox.ymin*pad
#        adjusted=True
#    if bbox.xmax>1:
#        right-=(bbox.xmax-1)*pad
#        adjusted=True
#    if bbox.ymax>1:
#        top-=(bbox.ymax-1)*pad
#        adjusted=True
#
#    if left<right and bottom<top:
#        fig.subplots_adjust(left=left, bottom=bottom, right=right, top=top)
#        return adjusted
#    else:
#        return False

_SelectiveFormatterClass = None

def SelectiveFormatter(formatter, skip_values):
    """
    This matplotlib formatter selectively omits some tick values and
    passes the rest on to a specified formatter.

    EXAMPLES:

    This example is almost straight from a matplotlib example.

    ::

        sage: from sage.plot.plot import SelectiveFormatter
        sage: import matplotlib.pyplot as plt
        sage: import numpy
        sage: fig=plt.figure()
        sage: ax=fig.add_subplot(111)
        sage: t = numpy.arange(0.0, 2.0, 0.01)
        sage: s = numpy.sin(2*numpy.pi*t)
        sage: p = ax.plot(t, s)
        sage: formatter=SelectiveFormatter(ax.xaxis.get_major_formatter(),skip_values=[0,1])
        sage: ax.xaxis.set_major_formatter(formatter)
        sage: fig.savefig(os.path.join(SAGE_TMP, 'test.png'))

    """
    global _SelectiveFormatterClass
    if _SelectiveFormatterClass is None:

        from matplotlib.ticker import Formatter

        class _SelectiveFormatterClass(Formatter):
            def __init__(self, formatter,skip_values):
                """
                Initialize a SelectiveFormatter object.

                INPUT:

                  - formatter -- the formatter object to which we should pass labels

                  - skip_values -- a list of values that we should skip when
                    formatting the tick labels

                EXAMPLES::

                    sage: from sage.plot.plot import SelectiveFormatter
                    sage: import matplotlib.pyplot as plt
                    sage: import numpy
                    sage: fig=plt.figure()
                    sage: ax=fig.add_subplot(111)
                    sage: t = numpy.arange(0.0, 2.0, 0.01)
                    sage: s = numpy.sin(2*numpy.pi*t)
                    sage: line=ax.plot(t, s)
                    sage: formatter=SelectiveFormatter(ax.xaxis.get_major_formatter(),skip_values=[0,1])
                    sage: ax.xaxis.set_major_formatter(formatter)
                    sage: fig.savefig(os.path.join(SAGE_TMP, 'test.png'))
                """
                self.formatter=formatter
                self.skip_values=skip_values
            def set_locs(self, locs):
                """
                Set the locations for the ticks that are not skipped.

                EXAMPLES::

                    sage: from sage.plot.plot import SelectiveFormatter
                    sage: import matplotlib.ticker
                    sage: formatter=SelectiveFormatter(matplotlib.ticker.Formatter(),skip_values=[0,200])
                    sage: formatter.set_locs([i*100 for i in range(10)])
                """
                self.formatter.set_locs([l for l in locs if l not in self.skip_values])
            def __call__(self, x, *args, **kwds):
                """
                Return the format for tick val *x* at position *pos*

                EXAMPLES::

                    sage: from sage.plot.plot import SelectiveFormatter
                    sage: import matplotlib.ticker
                    sage: formatter=SelectiveFormatter(matplotlib.ticker.FixedFormatter(['a','b']),skip_values=[0,2])
                    sage: [formatter(i,1) for i in range(10)]
                    ['', 'b', '', 'b', 'b', 'b', 'b', 'b', 'b', 'b']
                """
                if x in self.skip_values:
                    return ''
                else:
                    return self.formatter(x, *args, **kwds)

    return _SelectiveFormatterClass(formatter, skip_values)


def xydata_from_point_list(points):
    r"""
    Returns two lists (xdata, ydata), each coerced to a list of floats,
    which correspond to the x-coordinates and the y-coordinates of the
    points.

    The points parameter can be a list of 2-tuples or some object that
    yields a list of one or two numbers.

    This function can potentially be very slow for large point sets.

    TESTS::

        sage: from sage.plot.plot import xydata_from_point_list
        sage: xydata_from_point_list([CC(0), CC(1)])   # ticket 8082
        ([0.0, 1.0], [0.0, 0.0])

    This function should work for anything than can be turned into a
    list, such as iterators and such (see :trac:`10478`)::

        sage: xydata_from_point_list(iter([(0,0), (sqrt(3), 2)]))
        ([0.0, 1.7320508075688772], [0.0, 2.0])
        sage: xydata_from_point_list((x, x^2) for x in range(5))
        ([0.0, 1.0, 2.0, 3.0, 4.0], [0.0, 1.0, 4.0, 9.0, 16.0])
        sage: xydata_from_point_list(enumerate(prime_range(1, 15)))
        ([0.0, 1.0, 2.0, 3.0, 4.0, 5.0], [2.0, 3.0, 5.0, 7.0, 11.0, 13.0])
        sage: from itertools import izip; xydata_from_point_list(izip([2,3,5,7], [11, 13, 17, 19]))
        ([2.0, 3.0, 5.0, 7.0], [11.0, 13.0, 17.0, 19.0])
    """
    from sage.rings.complex_number import ComplexNumber

    if not isinstance(points, (list, tuple)):
        points = list(points)
        try:
            points = [[float(z) for z in points]]
        except TypeError:
            pass
    elif len(points) == 2 and not isinstance(points[0], (list, tuple,
                                                         ComplexNumber)):
        try:
            points = [[float(z) for z in points]]
        except TypeError:
            pass

    if len(points) and len(list(points[0])) != 2:
        raise ValueError("points must have 2 coordinates in a 2d line")

    xdata = [float(z[0]) for z in points]
    ydata = [float(z[1]) for z in points]

    return xdata, ydata

@rename_keyword(color='rgbcolor')
@options(alpha=1, thickness=1, fill=False, fillcolor='automatic', fillalpha=0.5, rgbcolor='automatic', plot_points=200,
         adaptive_tolerance=0.01, adaptive_recursion=5, detect_poles = False, exclude = None, legend_label=None,
         __original_opts=True, aspect_ratio='automatic')
def plot(funcs, *args, **kwds):
    r"""
    Use plot by writing

    ``plot(X, ...)``

    where `X` is a Sage object (or list of Sage objects) that
    either is callable and returns numbers that can be coerced to
    floats, or has a plot method that returns a
    ``GraphicPrimitive`` object.

    There are many other specialized 2D plot commands available
    in Sage, such as ``plot_slope_field``, as well as various
    graphics primitives like :class:`~sage.plot.arrow.Arrow`;
    type ``sage.plot.plot?`` for a current list.

    Type ``plot.options`` for a dictionary of the default
    options for plots. You can change this to change the defaults for
    all future plots. Use ``plot.reset()`` to reset to the
    default options.

    PLOT OPTIONS:

    - ``plot_points`` - (default: 200) the minimal number of plot points.

    - ``adaptive_recursion`` - (default: 5) how many levels of recursion to go
      before giving up when doing adaptive refinement.  Setting this to 0
      disables adaptive refinement.

    - ``adaptive_tolerance`` - (default: 0.01) how large a difference should be
      before the adaptive refinement code considers it significant.  See the
      documentation further below for more information, starting at "the
      algorithm used to insert".

    - ``base`` - (default: 10) the base of the logarithm if
      a logarithmic scale is set. This must be greater than 1. The base
      can be also given as a list or tuple ``(basex, basey)``.
      ``basex`` sets the base of the logarithm along the horizontal
      axis and ``basey`` sets the base along the vertical axis.

    - ``scale`` -- (default: ``"linear"``) string. The scale of the axes.
      Possible values are ``"linear"``, ``"loglog"``, ``"semilogx"``,
      ``"semilogy"``.

      The scale can be also be given as single argument that is a list
      or tuple ``(scale, base)`` or ``(scale, basex, basey)``.

      The ``"loglog"`` scale sets both the horizontal and vertical axes to
      logarithmic scale. The ``"semilogx"`` scale sets the horizontal axis
      to logarithmic scale. The ``"semilogy"`` scale sets the vertical axis
      to logarithmic scale. The ``"linear"`` scale is the default value
      when :class:`~sage.plot.graphics.Graphics` is initialized.

    - ``xmin`` - starting x value in the rendered figure. This parameter is
      passed directly to the ``show`` procedure and it could be overwritten.

    - ``xmax`` - ending x value in the rendered figure. This parameter is passed
      directly to the ``show`` procedure and it could be overwritten.

    - ``ymin`` - starting y value in the rendered figure. This parameter is
      passed directly to the ``show`` procedure and it could be overwritten.

    - ``ymax`` - ending y value in the rendered figure. This parameter is passed
      directly to the ``show`` procedure and it could be overwritten.

    COLOR OPTIONS:

    - ``color`` - (Default: 'blue') One of:

      - an RGB tuple (r,g,b) with each of r,g,b between 0 and 1.

      - a color name as a string (e.g., 'purple').

      - an HTML color such as '#aaff0b'.

      - a list or dictionary of colors (valid only if `X` is a list):
        if a dictionary, keys are taken from ``range(len(X))``;
        the entries/values of the list/dictonary may be any of the options above.

      - 'automatic' -- maps to blue if `X` is a single Sage object; and
        maps to ``rainbow(len(X))`` if `X` is a list.

    - ``detect_poles`` - (Default: False) If set to True poles are detected.
      If set to "show" vertical asymptotes are drawn.

    - ``legend_color`` - the color of the text for this item in the legend

    - ``legend_label`` - the label for this item in the legend

    .. note::

        - If the ``scale`` is ``"linear"``, then irrespective of what
          ``base`` is set to, it will default to 10 and will remain unused.

        - If you want to limit the plot along the horizontal axis in the
          final rendered figure, then pass the ``xmin`` and ``xmax``
          keywords to the :meth:`~sage.plot.graphics.Graphics.show` method.
          To limit the plot along the vertical axis, ``ymin`` and ``ymax``
          keywords can be provided to either this ``plot`` command or to
          the ``show`` command.

        - For the other keyword options that the ``plot`` function can
          take, refer to the method :meth:`~sage.plot.graphics.Graphics.show`.

    APPEARANCE OPTIONS:

    The following options affect the appearance of
    the line through the points on the graph of `X` (these are
    the same as for the line function):

    INPUT:

    - ``alpha`` - How transparent the line is

    - ``thickness`` - How thick the line is

    - ``rgbcolor`` - The color as an RGB tuple

    - ``hue`` - The color given as a hue

    LINE OPTIONS:

    Any MATPLOTLIB line option may also be passed in.  E.g.,

    - ``linestyle`` - (default: "-") The style of the line, which is one of
      - ``"-"`` or ``"solid"``
      - ``"--"`` or ``"dashed"``
      - ``"-."`` or ``"dash dot"``
      - ``":"`` or ``"dotted"``
      - ``"None"`` or ``" "`` or ``""`` (nothing)
      - a list or dictionary (see below)

      The linestyle can also be prefixed with a drawing style (e.g., ``"steps--"``)

      - ``"default"`` (connect the points with straight lines)
      - ``"steps"`` or ``"steps-pre"`` (step function; horizontal
        line is to the left of point)
      - ``"steps-mid"`` (step function; points are in the middle of
        horizontal lines)
      - ``"steps-post"`` (step function; horizontal line is to the
        right of point)

      If `X` is a list, then ``linestyle`` may also be a list, with entries
      taken from the strings above, or a dictionary, with keys in ``range(len(X))``
      and values taken from the strings above.

    - ``marker``  - The style of the markers, which is one of
      - ``"None"`` or ``" "`` or ``""`` (nothing) -- default
      - ``","`` (pixel), ``"."`` (point)
      - ``"_"`` (horizontal line), ``"|"`` (vertical line)
      - ``"o"`` (circle), ``"p"`` (pentagon), ``"s"`` (square), ``"x"`` (x), ``"+"`` (plus), ``"*"`` (star)
      - ``"D"`` (diamond), ``"d"`` (thin diamond)
      - ``"H"`` (hexagon), ``"h"`` (alternative hexagon)
      - ``"<"`` (triangle left), ``">"`` (triangle right), ``"^"`` (triangle up), ``"v"`` (triangle down)
      - ``"1"`` (tri down), ``"2"`` (tri up), ``"3"`` (tri left), ``"4"`` (tri right)
      - ``0`` (tick left), ``1`` (tick right), ``2`` (tick up), ``3`` (tick down)
      - ``4`` (caret left), ``5`` (caret right), ``6`` (caret up), ``7`` (caret down), ``8`` (octagon)
      - ``"$...$"`` (math TeX string)
      - ``(numsides, style, angle)`` to create a custom, regular symbol

        - ``numsides`` -- the number of sides
        - ``style`` -- ``0`` (regular polygon), ``1`` (star shape), ``2`` (asterisk), ``3`` (circle)
        - ``angle`` -- the angular rotation in degrees

    - ``markersize`` - the size of the marker in points

    - ``markeredgecolor`` -- the color of the marker edge

    - ``markerfacecolor`` -- the color of the marker face

    - ``markeredgewidth`` - the size of the marker edge in points

    - ``exclude`` - (Default: None) values which are excluded from the plot range.
      Either a list of real numbers, or an equation in one variable.

    FILLING OPTIONS:

    - ``fill`` - (Default: False) One of:

      - "axis" or True: Fill the area between the function and the x-axis.

      - "min": Fill the area between the function and its minimal value.

      - "max": Fill the area between the function and its maximal value.

      - a number c: Fill the area between the function and the horizontal line y = c.

      - a function g: Fill the area between the function that is plotted and g.

      - a dictionary ``d`` (only if a list of functions are plotted):
        The keys of the dictionary should be integers.
        The value of ``d[i]`` specifies the fill options for the i-th function
        in the list.  If ``d[i] == [j]``: Fill the area between the i-th and
        the j-th function in the list.  (But if ``d[i] == j``: Fill the area
        between the i-th function in the list and the horizontal line y = j.)

    - ``fillcolor`` - The color of the fill. One of:

      - 'automatic' -- default

      - a color, in RGB, color name, or HTML format

      - a list or dictionary (valid in the event that `X` is a list),
        with values taken from the options above.

    - ``fillalpha`` - (default: 0.5) How transparent the fill is.
      A number between 0 and 1.

    .. note::

        - this function does NOT simply sample equally spaced points
          between xmin and xmax. Instead it computes equally spaced points
          and adds small perturbations to them. This reduces the possibility
          of, e.g., sampling `\sin` only at multiples of `2\pi`, which would
          yield a very misleading graph.

        - if there is a range of consecutive points where the function has
          no value, then those points will be excluded from the plot. See
          the example below on automatic exclusion of points.


    EXAMPLES:

    We plot the `\sin` function::

        sage: P = plot(sin, (0,10)); print(P)
        Graphics object consisting of 1 graphics primitive
        sage: len(P)     # number of graphics primitives
        1
        sage: len(P[0])  # how many points were computed (random)
        225
        sage: P          # render
        Graphics object consisting of 1 graphics primitive

    .. PLOT::

        P = plot(sin, (0,10))
        sphinx_plot(P)

    ::

        sage: P = plot(sin, (0,10), plot_points=10); print(P)
        Graphics object consisting of 1 graphics primitive
        sage: len(P[0])  # random output
        32
        sage: P          # render
        Graphics object consisting of 1 graphics primitive

    .. PLOT::

        P = plot(sin, (0,10), plot_points=10)
        sphinx_plot(P)

    We plot with ``randomize=False``, which makes the initial sample points
    evenly spaced (hence always the same). Adaptive plotting might
    insert other points, however, unless ``adaptive_recursion=0``.

    ::

        sage: p=plot(1, (x,0,3), plot_points=4, randomize=False, adaptive_recursion=0)
        sage: list(p[0])
        [(0.0, 1.0), (1.0, 1.0), (2.0, 1.0), (3.0, 1.0)]

    Some colored functions::

        sage: plot(sin, 0, 10, color='purple')
        Graphics object consisting of 1 graphics primitive

    .. PLOT::

        P=plot(sin,0,10,color='purple')
        sphinx_plot(P)

    ::

        sage: plot(sin, 0, 10, color='#ff00ff')
        Graphics object consisting of 1 graphics primitive

    .. PLOT::

        P=plot(sin, 0, 10, color='#ff00ff')
        sphinx_plot(P)

    We plot several functions together by passing a list of functions
    as input::

        sage: plot([sin(n*x) for n in [1..4]], (0, pi))
        Graphics object consisting of 4 graphics primitives

<<<<<<< HEAD
    .. PLOT::

        g=plot([sin(n*x) for n in range(1,5)], (0, pi))
        sphinx_plot(g)
=======
    By default, color and linestyle will change from one primitive to the next.
    This may be controlled by modifying ``color`` and ``linestyle`` options::

        sage: plot([sin(n*x)+n for n in [1..4]], (0, pi), color='blue', linestyle='-')
        Graphics object consisting of 4 graphics primitives

        sage: plot([sin(n*x)+n for n in [1..4]], (0, pi), color=['red','orange','green','purple'], linestyle=['-','-','--','-.'])
        Graphics object consisting of 4 graphics primitives
>>>>>>> f7394a8a

    We can also build a plot step by step from an empty plot::

        sage: a = plot([]); a       # passing an empty list returns an empty plot (Graphics() object)
        Graphics object consisting of 0 graphics primitives
        sage: a += plot(x**2); a    # append another plot
        Graphics object consisting of 1 graphics primitive

    .. PLOT::

        a = plot([])
        a = a + plot(x**2)
        sphinx_plot(a)

    ::

        sage: a += plot(x**3); a    # append yet another plot
        Graphics object consisting of 2 graphics primitives

    .. PLOT::

        a = plot([])
        a = a + plot(x**2)
        a = a + plot(x**3)
        sphinx_plot(a)

    The function `\sin(1/x)` wiggles wildly near `0`.
    Sage adapts to this and plots extra points near the origin.

    ::

        sage: plot(sin(1/x), (x, -1, 1))
        Graphics object consisting of 1 graphics primitive

    .. PLOT::

        g = plot(sin(1/x), (x, -1, 1))
        sphinx_plot(g)

    Via the matplotlib library, Sage makes it easy to tell whether
    a graph is on both sides of both axes, as the axes only cross
    if the origin is actually part of the viewing area::

        sage: plot(x^3,(x,0,2))  # this one has the origin
        Graphics object consisting of 1 graphics primitive

    .. PLOT::

        g = plot(x**3,(x,0,2))
        sphinx_plot(g)

    ::

        sage: plot(x^3,(x,1,2))  # this one does not
        Graphics object consisting of 1 graphics primitive

    .. PLOT::

        g = plot(x**3,(x,1,2))
        sphinx_plot(g)

    Another thing to be aware of with axis labeling is that when
    the labels have quite different orders of magnitude or are very
    large, scientific notation (the `e` notation for powers of ten) is used::

        sage: plot(x^2,(x,480,500))  # this one has no scientific notation
        Graphics object consisting of 1 graphics primitive

    .. PLOT::

        g = plot(x**2,(x,480,500))
        sphinx_plot(g)

    ::

        sage: plot(x^2,(x,300,500))  # this one has scientific notation on y-axis
        Graphics object consisting of 1 graphics primitive

    .. PLOT::

        g = plot(x**2,(x,300,500))
        sphinx_plot(g)

    You can put a legend with ``legend_label`` (the legend is only put
    once in the case of multiple functions)::

        sage: plot(exp(x), 0, 2, legend_label='$e^x$')
        Graphics object consisting of 1 graphics primitive

    .. PLOT::

        g = plot(exp(x), 0, 2, legend_label='$e^x$')
        sphinx_plot(g)

    Sage understands TeX, so these all are slightly different, and you can choose
    one based on your needs::

        sage: plot(sin, legend_label='sin')
        Graphics object consisting of 1 graphics primitive

    .. PLOT::

        g = plot(sin,legend_label='$sin$')
        sphinx_plot(g)

    ::

        sage: plot(sin, legend_label='$sin$')
        Graphics object consisting of 1 graphics primitive

    .. PLOT::

        g = plot(sin,legend_label='$sin$')
        sphinx_plot(g)

    ::

        sage: plot(sin, legend_label='$\sin$')
        Graphics object consisting of 1 graphics primitive

    .. PLOT::

        g = plot(sin,legend_label='$\sin$')
        sphinx_plot(g)

    It is possible to use a different color for the text of each label::

        sage: p1 = plot(sin, legend_label='sin', legend_color='red')
        sage: p2 = plot(cos, legend_label='cos', legend_color='green')
        sage: p1 + p2
        Graphics object consisting of 2 graphics primitives

    .. PLOT::

        p1 = plot(sin, legend_label='sin', legend_color='red')
        p2 = plot(cos, legend_label='cos', legend_color='green')
        g = p1 + p2
        sphinx_plot(g)

    Prior to :trac:`19485`, legends by default had a shadowless gray
    background. This behavior can be recovered by setting the legend
    options on your plot object::

        sage: p = plot(sin(x), legend_label='$\sin(x)$')
        sage: p.set_legend_options(back_color=(0.9,0.9,0.9), shadow=False)

    .. PLOT::

        g = plot(sin(x), legend_label='$\sin(x)$')
        g.set_legend_options(back_color=(0.9,0.9,0.9), shadow=False)
        sphinx_plot(g)

    Note that the independent variable may be omitted if there is no
    ambiguity::

        sage: plot(sin(1.0/x), (-1, 1))
        Graphics object consisting of 1 graphics primitive

    .. PLOT::

        g = plot(sin(1.0/x), (-1, 1))
        sphinx_plot(g)

    Plotting in logarithmic scale is possible for 2D plots.  There
    are two different syntaxes supported::

        sage: plot(exp, (1, 10), scale='semilogy') # log axis on vertical
        Graphics object consisting of 1 graphics primitive

    .. PLOT::

        g = plot(exp, (1, 10), scale='semilogy')
        sphinx_plot(g)

    ::

        sage: plot_semilogy(exp, (1, 10)) # same thing
        Graphics object consisting of 1 graphics primitive

    .. PLOT::

        g = plot_semilogy(exp, (1, 10))
        sphinx_plot(g)

    ::

        sage: plot_loglog(exp, (1, 10))   # both axes are log
        Graphics object consisting of 1 graphics primitive

    .. PLOT::

        g = plot_loglog(exp, (1, 10))
        sphinx_plot(g)

    ::

        sage: plot(exp, (1, 10), scale='loglog', base=2) # long time # base of log is 2
        Graphics object consisting of 1 graphics primitive

    .. PLOT::

        g = plot(exp, (1, 10), scale='loglog', base=2)
        sphinx_plot(g)

    We can also change the scale of the axes in the graphics just before
    displaying::

        sage: G = plot(exp, 1, 10) # long time
        sage: G.show(scale=('semilogy', 2)) # long time

    The algorithm used to insert extra points is actually pretty
    simple. On the picture drawn by the lines below::

        sage: p = plot(x^2, (-0.5, 1.4)) + line([(0,0), (1,1)], color='green')
        sage: p += line([(0.5, 0.5), (0.5, 0.5^2)], color='purple')
        sage: p += point(((0, 0), (0.5, 0.5), (0.5, 0.5^2), (1, 1)), color='red', pointsize=20)
        sage: p += text('A', (-0.05, 0.1), color='red')
        sage: p += text('B', (1.01, 1.1), color='red')
        sage: p += text('C', (0.48, 0.57), color='red')
        sage: p += text('D', (0.53, 0.18), color='red')
        sage: p.show(axes=False, xmin=-0.5, xmax=1.4, ymin=0, ymax=2)

    .. PLOT::

        g = plot(x**2, (-0.5, 1.4)) + line([(0,0), (1,1)], color='green')
        g = g + line([(0.5, 0.5), (0.5, 0.5**2)], color='purple')
        g = g + point(((0, 0), (0.5, 0.5), (0.5, 0.5**2), (1, 1)), color='red', pointsize=20)
        g = g + text('A', (-0.05, 0.1), color='red')
        g = g + text('B', (1.01, 1.1), color='red')
        g = g + text('C', (0.48, 0.57), color='red')
        g = g + text('D', (0.53, 0.18), color='red')
        g.axes(False)
        g.xmin(-0.5)
        g.xmax(1.4)
        g.ymin(0)
        g.ymax(2)
        sphinx_plot(g)

    You have the function (in blue) and its approximation (in green)
    passing through the points A and B. The algorithm finds the
    midpoint C of AB and computes the distance between C and D. If that
    distance exceeds the ``adaptive_tolerance`` threshold (*relative* to
    the size of the initial plot subintervals), the point D is
    added to the curve.  If D is added to the curve, then the
    algorithm is applied recursively to the points A and D, and D and
    B. It is repeated ``adaptive_recursion`` times (5, by default).

    The actual sample points are slightly randomized, so the above
    plots may look slightly different each time you draw them.

    We draw the graph of an elliptic curve as the union of graphs of 2
    functions.

    ::

        sage: def h1(x): return abs(sqrt(x^3  - 1))
        sage: def h2(x): return -abs(sqrt(x^3  - 1))
        sage: P = plot([h1, h2], 1,4)
        sage: P          # show the result
        Graphics object consisting of 2 graphics primitives

    .. PLOT::

        def h1(x): return abs(sqrt(x**3  - 1))
        def h2(x): return -abs(sqrt(x**3  - 1))
        P = plot([h1, h2], 1,4)
        sphinx_plot(P)

    It is important to mention that when we draw several graphs at the same time,
    parameters ``xmin``, ``xmax``, ``ymin`` and ``ymax`` are just passed directly
    to the ``show`` procedure. In fact, these parameters would be overwritten::

        sage: p=plot(x^3, x, xmin=-1, xmax=1,ymin=-1, ymax=1)
        sage: q=plot(exp(x), x, xmin=-2, xmax=2, ymin=0, ymax=4)
        sage: (p+q).show()

    As a workaround, we can perform the trick::

        sage: p1 = line([(a,b) for a,b in zip(p[0].xdata,p[0].ydata) if (b>=-1 and b<=1)])
        sage: q1 = line([(a,b) for a,b in zip(q[0].xdata,q[0].ydata) if (b>=0 and b<=4)])
        sage: (p1+q1).show()

    We can also directly plot the elliptic curve::

        sage: E = EllipticCurve([0,-1])
        sage: plot(E, (1, 4), color=hue(0.6))
        Graphics object consisting of 1 graphics primitive

    .. PLOT::

        E = EllipticCurve([0,-1])
        g = plot(E, (1, 4), color=hue(0.6))
        sphinx_plot(g)

    We can change the line style as well::

        sage: plot(sin(x), (x, 0, 10), linestyle='-.')
        Graphics object consisting of 1 graphics primitive

    .. PLOT::

        g = plot(sin(x), (x, 0, 10), linestyle='-.')
        sphinx_plot(g)

    If we have an empty linestyle and specify a marker, we can see the
    points that are actually being plotted::

        sage: plot(sin(x), (x,0,10), plot_points=20, linestyle='', marker='.')
        Graphics object consisting of 1 graphics primitive

    .. PLOT::

        g = plot(sin(x), (x,0,10), plot_points=20, linestyle='', marker='.')
        sphinx_plot(g)

    The marker can be a TeX symbol as well::

        sage: plot(sin(x), (x,0,10), plot_points=20, linestyle='', marker=r'$\checkmark$')
        Graphics object consisting of 1 graphics primitive

    .. PLOT::

        g = plot(sin(x), (x,0,10), plot_points=20, linestyle='', marker=r'$\checkmark$')
        sphinx_plot(g)

    Sage currently ignores points that cannot be evaluated

    ::

        sage: set_verbose(-1)
        sage: plot(-x*log(x), (x,0,1))  # this works fine since the failed endpoint is just skipped.
        Graphics object consisting of 1 graphics primitive
        sage: set_verbose(0)

    This prints out a warning and plots where it can (we turn off the
    warning by setting the verbose mode temporarily to -1.)

    ::

        sage: set_verbose(-1)
        sage: plot(x^(1/3), (x,-1,1))
        Graphics object consisting of 1 graphics primitive
        sage: set_verbose(0)

    .. PLOT::

        set_verbose(-1)
        g = plot(x**(1.0/3.0), (x,-1,1))
        sphinx_plot(g)
        set_verbose(0)


    Plotting the real cube root function for negative input
    requires avoiding the complex numbers one would usually get.
    The easiest way is to use absolute value::

        sage: plot(sign(x)*abs(x)^(1/3), (x,-1,1))
        Graphics object consisting of 1 graphics primitive

    .. PLOT::

       g = plot(sign(x)*abs(x)**(1.0/3.0), (x,-1,1))
       sphinx_plot(g)

    We can also use the following::

        sage: plot(sign(x)*(x*sign(x))^(1/3), (x,-4,4))
        Graphics object consisting of 1 graphics primitive

    .. PLOT::

       g = plot(sign(x)*(x*sign(x))**(1.0/3.0), (x,-4,4))
       sphinx_plot(g)

    A way that points to how to plot other functions without
    symbolic variants is using lambda functions::

        sage: plot(lambda x : RR(x).nth_root(3), (x,-1, 1))
        Graphics object consisting of 1 graphics primitive

    .. PLOT::

        sphinx_plot(plot(lambda x : RR(x).nth_root(3), (x,-1, 1)))


    We can detect the poles of a function::

        sage: plot(gamma, (-3, 4), detect_poles = True).show(ymin = -5, ymax = 5)

    .. PLOT::

        g = plot(gamma, (-3, 4), detect_poles = True)
        g.ymin(-5)
        g.ymax(5)
        sphinx_plot(g)

    We draw the Gamma-Function with its poles highlighted::

        sage: plot(gamma, (-3, 4), detect_poles = 'show').show(ymin = -5, ymax = 5)

    .. PLOT::

        g = plot(gamma, (-3, 4), detect_poles = 'show')
        g.ymin(-5)
        g.ymax(5)
        sphinx_plot(g)

    The basic options for filling a plot::

        sage: p1 = plot(sin(x), -pi, pi, fill = 'axis')
        sage: p2 = plot(sin(x), -pi, pi, fill = 'min')
        sage: p3 = plot(sin(x), -pi, pi, fill = 'max')
        sage: p4 = plot(sin(x), -pi, pi, fill = 0.5 + cos(x))
        sage: graphics_array([[p1, p2], [p3, p4]]).show(frame=True, axes=False) # long time

    The basic options for filling a list of plots::

        sage: p1 = plot([sin(x), cos(2*x)*sin(x)], -pi, pi, fill = {1: [0]}, fillcolor = 'blue', fillalpha = .25, color = 'blue')
        sage: p2 = plot([sin(x), cos(2*x)*sin(x)], -pi, pi, fill = {0: 1, 1:[0]}, color = ['blue'])
        sage: p3 = plot([sin(x), cos(2*x)*sin(x)], -pi, pi, fill = [0, [0]], fillcolor = ['#f60'], fillalpha = 1, color = {1: 'blue'})
        sage: p4 = plot([sin(x), cos(2*x)*sin(x)], (x,-pi, pi), fill = [0, x/pi], fillcolor = 'grey', color=['red', 'blue'])
        sage: graphics_array([[p1, p2], [p3, p4]]).show(frame=True, axes=False) # long time

        .. PLOT::

            p1 = plot([sin(x), cos(2*x)*sin(x)], -pi, pi, fill = {1: [0]}, fillcolor = 'blue', fillalpha = .25, color = 'blue')
            p2 = plot([sin(x), cos(2*x)*sin(x)], -pi, pi, fill = {0: 1, 1:[0]}, color = ['blue'])
            p3 = plot([sin(x), cos(2*x)*sin(x)], -pi, pi, fill = [0, [0]], fillcolor = ['#f60'], fillalpha = 1, color = {1: 'blue'})
            p4 = plot([sin(x), cos(2*x)*sin(x)], (x,-pi, pi), fill = [0, x/pi], fillcolor = 'grey', color=['red', 'blue'])
            g = graphics_array([[p1, p2], [p3, p4]]) # long time
            sphinx_plot(g.show(frame=True, axes=False))


    .. PLOT::

        g = plot([sin(x), cos(2*x)*sin(4*x)], -pi, pi, fill = {0: 1}, fillcolor = 'red', fillalpha = 1)
        sphinx_plot(g)

    A example about the growth of prime numbers::

        sage: plot(1.13*log(x), 1, 100, fill = lambda x: nth_prime(x)/floor(x), fillcolor = 'red')
        Graphics object consisting of 2 graphics primitives

    .. PLOT::

        sphinx_plot(plot(1.13*log(x), 1, 100, fill = lambda x: nth_prime(x)/floor(x), fillcolor = 'red'))

    Fill the area between a function and its asymptote::

        sage: f = (2*x^3+2*x-1)/((x-2)*(x+1))
        sage: plot([f, 2*x+2], -7,7, fill = {0: [1]}, fillcolor='#ccc').show(ymin=-20, ymax=20)

    .. PLOT::

        f = (2*x**3+2*x-1)/((x-2)*(x+1))
        g = plot([f, 2*x+2], -7,7, fill = {0: [1]}, fillcolor='#ccc')
        g.ymin(-20)
        g.ymax(20)
        sphinx_plot(g)

    Fill the area between a list of functions and the x-axis::

        sage: def b(n): return lambda x: bessel_J(n, x)
        sage: plot([b(n) for n in [1..5]], 0, 20, fill = 'axis')
        Graphics object consisting of 10 graphics primitives

    .. PLOT::

        def b(n): return lambda x: bessel_J(n, x)
        g = plot([b(n) for n in range(1,6)], 0, 20, fill = 'axis')
        sphinx_plot(g)

    Note that to fill between the ith and jth functions, you
    must use dictionary key-value pairs ``i:[j]``; key-value pairs
    like ``i:j`` will fill between the ith function and the line y=j::

        sage: def b(n): return lambda x: bessel_J(n, x) + 0.5*(n-1)
        sage: plot([b(c) for c in [1..5]], 0, 40, fill = dict([(i, [i+1]) for i in [0..3]]), color = 'blue')
        Graphics object consisting of 9 graphics primitives
<<<<<<< HEAD

    .. PLOT::

        def b(n): return lambda x: bessel_J(n, x) + 0.5*(n-1)
        g = plot([b(c) for c in range(1,6)], (0, 40), fill = dict([(i, [i+1]) for i in range(0,4)]))
        sphinx_plot(g)

    ::

        sage: plot([b(c) for c in [1..5]], 0, 40, fill = dict([(i, i+1) for i in [0..3]])) # long time
        Graphics object consisting of 9 graphics primitives

    .. PLOT::

        def b(n): return lambda x: bessel_J(n, x) + 0.5*(n-1)
        g = plot([b(c) for c in range(1,6)], 0, 40, fill = dict([(i, i+1) for i in range(0,4)])) # long time
        sphinx_plot(g)
=======
        sage: plot([b(c) for c in [1..5]], 0, 40, fill = dict([(i, i+1) for i in [0..3]]), color = 'blue', linestyle = '-') # long time
        Graphics object consisting of 9 graphics primitives

        .. PLOT::

            def b(n): return lambda x: bessel_J(n, x) + 0.5*(n-1)
            p1 = plot([b(c) for c in [1..5]], 0, 40, fill = dict([(i, [i+1]) for i in [0..3]]), color = 'blue')
            p2 = plot([b(c) for c in [1..5]], 0, 40, fill = dict([(i, i+1) for i in [0..3]]), color = 'blue', linestyle = '-') # long time
            g = graphics_array([p1,p2])
            sphinx_plot(g.show(frame=True, axes=False))
>>>>>>> f7394a8a

    Extra options will get passed on to :meth:`~sage.plot.graphics.Graphics.show`,
    as long as they are valid::

        sage: plot(sin(x^2), (x, -3, 3), title='Plot of $\sin(x^2)$', axes_labels=['$x$','$y$']) # These labels will be nicely typeset
        Graphics object consisting of 1 graphics primitive

    .. PLOT::

        g = plot(sin(x**2), (x, -3, 3), title='Plot of $\sin(x^2)$', axes_labels=['$x$','$y$']) # These labels will be nicely typeset
        sphinx_plot(g)

    ::

        sage: plot(sin(x^2), (x, -3, 3), title='Plot of sin(x^2)', axes_labels=['x','y']) # These will not
        Graphics object consisting of 1 graphics primitive

    .. PLOT::

        g = plot(sin(x**2), (x, -3, 3), title='Plot of sin(x^2)', axes_labels=['x','y']) # These will not
        sphinx_plot(g)

    ::

        sage: plot(sin(x^2), (x, -3, 3), axes_labels=['x','y'], axes_labels_size=2.5) # Large axes labels (w.r.t. the tick marks)
        Graphics object consisting of 1 graphics primitive

    .. PLOT::

        g = plot(sin(x**2), (x, -3, 3), axes_labels=['x','y'], axes_labels_size=2.5) # Large axes labels (w.r.t. the tick marks)
        sphinx_plot(g)

    ::

        sage: plot(sin(x^2), (x, -3, 3), figsize=[8,2])
        Graphics object consisting of 1 graphics primitive
        sage: plot(sin(x^2), (x, -3, 3)).show(figsize=[8,2]) # These are equivalent

    .. PLOT::

        g = plot(sin(x**2), (x, -3, 3), figsize=[8,2])
        sphinx_plot(g)

    This includes options for custom ticks and formatting.  See documentation
    for :meth:`show` for more details.

    ::

        sage: plot(sin(pi*x), (x, -8, 8), ticks=[[-7,-3,0,3,7],[-1/2,0,1/2]])
        Graphics object consisting of 1 graphics primitive

    .. PLOT::

        g = plot(sin(pi*x), (x, -8, 8), ticks=[[-7,-3,0,3,7],[-1/2,0,1/2]])
        sphinx_plot(g)

    ::

        sage: plot(2*x+1,(x,0,5),ticks=[[0,1,e,pi,sqrt(20)],2],tick_formatter="latex")
        Graphics object consisting of 1 graphics primitive

    .. PLOT::

        g = plot(2*x+1,(x,0,5),ticks=[[0,1,e,pi,sqrt(20)],2],tick_formatter="latex")
        sphinx_plot(g)

    This is particularly useful when setting custom ticks in multiples of `pi`.

    ::

        sage: plot(sin(x),(x,0,2*pi),ticks=pi/3,tick_formatter=pi)
        Graphics object consisting of 1 graphics primitive

    .. PLOT::

        g = plot(sin(x),(x,0,2*pi),ticks=pi/3,tick_formatter=pi)
        sphinx_plot(g)

    You can even have custom tick labels along with custom positioning. ::

        sage: plot(x**2, (x,0,3), ticks=[[1,2.5],[0.5,1,2]], tick_formatter=[["$x_1$","$x_2$"],["$y_1$","$y_2$","$y_3$"]])
        Graphics object consisting of 1 graphics primitive

    .. PLOT::

        g = plot(x**2, (x,0,3), ticks=[[1,2.5],[0.5,1,2]], tick_formatter=[["$x_1$","$x_2$"],["$y_1$","$y_2$","$y_3$"]])
        sphinx_plot(g)

    You can force Type 1 fonts in your figures by providing the relevant
    option as shown below. This also requires that LaTeX, dvipng and
    Ghostscript be installed::

        sage: plot(x, typeset='type1') # optional - latex

    A example with excluded values::

        sage: plot(floor(x), (x, 1, 10), exclude = [1..10])
        Graphics object consisting of 11 graphics primitives

    .. PLOT::

        g = plot(floor(x), (x, 1, 10), exclude = range(1,11))
        sphinx_plot(g)

    We exclude all points where :class:`~sage.functions.prime_pi.PrimePi`
    makes a jump::

        sage: jumps = [n for n in [1..100] if prime_pi(n) != prime_pi(n-1)]
        sage: plot(lambda x: prime_pi(x), (x, 1, 100), exclude = jumps)
        Graphics object consisting of 26 graphics primitives

    .. PLOT::

        #jumps = [n for n in [1..100] if prime_pi(n) != prime_pi(n-1)]
        #syntaxError: invalid syntax, so we need more code
        jumps=list()
        for n in range(1,101):
            if prime_pi(n) != prime_pi(n-1):
                jumps.append(n)
        g = plot(lambda x: prime_pi(x), (x, 1, 100), exclude = jumps)
        sphinx_plot(g)

    Excluded points can also be given by an equation::

        sage: g(x) = x^2-2*x-2
        sage: plot(1/g(x), (x, -3, 4), exclude = g(x) == 0, ymin = -5, ymax = 5) # long time
        Graphics object consisting of 3 graphics primitives

    .. PLOT::

        def g(x): return x**2-2*x-2
        G = plot(1/g(x), (x, -3, 4), exclude = g(x) == 0, ymin = -5, ymax = 5)
        sphinx_plot(G)

    ``exclude`` and ``detect_poles`` can be used together::

        sage: f(x) = (floor(x)+0.5) / (1-(x-0.5)^2)
        sage: plot(f, (x, -3.5, 3.5), detect_poles = 'show', exclude = [-3..3], ymin = -5, ymax = 5)
        Graphics object consisting of 12 graphics primitives

    .. PLOT::

        def f(x): return (floor(x)+0.5) / (1-(x-0.5)**2)
        g = plot(f, (x, -3.5, 3.5), detect_poles = 'show', exclude = range(-3,4), ymin = -5, ymax = 5)
        sphinx_plot(g)

    Regions in which the plot has no values are automatically excluded. The
    regions thus excluded are in addition to the exclusion points present
    in the ``exclude`` keyword argument.::

        sage: set_verbose(-1)
        sage: plot(arcsec, (x, -2, 2))  # [-1, 1] is excluded automatically
        Graphics object consisting of 2 graphics primitives

    .. PLOT::

        set_verbose(-1)
        g = plot(arcsec, (x, -2, 2))  # [-1, 1] is excluded automatically
        sphinx_plot(g)

    ::

        sage: plot(arcsec, (x, -2, 2), exclude=[1.5])  # x=1.5 is also excluded
        Graphics object consisting of 3 graphics primitives

    .. PLOT::

        set_verbose(-1)
        g = plot(arcsec, (x, -2, 2), exclude=[1.5])  # x=1.5 is also excluded
        sphinx_plot(g)

    ::

        sage: plot(arcsec(x/2), -2, 2)  # plot should be empty; no valid points
        Graphics object consisting of 0 graphics primitives
        sage: plot(sqrt(x^2-1), -2, 2)  # [-1, 1] is excluded automatically
        Graphics object consisting of 2 graphics primitives

    .. PLOT::

        set_verbose(-1)
        g = plot(sqrt(x**2-1), -2, 2)  # [-1, 1] is excluded automatically
        sphinx_plot(g)

    ::

        sage: plot(arccsc, -2, 2)       # [-1, 1] is excluded automatically
        Graphics object consisting of 2 graphics primitives
        sage: set_verbose(0)

    .. PLOT::

        set_verbose(-1)
        g = plot(arccsc, -2, 2)       # [-1, 1] is excluded automatically
        sphinx_plot(g)

    TESTS:

    We do not randomize the endpoints::

        sage: p = plot(x, (x,-1,1))
        sage: p[0].xdata[0] == -1
        True
        sage: p[0].xdata[-1] == 1
        True

    We check to make sure that the x/y min/max data get set correctly
    when there are multiple functions.

    ::

        sage: d = plot([sin(x), cos(x)], 100, 120).get_minmax_data()
        sage: d['xmin']
        100.0
        sage: d['xmax']
        120.0

    We check various combinations of tuples and functions, ending with
    tests that lambda functions work properly with explicit variable
    declaration, without a tuple.

    ::

        sage: p = plot(lambda x: x,(x,-1,1))
        sage: p = plot(lambda x: x,-1,1)
        sage: p = plot(x,x,-1,1)
        sage: p = plot(x,-1,1)
        sage: p = plot(x^2,x,-1,1)
        sage: p = plot(x^2,xmin=-1,xmax=2)
        sage: p = plot(lambda x: x,x,-1,1)
        sage: p = plot(lambda x: x^2,x,-1,1)
        sage: p = plot(lambda x: 1/x,x,-1,1)
        sage: f(x) = sin(x+3)-.1*x^3
        sage: p = plot(lambda x: f(x),x,-1,1)

    We check to handle cases where the function gets evaluated at a
    point which causes an 'inf' or '-inf' result to be produced.

    ::

        sage: p = plot(1/x, 0, 1)
        sage: p = plot(-1/x, 0, 1)

    Bad options now give better errors::

        sage: P = plot(sin(1/x), (x,-1,3), foo=10)
        Traceback (most recent call last):
        ...
        RuntimeError: Error in line(): option 'foo' not valid.
        sage: P = plot(x, (x,1,1)) # trac ticket #11753
        Traceback (most recent call last):
        ...
        ValueError: plot start point and end point must be different

    We test that we can plot `f(x)=x` (see :trac:`10246`)::

        sage: f(x)=x; f
        x |--> x
        sage: plot(f,(x,-1,1))
        Graphics object consisting of 1 graphics primitive

    Check that :trac:`15030` is fixed::

        sage: plot(abs(log(x)), x)
        Graphics object consisting of 1 graphics primitive

    Check that if excluded points are less than xmin then the exclusion
    still works for polar and parametric plots. The following should
    show two excluded points::

        sage: set_verbose(-1)
        sage: polar_plot(sin(sqrt(x^2-1)), (x,0,2*pi), exclude=[1/2,2,3])
        Graphics object consisting of 3 graphics primitives

        sage: parametric_plot((sqrt(x^2-1),sqrt(x^2-1/2)), (x,0,5), exclude=[1,2,3])
        Graphics object consisting of 3 graphics primitives

        sage: set_verbose(0)

    Legends can contain variables with long names, :trac:`13543`::

        sage: hello = var('hello')
        sage: label = '$' + latex(hello) + '$'
        sage: plot(x, x, 0, 1, legend_label=label)
        Graphics object consisting of 1 graphics primitive
    """
    G_kwds = Graphics._extract_kwds_for_show(kwds, ignore=['xmin', 'xmax'])

    original_opts = kwds.pop('__original_opts', {})
    do_show = kwds.pop('show',False)

    from sage.structure.element import is_Vector
    if kwds.get('parametric',False) and is_Vector(funcs):
        funcs = tuple(funcs)

    if hasattr(funcs, 'plot'):
        G = funcs.plot(*args, **original_opts)
    # if we are using the generic plotting method
    else:
        n = len(args)
        # if there are no extra args, try to get xmin,xmax from
        # keyword arguments or pick some silly default
        if n == 0:
            xmin = kwds.pop('xmin', -1)
            xmax = kwds.pop('xmax', 1)
            G = _plot(funcs, (xmin, xmax), **kwds)

        # if there is one extra arg, then it had better be a tuple
        elif n == 1:
            G = _plot(funcs, *args, **kwds)
        elif n == 2:
        # if there are two extra args, then pull them out and pass them as a tuple
            xmin = args[0]
            xmax = args[1]
            args = args[2:]
            G = _plot(funcs, (xmin, xmax), *args, **kwds)
        elif n == 3:
        # if there are three extra args, then pull them out and pass them as a tuple
            var = args[0]
            xmin = args[1]
            xmax = args[2]
            args = args[3:]
            G = _plot(funcs, (var, xmin, xmax), *args, **kwds)
        elif ('xmin' in kwds) or ('xmax' in kwds):
            xmin = kwds.pop('xmin', -1)
            xmax = kwds.pop('xmax', 1)
            G = _plot(funcs, (xmin, xmax), *args, **kwds)
            pass
        else:
            sage.misc.misc.verbose("there were %s extra arguments (besides %s)" % (n, funcs), level=0)

    G._set_extra_kwds(G_kwds)
    if do_show:
        G.show()
    return G


def _plot(funcs, xrange, parametric=False,
              polar=False, fill=False, label='', randomize=True, **options):
    """
    Internal function which does the actual plotting.

    INPUT:

    - ``funcs`` - function or list of functions to be plotted
    - ``xrange`` - two or three tuple of [input variable], min and max
    - ``parametric`` - (default: False) a boolean for whether
      this is a parametric plot
    - ``polar`` - (default: False) a boolean for whether
      this is a polar plot
    - ``fill`` - (default: False) an input for whether
      this plot is filled
    - ``randomize`` - (default: True) a boolean for whether
      to use random plot points

    The following option is deprecated in favor of ``legend_label``:

    - ``label`` - (default: '') a string for the label

    All other usual plot options are also accepted, and a number
    are required (see the example below) which are normally passed
    through the options decorator to :func:`plot`.

    OUTPUT:

    - A ``Graphics`` object

    EXAMPLES::

    See :func:`plot` for many, many implicit examples.
    Here is an explicit one::

        sage: from sage.plot.plot import _plot
        sage: P = _plot(e^(-x^2),(-3,3),fill=True,color='red',plot_points=50,adaptive_tolerance=2,adaptive_recursion=True,exclude=None)
        sage: P.show(aspect_ratio='automatic')

    TESTS:

    Make sure that we get the right number of legend entries as the number of
    functions varies (:trac:`10514`)::

        sage: p1 = plot(1*x, legend_label='1x')
        sage: p2 = plot(2*x, legend_label='2x', color='green')
        sage: p1+p2
        Graphics object consisting of 2 graphics primitives

    ::

        sage: len(p1.matplotlib().axes[0].legend().texts)
        1
        sage: len((p1+p2).matplotlib().axes[0].legend().texts)
        2
        sage: q1 = plot([sin(x), tan(x)], legend_label='trig')
        sage: len((q1).matplotlib().axes[0].legend().texts) # used to raise AttributeError
        1
        sage: q1
        Graphics object consisting of 2 graphics primitives

    ::

    Make sure that we don't get multiple legend labels for plot segments
    (:trac:`11998`)::

        sage: p1 = plot(1/(x^2-1),(x,-2,2),legend_label="foo",detect_poles=True)
        sage: len(p1.matplotlib().axes[0].legend().texts)
        1
        sage: p1.show(ymin=-10,ymax=10) # should be one legend

    Parametric plots that get evaluated at invalid points should still
    plot properly (:trac:`13246`)::

        sage: parametric_plot((x, arcsec(x)), (x, -2, 2))
        Graphics object consisting of 1 graphics primitive

    """

    from sage.plot.misc import setup_for_eval_on_grid
    if funcs == []:
        return Graphics()
    excluded_points = []
    funcs, ranges = setup_for_eval_on_grid(funcs, [xrange], options['plot_points'])
    xmin, xmax, delta = ranges[0]
    xrange=ranges[0][:2]
    #parametric_plot will be a list or tuple of two functions (f,g)
    #and will plotted as (f(x), g(x)) for all x in the given range
    if parametric:
        f, g = funcs
    #or we have only a single function to be plotted:
    else:
        f = funcs

    # Keep ``rgbcolor`` option 'automatic' only for lists of functions.
    # Otherwise, let the plot color be 'blue'.
    if parametric or not isinstance(funcs, (list, tuple)):
        if 'rgbcolor' in options.keys() and options['rgbcolor']=='automatic':
            options['rgbcolor'] = (0,0,1) # default color for a single curve.

    #check to see if funcs is a list of functions that will
    #be all plotted together.
    if isinstance(funcs, (list, tuple)) and not parametric:
        from sage.plot.colors import rainbow, Color
        rainbow_colors = rainbow(len(funcs)+1)
        # :TODO:
        # decide if and/or how to replace `rainbow_colors` in the code below.
        # for demonstration purposes, `golden_rainbow` is used for `color`
        def golden_rainbow(i):
            # note: 'blue' has hue-saturation-lightness values (2/3, 1, 1/2).
            h = golden_ratio_conjugate = 0.618033988749895
            return Color((0.666666666666+i*h) % 1, 1, 0.4, space='hsl')

        default_line_styles = ("-","--","-.",":")*len(funcs)

        G = Graphics()
        for i, h in enumerate(funcs):
            options_temp = options.copy()
            fill_temp = options_temp.pop('fill', fill)
            fillcolor_temp = options_temp.pop('fillcolor', 'automatic')
            color_temp = options_temp.pop('rgbcolor', 'automatic')
            color_temp = options_temp.pop('color',color_temp)
            linestyle_temp = options_temp.pop('linestyle',None)

            # passed more than one fill directive?
            if isinstance(fill_temp, dict):
                if i in fill_temp:
                    fill_entry_listQ = fill_temp[i]
                    if isinstance(fill_entry_listQ, list):
                        if fill_entry_listQ[0] < len(funcs):
                            fill_entry = funcs[fill_entry_listQ[0]]
                        else:
                            fill_entry = False
                    else:
                        fill_entry = fill_entry_listQ
                else:
                    fill_entry = False
            elif isinstance(fill_temp, (list, tuple)):
                if i < len(fill_temp):
                    fill_entry_listQ = fill_temp[i]
                    if isinstance(fill_entry_listQ, list):
                        if fill_entry_listQ[0] < len(funcs):
                            fill_entry = funcs[fill_entry_listQ[0]]
                        else:
                            fill_entry = False
                    else:
                        fill_entry = fill_entry_listQ
                else:
                    fill_entry = False
            else:
                fill_entry = fill_temp

            # passed more than one fillcolor directive?
            if isinstance(fillcolor_temp, dict):
                if i in fillcolor_temp:
                    fillcolor_entry = fillcolor_temp[i]
                else:
                    fillcolor_entry = rainbow_colors[i]
            elif isinstance(fillcolor_temp, (list, tuple)):
                if i < len(fillcolor_temp):
                    fillcolor_entry = fillcolor_temp[i]
                else:
                    fillcolor_entry = rainbow_colors[i]
            elif fillcolor_temp == 'automatic':
                fillcolor_entry = rainbow_colors[i]
            else:
                fillcolor_entry = fillcolor_temp

            # passed more than one color directive?
            if isinstance(color_temp, dict):
                if i in color_temp:
                    color_entry = color_temp[i]
                else:
                    color_entry = golden_rainbow(i)
            elif isinstance(color_temp, (list,tuple)) and isinstance(color_temp[0], (str,list,tuple)):
                if i < len(color_temp):
                    color_entry = color_temp[i]
                else:
                    color_entry = golden_rainbow(i)
            elif color_temp == 'automatic':
                color_entry = golden_rainbow(i)
            else:
                color_entry = color_temp

            # passed more than one linestyle directive?
            if isinstance(linestyle_temp, dict):
                if i in linestyle_temp:
                    linestyle_entry = linestyle_temp[i]
                else:
                    linestyle_entry = default_line_styles[i]
            elif isinstance(linestyle_temp, (list,tuple)):
                if i < len(linestyle_temp):
                    linestyle_entry = linestyle_temp[i]
                else:
                    linestyle_entry = default_line_styles[i]
            elif linestyle_temp == None:
                linestyle_entry = default_line_styles[i]
            else:
                linestyle_entry = linestyle_temp

            if i >= 1:
                legend_label=options_temp.pop('legend_label', None) # legend_label popped so the label isn't repeated for nothing

            #print color_entry
            G += plot(h, xrange, polar = polar, fill = fill_entry, fillcolor = fillcolor_entry, \
                      color = color_entry, linestyle = linestyle_entry, \
                      **options_temp)
        return G

    adaptive_tolerance = options.pop('adaptive_tolerance')
    adaptive_recursion = options.pop('adaptive_recursion')
    plot_points = int(options.pop('plot_points'))

    exclude = options.pop('exclude')
    if exclude is not None:
        from sage.symbolic.expression import Expression
        if isinstance(exclude, Expression) and exclude.is_relational() == True:
            if len(exclude.variables()) > 1:
                raise ValueError('exclude has to be an equation of only one variable')
            v = exclude.variables()[0]
            points = [e.right() for e in exclude.solve(v) if e.left() == v and (v not in e.right().variables())]
            # We are only interested in real solutions
            for x in points:
                try:
                    excluded_points.append(float(x))
                except TypeError:
                    pass
            excluded_points.sort()

        # We should either have a list in excluded points or exclude
        # itself must be a list
        elif isinstance(exclude, (list, tuple)):
            excluded_points = sorted(exclude)
        else:
            raise ValueError('exclude needs to be a list of numbers or an equation')

        # We make sure that points plot points close to the excluded points are computed
        epsilon = 0.001*(xmax - xmin)
        initial_points = reduce(lambda a,b: a+b,
                                [[x - epsilon, x + epsilon]
                                 for x in excluded_points], [])
        data = generate_plot_points(f, xrange, plot_points,
                                    adaptive_tolerance, adaptive_recursion,
                                    randomize, initial_points)
    else:
        data = generate_plot_points(f, xrange, plot_points,
                                    adaptive_tolerance, adaptive_recursion,
                                    randomize)


    for i in range(len(data)-1):
        # If the difference between consecutive x-values is more than
        # 2 times the difference between two consecutive plot points, then
        # add an exclusion point.
        if abs(data[i+1][0] - data[i][0]) > 2*abs(xmax - xmin)/plot_points:
            excluded_points.append((data[i][0] + data[i+1][0])/2)

    if parametric:
        # We need the original x-values to be able to exclude points in parametric plots
        exclude_data = data
        newdata = []
        for x,fdata in data:
            try:
                newdata.append((fdata, g(x)))
            except (ValueError, TypeError):
                newdata.append((fdata, 0)) # append a dummy value 0
                excluded_points.append(x)
        data = newdata

    excluded_points.sort(reverse=True)
    G = Graphics()

    fillcolor = options.pop('fillcolor', 'automatic')
    fillalpha = options.pop('fillalpha', 0.5)

    # TODO: Use matplotlib's fill and fill_between commands.
    if fill is not False and fill is not None:
        if parametric:
            filldata = data
        else:
            if fill == 'axis' or fill is True:
                base_level = 0
            elif fill == 'min':
                base_level = min(t[1] for t in data)
            elif fill == 'max':
                base_level = max(t[1] for t in data)
            elif hasattr(fill, '__call__'):
                if fill == max or fill == min:
                    if fill == max:
                        fstr = 'max'
                    else:
                        fstr = 'min'
                    msg = "WARNING: You use the built-in function %s for filling. You probably wanted the string '%s'." % (fstr, fstr)
                    sage.misc.misc.verbose(msg, level=0)
                if not is_fast_float(fill):
                    fill_f = fast_float(fill, expect_one_var=True)
                else:
                    fill_f = fill

                filldata = generate_plot_points(fill_f, xrange, plot_points, adaptive_tolerance, \
                                                adaptive_recursion, randomize)
                filldata.reverse()
                filldata += data
            else:
                try:
                    base_level = float(fill)
                except TypeError:
                    base_level = 0

            if not hasattr(fill, '__call__') and polar:
                filldata = generate_plot_points(lambda x: base_level, xrange, plot_points, adaptive_tolerance, \
                                                adaptive_recursion, randomize)
                filldata.reverse()
                filldata += data
            if not hasattr(fill, '__call__') and not polar:
                filldata = [(data[0][0], base_level)] + data + [(data[-1][0], base_level)]

        if fillcolor == 'automatic':
            fillcolor = (0.5, 0.5, 0.5)
        fill_options = {}
        fill_options['rgbcolor'] = fillcolor
        fill_options['alpha'] = fillalpha
        fill_options['thickness'] = 0
        if polar:
            filldata = [(y*cos(x), y*sin(x)) for x, y in filldata]
        G += polygon(filldata, **fill_options)

    # We need the original data to be able to exclude points in polar plots
    if not parametric:
        exclude_data = data
    if polar:
        data = [(y*cos(x), y*sin(x)) for x, y in data]

    from sage.plot.all import line, text

    detect_poles = options.pop('detect_poles', False)
    legend_label = options.pop('legend_label', None)
    if excluded_points or detect_poles != False:
        start_index = 0
        # setup for pole detection
        from sage.rings.all import RDF
        epsilon = 0.0001
        pole_options = {}
        pole_options['linestyle'] = '--'
        pole_options['thickness'] = 1
        pole_options['rgbcolor'] = '#ccc'

        # setup for exclusion points
        exclusion_point = 0
        if excluded_points:
            exclusion_point = excluded_points.pop()

        flag = True
        for i in range(len(data)-1):
            x0, y0 = exclude_data[i]
            x1, y1 = exclude_data[i+1]

            # detect poles
            if (not (polar or parametric)) and detect_poles != False \
               and ((y1 > 0 and y0 < 0) or (y1 < 0 and y0 > 0)):
                # calculate the slope of the line segment
                dy = abs(y1-y0)
                dx = x1 - x0
                alpha = (RDF(dy)/RDF(dx)).arctan()
                if alpha >= RDF(pi/2) - epsilon:
                    G += line(data[start_index:i], **options)
                    if detect_poles == 'show':
                        # draw a vertical asymptote
                        G += line([(x0, y0), (x1, y1)], **pole_options)
                    start_index = i+2

            # exclude points
            if x0 > exclusion_point:
                while exclusion_point <= x1:
                    try:
                        exclusion_point = excluded_points.pop()
                    except IndexError:
                        # all excluded points were considered
                        flag = False
                        break

            elif flag and (x0 <= exclusion_point <= x1):
                G += line(data[start_index:i], **options)
                start_index = i + 2
                while exclusion_point <= x1:
                    try:
                        exclusion_point = excluded_points.pop()
                    except IndexError:
                        # all excluded points were considered
                        flag = False
                        break

        G += line(data[start_index:], legend_label=legend_label, **options)
    else:
        G += line(data, legend_label=legend_label, **options)

    # Label?
    if label:
        from sage.misc.superseded import deprecation
        deprecation(4342, "Consider using legend_label instead")
        label = '  '+str(label)
        G += text(label, data[-1], horizontal_alignment='left',
                  vertical_alignment='center')

    return G




########## misc functions ###################

@options(aspect_ratio=1.0)
def parametric_plot(funcs, *args, **kwargs):
    r"""
    Plot a parametric curve or surface in 2d or 3d.

    :func:`parametric_plot` takes two or three functions as a
    list or a tuple and makes a plot with the first function giving the
    `x` coordinates, the second function giving the `y`
    coordinates, and the third function (if present) giving the
    `z` coordinates.

    In the 2d case, :func:`parametric_plot` is equivalent to the :func:`plot` command
    with the option ``parametric=True``.  In the 3d case, :func:`parametric_plot`
    is equivalent to :func:`~sage.plot.plot3d.parametric_plot3d.parametric_plot3d`.
    See each of these functions for more help and examples.

    INPUT:


    -  ``funcs`` - 2 or 3-tuple of functions, or a vector of dimension 2 or 3.

    -  ``other options`` - passed to :func:`plot` or :func:`~sage.plot.plot3d.parametric_plot3d.parametric_plot3d`


    EXAMPLES: We draw some 2d parametric plots.  Note that the default aspect ratio
    is 1, so that circles look like circles. ::

        sage: t = var('t')
        sage: parametric_plot( (cos(t), sin(t)), (t, 0, 2*pi))
        Graphics object consisting of 1 graphics primitive

    .. PLOT::

        t = var('t')
        g = parametric_plot( (cos(t), sin(t)), (t, 0, 2*pi))
        sphinx_plot(g)

    ::

        sage: parametric_plot( (sin(t), sin(2*t)), (t, 0, 2*pi), color=hue(0.6) )
        Graphics object consisting of 1 graphics primitive

    .. PLOT::

        t = var('t')
        g = parametric_plot( (sin(t), sin(2*t)), (t, 0, 2*pi), color=hue(0.6))
        sphinx_plot(g)

    ::

        sage: parametric_plot((1, t), (t, 0, 4))
        Graphics object consisting of 1 graphics primitive

    .. PLOT::

        t =var('t')
        g = parametric_plot((1, t), (t, 0, 4))
        sphinx_plot(g)

    Note that in parametric_plot, there is only fill or no fill.

    ::

        sage: parametric_plot((t, t^2), (t, -4, 4), fill = True)
        Graphics object consisting of 2 graphics primitives

    .. PLOT::

        t =var('t')
        g = parametric_plot((t, t**2), (t, -4, 4), fill = True)
        sphinx_plot(g)

    A filled Hypotrochoid::

        sage: parametric_plot([cos(x) + 2 * cos(x/4), sin(x) - 2 * sin(x/4)], (x,0, 8*pi), fill = True)
        Graphics object consisting of 2 graphics primitives

    .. PLOT::

        g = parametric_plot([cos(x) + 2 * cos(x/4), sin(x) - 2 * sin(x/4)], (x,0, 8*pi), fill = True)
        sphinx_plot(g)

    ::

        sage: parametric_plot( (5*cos(x), 5*sin(x), x), (x,-12, 12), plot_points=150, color="red") # long time
        Graphics3d Object

    .. PLOT::

        #AttributeError: 'Line' object has no attribute 'plot'
        #g = parametric_plot( (5*cos(x), 5*sin(x), x), (x,-12, 12), plot_points=150, color="red") # long time
        #sphinx_plot(g)

    ::

        sage: y=var('y')
        sage: parametric_plot( (5*cos(x), x*y, cos(x*y)), (x, -4,4), (y,-4,4)) # long time`
        Graphics3d Object

    .. PLOT::

        #AttributeError: 'sage.plot.plot3d.parametric_surface.ParametricSurf' object has no attribute 'plot'
        #y = var('y')
        #g = parametric_plot( (5*cos(x), x*y, cos(x*y)), (x, -4,4), (y,-4,4)) # long time`
        #sphinx_plot(g)

    ::

        sage: t=var('t')
        sage: parametric_plot( vector((sin(t), sin(2*t))), (t, 0, 2*pi), color='green') # long time
        Graphics object consisting of 1 graphics primitive

    .. PLOT::

        t = var('t')
        g = parametric_plot( vector((sin(t), sin(2*t))), (t, 0, 2*pi), color='green') # long time
        sphinx_plot(g)

    ::

        sage: t = var('t')
        sage: parametric_plot( vector([t, t+1, t^2]), (t, 0, 1)) # long time
        Graphics3d Object

    .. PLOT::

        #t = var('t')
        #g = parametric_plot( vector([t, t+1, t**2]), (t, 0, 1)) # long time
        #sphinx_plot(g)

    Plotting in logarithmic scale is possible with 2D plots. The keyword
    ``aspect_ratio`` will be ignored if the scale is not ``'loglog'`` or
    ``'linear'``.::

        sage: parametric_plot((x, x**2), (x, 1, 10), scale='loglog')
        Graphics object consisting of 1 graphics primitive

    .. PLOT::

        g = parametric_plot((x, x**2), (x, 1, 10), scale='loglog')
        sphinx_plot(g)

    We can also change the scale of the axes in the graphics just before
    displaying. In this case, the ``aspect_ratio`` must be specified as
    ``'automatic'`` if the ``scale`` is set to ``'semilogx'`` or ``'semilogy'``. For
    other values of the ``scale`` parameter, any ``aspect_ratio`` can be
    used, or the keyword need not be provided.::

        sage: p = parametric_plot((x, x**2), (x, 1, 10))
        sage: p.show(scale='semilogy', aspect_ratio='automatic')


    TESTS::

        sage: parametric_plot((x, t^2), (x, -4, 4))
        Traceback (most recent call last):
        ...
        ValueError: there are more variables than variable ranges

        sage: parametric_plot((1, x+t), (x, -4, 4))
        Traceback (most recent call last):
        ...
        ValueError: there are more variables than variable ranges

        sage: parametric_plot((-t, x+t), (x, -4, 4))
        Traceback (most recent call last):
        ...
        ValueError: there are more variables than variable ranges

        sage: parametric_plot((1, x+t, y), (x, -4, 4), (t, -4, 4))
        Traceback (most recent call last):
        ...
        ValueError: there are more variables than variable ranges

        sage: parametric_plot((1, x, y), 0, 4)
        Traceback (most recent call last):
        ...
        ValueError: there are more variables than variable ranges
    """
    num_ranges=0
    for i in args:
        if isinstance(i, (list, tuple)):
            num_ranges+=1
        else:
            break

    if num_ranges==0 and len(args)>=2:
        from sage.misc.superseded import deprecation
        deprecation(7008, "variable ranges to parametric_plot must be given as tuples, like (2,4) or (t,2,3)")
        args=tuple(args)
        num_ranges=1

    num_funcs = len(funcs)

    num_vars=len(sage.plot.misc.unify_arguments(funcs)[0])
    if num_vars>num_ranges:
        raise ValueError("there are more variables than variable ranges")

    # Reset aspect_ratio to 'automatic' in case scale is 'semilog[xy]'.
    # Otherwise matplotlib complains.
    scale = kwargs.get('scale', None)
    if isinstance(scale, (list, tuple)):
        scale = scale[0]
    if scale == 'semilogy' or scale == 'semilogx':
        kwargs['aspect_ratio'] = 'automatic'

    if num_funcs == 2 and num_ranges == 1:
        kwargs['parametric'] = True
        return plot(funcs, *args, **kwargs)
    elif (num_funcs == 3 and num_ranges <= 2):
        return sage.plot.plot3d.parametric_plot3d.parametric_plot3d(funcs, *args, **kwargs)
    else:
        raise ValueError("the number of functions and the number of variable ranges is not a supported combination for a 2d or 3d parametric plots")

@options(aspect_ratio=1.0)
def polar_plot(funcs, *args, **kwds):
    r"""
    ``polar_plot`` takes a single function or a list or
    tuple of functions and plots them with polar coordinates in the given
    domain.

    This function is equivalent to the :func:`plot` command with the options
    ``polar=True`` and ``aspect_ratio=1``. For more help on options,
    see the documentation for :func:`plot`.

    INPUT:

    - ``funcs`` - a function
    - other options are passed to plot

    EXAMPLES:

    Here is a blue 8-leaved petal::

        sage: polar_plot(sin(5*x)^2, (x, 0, 2*pi), color='blue')
        Graphics object consisting of 1 graphics primitive

    .. PLOT::

        g = polar_plot(sin(5*x)**2, (x, 0, 2*pi), color='blue')
        sphinx_plot(g)

    A red figure-8::

        sage: polar_plot(abs(sqrt(1 - sin(x)^2)), (x, 0, 2*pi), color='red')
        Graphics object consisting of 1 graphics primitive

    .. PLOT::

        g = polar_plot(abs(sqrt(1 - sin(x)**2)), (x, 0, 2*pi), color='red')
        sphinx_plot(g)

    A green limacon of Pascal::

        sage: polar_plot(2 + 2*cos(x), (x, 0, 2*pi), color=hue(0.3))
        Graphics object consisting of 1 graphics primitive

    .. PLOT::

        g = polar_plot(2 + 2*cos(x), (x, 0, 2*pi), color=hue(0.3))
        sphinx_plot(g)

    Several polar plots::

        sage: polar_plot([2*sin(x), 2*cos(x)], (x, 0, 2*pi))
        Graphics object consisting of 2 graphics primitives

    .. PLOT::

        g = polar_plot([2*sin(x), 2*cos(x)], (x, 0, 2*pi))
        sphinx_plot(g)

    A filled spiral::

        sage: polar_plot(sqrt, 0, 2 * pi, fill = True)
        Graphics object consisting of 2 graphics primitives

    .. PLOT::

        g = polar_plot(sqrt, 0, 2 * pi, fill = True)
        sphinx_plot(g)

    Fill the area between two functions::

        sage: polar_plot(cos(4*x) + 1.5, 0, 2*pi, fill=0.5 * cos(4*x) + 2.5, fillcolor='orange')
        Graphics object consisting of 2 graphics primitives

    .. PLOT::

        g = polar_plot(cos(4*x) + 1.5, 0, 2*pi, fill=0.5 * cos(4*x) + 2.5, fillcolor='orange')
        sphinx_plot(g)

    Fill the area between several spirals::

        sage: polar_plot([(1.2+k*0.2)*log(x) for k in range(6)], 1, 3 * pi, fill = {0: [1], 2: [3], 4: [5]})
        Graphics object consisting of 9 graphics primitives

    .. PLOT::

        g = polar_plot([(1.2+k*0.2)*log(x) for k in range(6)], 1, 3 * pi, fill = {0: [1], 2: [3], 4: [5]})
        sphinx_plot(g)

    Exclude points at discontinuities::

        sage: polar_plot(log(floor(x)), (x, 1, 4*pi), exclude = [1..12])
        Graphics object consisting of 12 graphics primitives

    .. PLOT::

        g = polar_plot(log(floor(x)), (x, 1, 4*pi), exclude = range(1,13))
        sphinx_plot(g)

    """
    kwds['polar']=True
    return plot(funcs, *args, **kwds)

@options(aspect_ratio='automatic')
def list_plot(data, plotjoined=False, **kwargs):
    r"""
    ``list_plot`` takes either a list of numbers, a list of tuples, a numpy
    array, or a dictionary and plots the corresponding points.

    If given a list of numbers (that is, not a list of tuples or lists),
    ``list_plot`` forms a list of tuples ``(i, x_i)`` where ``i`` goes from
    0 to ``len(data)-1`` and ``x_i`` is the ``i``-th data value, and puts
    points at those tuple values.

    ``list_plot`` will plot a list of complex numbers in the obvious
    way; any numbers for which
    :func:`CC()<sage.rings.complex_field.ComplexField>` makes sense will
    work.

    ``list_plot`` also takes a list of tuples ``(x_i, y_i)`` where ``x_i``
    and ``y_i`` are the ``i``-th values representing the ``x``- and
    ``y``-values, respectively.

    If given a dictionary, ``list_plot`` interprets the keys as
    `x`-values and the values as `y`-values.

    The ``plotjoined=True`` option tells ``list_plot`` to plot a line
    joining all the data.

    It is possible to pass empty dictionaries, lists, or tuples to
    ``list_plot``. Doing so will plot nothing (returning an empty plot).

    EXAMPLES::

        sage: list_plot([i^2 for i in range(5)]) # long time
        Graphics object consisting of 1 graphics primitive

    .. PLOT::

        g = list_plot([i**2 for i in range(5)]) # long time
        sphinx_plot(g)

    Here are a bunch of random red points::

        sage: r = [(random(),random()) for _ in range(20)]
        sage: list_plot(r,color='red')
        Graphics object consisting of 1 graphics primitive

    .. PLOT::

        r = [(random(),random()) for _ in range(20)]
        g = list_plot(r,color='red')
        sphinx_plot(g)

    This gives all the random points joined in a purple line::

        sage: list_plot(r, plotjoined=True, color='purple')
        Graphics object consisting of 1 graphics primitive

    .. PLOT::

        r = [(random(),random()) for _ in range(20)]
        g = list_plot(r, plotjoined=True, color='purple')
        sphinx_plot(g)

    You can provide a numpy array.::

        sage: import numpy
        sage: list_plot(numpy.arange(10))
        Graphics object consisting of 1 graphics primitive

    .. PLOT::

        import numpy
        g = list_plot(numpy.arange(10))
        sphinx_plot(g)

    ::

        sage: list_plot(numpy.array([[1,2], [2,3], [3,4]]))
        Graphics object consisting of 1 graphics primitive

    .. PLOT::

        import numpy
        g = list_plot(numpy.array([[1,2], [2,3], [3,4]]))
        sphinx_plot(g)

    Plot a list of complex numbers::

        sage: list_plot([1, I, pi + I/2, CC(.25, .25)])
        Graphics object consisting of 1 graphics primitive

    .. PLOT::

        g = list_plot([1, I, pi + I/2, CC(.25, .25)])
        sphinx_plot(g)

    ::

        sage: list_plot([exp(I*theta) for theta in [0, .2..pi]])
        Graphics object consisting of 1 graphics primitive

    .. PLOT::

        g = list_plot([exp(I*theta) for theta in srange(0,pi,0.2)])
        sphinx_plot(g)

    Note that if your list of complex numbers are all actually real,
    they get plotted as real values, so this

    ::

        sage: list_plot([CDF(1), CDF(1/2), CDF(1/3)])
        Graphics object consisting of 1 graphics primitive

    .. PLOT::

        g = list_plot([CDF(1), CDF(1/2), CDF(1/3)])
        sphinx_plot(g)

    is the same as ``list_plot([1, 1/2, 1/3])`` -- it produces a plot of
    the points `(0,1)`, `(1,1/2)`, and `(2,1/3)`.

    If you have separate lists of `x` values and `y` values which you
    want to plot against each other, use the ``zip`` command to make a
    single list whose entries are pairs of `(x,y)` values, and feed
    the result into ``list_plot``::

        sage: x_coords = [cos(t)^3 for t in srange(0, 2*pi, 0.02)]
        sage: y_coords = [sin(t)^3 for t in srange(0, 2*pi, 0.02)]
        sage: list_plot(zip(x_coords, y_coords))
        Graphics object consisting of 1 graphics primitive

    .. PLOT::

        x_coords = [cos(t)**3 for t in srange(0, 2*pi, 0.02)]
        y_coords = [sin(t)**3 for t in srange(0, 2*pi, 0.02)]
        g = list_plot(zip(x_coords, y_coords))
        sphinx_plot(g)

    If instead you try to pass the two lists as separate arguments,
    you will get an error message::

        sage: list_plot(x_coords, y_coords)
        Traceback (most recent call last):
        ...
        TypeError: The second argument 'plotjoined' should be boolean (True or False).  If you meant to plot two lists 'x' and 'y' against each other, use 'list_plot(zip(x,y))'.

    Dictionaries with numeric keys and values can be plotted::

        sage: list_plot({22: 3365, 27: 3295, 37: 3135, 42: 3020, 47: 2880, 52: 2735, 57: 2550})
        Graphics object consisting of 1 graphics primitive

    .. PLOT::

        g = list_plot({22: 3365, 27: 3295, 37: 3135, 42: 3020, 47: 2880, 52: 2735, 57: 2550})
        sphinx_plot(g)

    Plotting in logarithmic scale is possible for 2D list plots.
    There are two different syntaxes available::

        sage: yl = [2**k for k in range(20)]
        sage: list_plot(yl, scale='semilogy')  # long time  # log axis on vertical
        Graphics object consisting of 1 graphics primitive

    .. PLOT::

        yl = [2**k for k in range(20)]
        g = list_plot(yl, scale='semilogy')  # long time  # log axis on vertical
        sphinx_plot(g)

    ::

        sage: list_plot_semilogy(yl)       # same
        Graphics object consisting of 1 graphics primitive

    .. warning::

        If ``plotjoined`` is ``False`` then the axis that is in log scale
        must have all points strictly positive. For instance, the following
        plot will show no points in the figure since the points in the
        horizontal axis starts from `(0,1)`.

        ::

            sage: list_plot(yl, scale='loglog')         # both axes are log
            Graphics object consisting of 1 graphics primitive

        Instead this will work. We drop the point `(0,1)`.::

            sage: list_plot(zip(range(1,len(yl)), yl[1:]), scale='loglog') # long time
            Graphics object consisting of 1 graphics primitive

    We use :func:`list_plot_loglog` and plot in a different base.::

        sage: list_plot_loglog(zip(range(1,len(yl)), yl[1:]), base=2) # long time
        Graphics object consisting of 1 graphics primitive

    .. PLOT::

        yl = [2**k for k in range(20)]
        g = list_plot_loglog(zip(range(1,len(yl)), yl[1:]), base=2) # long time
        sphinx_plot(g)

    We can also change the scale of the axes in the graphics just before
    displaying::

        sage: G = list_plot(yl) # long time
        sage: G.show(scale=('semilogy', 2)) # long time

    TESTS:

    We check to see whether elements of the Symbolic Ring are properly
    handled; see :trac:`16378` ::

        sage: list_plot([1+I, 2+I])
        Graphics object consisting of 1 graphics primitive

        sage: list_plot([1+I, 2, CC(3+I)])
        Graphics object consisting of 1 graphics primitive

        sage: list_plot([2, SR(1), CC(1+i)])
        Graphics object consisting of 1 graphics primitive

    We check to see that the x/y min/max data are set correctly::

        sage: d = list_plot([(100,100), (120, 120)]).get_minmax_data()
        sage: d['xmin']
        100.0
        sage: d['ymin']
        100.0
    """
    from sage.plot.all import line, point
    try:
        if not data:
            return Graphics()
    except ValueError: # numpy raises ValueError if it is not empty
        pass
    if not isinstance(plotjoined, bool):
        raise TypeError("The second argument 'plotjoined' should be boolean "
                    "(True or False).  If you meant to plot two lists 'x' "
                    "and 'y' against each other, use 'list_plot(zip(x,y))'.")
    if isinstance(data, dict):
        if plotjoined:
            list_data = sorted(list(data.iteritems()))
        else:
            list_data = list(data.iteritems())
        return list_plot(list_data, plotjoined=plotjoined, **kwargs)
    try:
        from sage.rings.all import RDF
        tmp = RDF(data[0])
        data = list(enumerate(data))
    except TypeError: # we can get this TypeError if the element is a list
                      # or tuple or numpy array, or an element of CC, CDF
        # We also want to avoid doing CC(data[0]) here since it will go
        # through if data[0] is really a tuple and every element of the
        # data will be converted to a complex and later converted back to
        # a tuple.
        # So, the only other check we need to do is whether data[0] is an
        # element of the Symbolic Ring.
        if data[0] in sage.symbolic.ring.SR:
            data = list(enumerate(data))

    try:
        if plotjoined:
            return line(data, **kwargs)
        else:
            return point(data, **kwargs)
    except (TypeError, IndexError):
        # Assume we have complex-valued input and plot real and imaginary parts.
        # Need to catch IndexError because if data is, say, [(0, 1), (1, I)],
        # point3d() throws an IndexError on the (0,1) before it ever
        # gets to (1, I).
        from sage.rings.complex_field import ComplexField
        CC = ComplexField()
        # if we get here, we already did "list(enumerate(data))",
        # so look at z[1] in inner list
        data = [(z.real(), z.imag()) for z in [CC(z[1]) for z in data]]
        if plotjoined:
            return line(data, **kwargs)
        else:
            return point(data, **kwargs)

#------------------------ Graphs on log scale ---------------------------#
@options(base=10)
def plot_loglog(funcs, *args, **kwds):
    """
    Plot graphics in 'loglog' scale, that is, both the horizontal and the
    vertical axes will be in logarithmic scale.

    INPUT:

    - ``base`` -- (default: 10) the base of the logarithm. This must be
      greater than 1. The base can be also given as a list or tuple
      ``(basex, basey)``.  ``basex`` sets the base of the logarithm along the
      horizontal axis and ``basey`` sets the base along the vertical axis.

    - ``funcs`` -- any Sage object which is acceptable to the :func:`plot`.

    For all other inputs, look at the documentation of :func:`plot`.

    EXAMPLES::

        sage: plot_loglog(exp, (1,10)) # plot in loglog scale with base 10
        Graphics object consisting of 1 graphics primitive

    .. PLOT::

        g = plot_loglog(exp, (1,10)) # plot in loglog scale with base 10
        sphinx_plot(g)

    ::

        sage: plot_loglog(exp, (1,10), base=2.1) # long time # with base 2.1 on both axes
        Graphics object consisting of 1 graphics primitive

    .. PLOT ::

        g = plot_loglog(exp, (1,10), base=2.1) # long time # with base 2.1 on both axes
        sphinx_plot(g)

    ::

        sage: plot_loglog(exp, (1,10), base=(2,3))
        Graphics object consisting of 1 graphics primitive

    .. PLOT::

        g = plot_loglog(exp, (1,10), base=(2,3))
        sphinx_plot(g)

    """
    return plot(funcs, *args, scale='loglog', **kwds)

@options(base=10)
def plot_semilogx(funcs, *args, **kwds):
    """
    Plot graphics in 'semilogx' scale, that is, the horizontal axis will be
    in logarithmic scale.

    INPUT:

    - ``base`` -- (default: 10) the base of the logarithm. This must be
      greater than 1.

    - ``funcs`` -- any Sage object which is acceptable to the :func:`plot`.

    For all other inputs, look at the documentation of :func:`plot`.

    EXAMPLES::

        sage: plot_semilogx(exp, (1,10)) # long time # plot in semilogx scale, base 10
        Graphics object consisting of 1 graphics primitive

    .. PLOT::

        g = plot_semilogx(exp, (1,10)) # long time # plot in semilogx scale, base 10
        sphinx_plot(g)

    ::

        sage: plot_semilogx(exp, (1,10), base=2) # with base 2
        Graphics object consisting of 1 graphics primitive

    .. PLOT::

        g = plot_semilogx(exp, (1,10), base=2) # with base 2
        sphinx_plot(g)

    """
    return plot(funcs, *args, scale='semilogx', **kwds)

@options(base=10)
def plot_semilogy(funcs, *args, **kwds):
    """
    Plot graphics in 'semilogy' scale, that is, the vertical axis will be
    in logarithmic scale.

    INPUT:

    - ``base`` -- (default: 10) the base of the logarithm. This must be
      greater than 1.

    - ``funcs`` -- any Sage object which is acceptable to the :func:`plot`.

    For all other inputs, look at the documentation of :func:`plot`.

    EXAMPLES::

        sage: plot_semilogy(exp, (1,10)) # long time # plot in semilogy scale, base 10
        Graphics object consisting of 1 graphics primitive

    .. PLOT::

        g = plot_semilogy(exp, (1,10)) # long time # plot in semilogy scale, base 10
        sphinx_plot(g)

    ::

        sage: plot_semilogy(exp, (1,10), base=2) # long time # with base 2
        Graphics object consisting of 1 graphics primitive

    .. PLOT::

        g = plot_semilogy(exp, (1,10), base=2) # long time # with base 2
        sphinx_plot(g)

    """
    return plot(funcs, *args, scale='semilogy', **kwds)

@options(base=10)
def list_plot_loglog(data, plotjoined=False, **kwds):
    """
    Plot the ``data`` in 'loglog' scale, that is, both the horizontal and the
    vertical axes will be in logarithmic scale.

    INPUT:

    - ``base`` -- (default: 10) the base of the logarithm. This must be
      greater than 1. The base can be also given as a list or tuple
      ``(basex, basey)``.  ``basex`` sets the base of the logarithm along the
      horizontal axis and ``basey`` sets the base along the vertical axis.

    For all other inputs, look at the documentation of :func:`list_plot`.


    EXAMPLES::

        sage: yl = [5**k for k in range(10)]; xl = [2**k for k in range(10)]
        sage: list_plot_loglog(zip(xl, yl)) # long time # plot in loglog scale with base 10
        Graphics object consisting of 1 graphics primitive

    .. PLOT::

        yl = [5**k for k in range(10)]
        xl = [2**k for k in range(10)]
        g = list_plot_loglog(zip(xl, yl)) # long time # plot in loglog scale with base 10
        sphinx_plot(g)

    ::

        sage: list_plot_loglog(zip(xl, yl), base=2.1) # long time # with base 2.1 on both axes
        Graphics object consisting of 1 graphics primitive

    .. PLOT::

        #g = list_plot_loglog(zip(xl, yl), base=2.1) # long time # with base 2.1 on both axes
        #sphinx_plot(g)

    ::

        sage: list_plot_loglog(zip(xl, yl), base=(2,5)) # long time
        Graphics object consisting of 1 graphics primitive

    .. warning::

        If ``plotjoined`` is ``False`` then the axis that is in log scale
        must have all points strictly positive. For instance, the following
        plot will show no points in the figure since the points in the
        horizontal axis starts from `(0,1)`.

        ::

            sage: yl = [2**k for k in range(20)]
            sage: list_plot_loglog(yl)
            Graphics object consisting of 1 graphics primitive

        Instead this will work. We drop the point `(0,1)`.::

            sage: list_plot_loglog(zip(range(1,len(yl)), yl[1:]))
            Graphics object consisting of 1 graphics primitive

    """
    return list_plot(data, plotjoined=plotjoined, scale='loglog', **kwds)

@options(base=10)
def list_plot_semilogx(data, plotjoined=False, **kwds):
    """
    Plot ``data`` in 'semilogx' scale, that is, the horizontal axis will be
    in logarithmic scale.

    INPUT:

    - ``base`` -- (default: 10) the base of the logarithm. This must be
      greater than 1.

    For all other inputs, look at the documentation of :func:`list_plot`.

    EXAMPLES::

        sage: yl = [2**k for k in range(12)]
        sage: list_plot_semilogx(zip(yl,yl))
        Graphics object consisting of 1 graphics primitive

    .. PLOT::

        yl = [2**k for k in range(12)]
        g = list_plot_semilogx(zip(yl,yl))
        sphinx_plot(g)

    .. warning::

        If ``plotjoined`` is ``False`` then the horizontal axis must have all
        points strictly positive. Otherwise the plot will come up empty.
        For instance the following plot contains a point at `(0,1)`.

        ::

            sage: yl = [2**k for k in range(12)]
            sage: list_plot_semilogx(yl) # plot is empty because of `(0,1)`
            Graphics object consisting of 1 graphics primitive

        We remove `(0,1)` to fix this.::

            sage: list_plot_semilogx(zip(range(1, len(yl)), yl[1:]))
            Graphics object consisting of 1 graphics primitive

    ::

        sage: list_plot_semilogx([(1,2),(3,4),(3,-1),(25,3)], base=2) # with base 2
        Graphics object consisting of 1 graphics primitive

    .. PLOT::

        g = list_plot_semilogx([(1,2),(3,4),(3,-1),(25,3)], base=2) # with base 2
        sphinx_plot(g)

    """
    return list_plot(data, plotjoined=plotjoined, scale='semilogx', **kwds)

@options(base=10)
def list_plot_semilogy(data, plotjoined=False, **kwds):
    """
    Plot ``data`` in 'semilogy' scale, that is, the vertical axis will be
    in logarithmic scale.

    INPUT:

    - ``base`` -- (default: 10) the base of the logarithm. This must be
      greater than 1.

    For all other inputs, look at the documentation of :func:`list_plot`.

    EXAMPLES::

        sage: yl = [2**k for k in range(12)]
        sage: list_plot_semilogy(yl) # plot in semilogy scale, base 10
        Graphics object consisting of 1 graphics primitive

    .. PLOT::

        yl = [2**k for k in range(12)]
        g = list_plot_semilogy(yl) # plot in semilogy scale, base 10
        sphinx_plot(g)

    .. warning::

        If ``plotjoined`` is ``False`` then the vertical axis must have all
        points strictly positive. Otherwise the plot will come up empty.
        For instance the following plot contains a point at `(1,0)`.

        ::

            sage: xl = [2**k for k in range(12)]; yl = range(len(xl))
            sage: list_plot_semilogy(zip(xl,yl)) # plot empty due to (1,0)
            Graphics object consisting of 1 graphics primitive

        We remove `(1,0)` to fix this.::

            sage: list_plot_semilogy(zip(xl[1:],yl[1:]))
            Graphics object consisting of 1 graphics primitive


    ::

        sage: list_plot_semilogy([2, 4, 6, 8, 16, 31], base=2) # with base 2
        Graphics object consisting of 1 graphics primitive

    .. PLOT::

        g = list_plot_semilogy([2, 4, 6, 8, 16, 31], base=2) # with base 2
        sphinx_plot(g)

    """
    return list_plot(data, plotjoined=plotjoined, scale='semilogy', **kwds)

def to_float_list(v):
    """
    Given a list or tuple or iterable v, coerce each element of v to a
    float and make a list out of the result.

    EXAMPLES::

        sage: from sage.plot.plot import to_float_list
        sage: to_float_list([1,1/2,3])
        [1.0, 0.5, 3.0]
    """
    return [float(x) for x in v]


def reshape(v, n, m):
    """
    Helper function for creating graphics arrays.

    The input array is flattened and turned into an `n\times m`
    array, with blank graphics object padded at the end, if
    necessary.

    INPUT:

    -  ``v`` - a list of lists or tuples

    -  ``n, m`` - integers

    OUTPUT:

    A list of lists of graphics objects

    EXAMPLES::

        sage: L = [plot(sin(k*x),(x,-pi,pi)) for k in range(10)]
        sage: graphics_array(L,3,4)  # long time (up to 4s on sage.math, 2012)
        Graphics Array of size 3 x 4

    ::

        sage: M = [[plot(sin(k*x),(x,-pi,pi)) for k in range(3)],[plot(cos(j*x),(x,-pi,pi)) for j in [3..5]]]
        sage: graphics_array(M,6,1)  # long time (up to 4s on sage.math, 2012)
        Graphics Array of size 6 x 1

    TESTS::

        sage: L = [plot(sin(k*x),(x,-pi,pi)) for k in [1..3]]
        sage: graphics_array(L,0,-1) # indirect doctest
        Traceback (most recent call last):
        ...
        ValueError: array sizes must be positive
    """
    if not (n > 0 and m > 0):
        raise ValueError('array sizes must be positive')
    G = Graphics()
    G.axes(False)
    if len(v) == 0:
        return [[G]*m]*n

    if not isinstance(v[0], Graphics):
        # a list of lists -- flatten it
        v = sum([list(x) for x in v], [])

    # Now v should be a single list.
    # First, make it have the right length.
    v = list(v)   # do not mutate the argument
    for i in xrange(n*m - len(v)):
        v.append(G)

    # Next, create a list of lists out of it.
    L = []
    k = 0
    for i in range(n):
        w = []
        for j in range(m):
            w.append(v[k])
            k += 1
        L.append(w)

    return L

def graphics_array(array, nrows=None, ncols=None):
    r"""
    ``graphics_array`` take a list of lists (or tuples) of
    graphics objects and plots them all on one canvas (single plot).

    INPUT:

    - ``array`` -- a list of lists or tuples. The graphics objects to
       combine into a graphics array.

    - ``nrows, ncols`` -- (optional) integers. If both are given then
       the input array is flattened and turned into an ``nrows`` x
       ``ncols`` array, with blank graphics objects padded at the end,
       if necessary. If only one is specified, the other is chosen
       automatically.

    EXAMPLE: Make some plots of `\sin` functions::

        sage: f(x) = sin(x)
        sage: g(x) = sin(2*x)
        sage: h(x) = sin(4*x)
        sage: p1 = plot(f,(-2*pi,2*pi),color=hue(0.5)) # long time
        sage: p2 = plot(g,(-2*pi,2*pi),color=hue(0.9)) # long time
        sage: p3 = parametric_plot((f,g),(0,2*pi),color=hue(0.6)) # long time
        sage: p4 = parametric_plot((f,h),(0,2*pi),color=hue(1.0)) # long time

    Now make a graphics array out of the plots::

        sage: graphics_array(((p1,p2),(p3,p4))) # long time
        Graphics Array of size 2 x 2

    .. PLOT::

        def f(x): return sin(x)
        def g(x): return sin(2*x)
        def h(x): return sin(4*x)
        p1 = plot(f,(-2*pi,2*pi),color=hue(0.5)) # long time
        p2 = plot(g,(-2*pi,2*pi),color=hue(0.9)) # long time
        p3 = parametric_plot((f,g),(0,2*pi),color=hue(0.6)) # long time
        p4 = parametric_plot((f,h),(0,2*pi),color=hue(1.0)) # long time
        g = graphics_array(((p1,p2),(p3,p4))) # long time
        sphinx_plot(g)

    One can also name the array, and then use :meth:`~sage.plot.graphics.GraphicsArray.show`
    or :meth:`~sage.plot.graphics.GraphicsArray.save`::

        sage: ga = graphics_array(((p1,p2),(p3,p4))) # long time
        sage: ga.show() # long time

    Here we give only one row::

        sage: p1 = plot(sin,(-4,4))
        sage: p2 = plot(cos,(-4,4))
        sage: g = graphics_array([p1, p2]); print(g)
        Graphics Array of size 1 x 2
        sage: g.show()

    .. PLOT::

        p1 = plot(sin,(-4,4))
        p2 = plot(cos,(-4,4))
        g = graphics_array([p1, p2])
        sphinx_plot(g)

    It is possible to use ``figsize`` to change the size of the plot
    as a whole::

        sage: L = [plot(sin(k*x),(x,-pi,pi)) for k in [1..3]]
        sage: G = graphics_array(L)
        sage: G.show(figsize=[5,3])  # smallish and compact
        sage: G.show(figsize=[10,20])  # bigger and tall and thin; long time (2s on sage.math, 2012)
        sage: G.show(figsize=8)  # figure as a whole is a square

    Specifying only the number of rows or the number of columns
    computes the other dimension automatically::

        sage: ga = graphics_array([plot(sin)] * 10, nrows=3)
        sage: ga.nrows(), ga.ncols()
        (3, 4)
        sage: ga = graphics_array([plot(sin)] * 10, ncols=3)
        sage: ga.nrows(), ga.ncols()
        (4, 3)
    """
    # TODO: refactor the whole array flattening and reshaping into a class
    if nrows is None and ncols is None:
        pass
    elif nrows is not None and ncols is not None:
        nrows = int(nrows)
        ncols = int(ncols)
        array = reshape(array, nrows, ncols)
    else:
        # nrows is None xor ncols is None
        if len(array) > 0 and isinstance(array[0], Graphics):
            length = len(array)
        else:
            length = sum(map(len, array))
        if nrows is None:
            ncols = int(ncols)
            nrows = length // ncols + 1
        elif ncols is None:
            nrows = int(nrows)
            ncols = length // nrows + 1
        else:
            assert False
        array = reshape(array, nrows, ncols)
    return GraphicsArray(array)

def var_and_list_of_values(v, plot_points):
    """
    INPUT:


    -  ``v`` - (v0, v1) or (var, v0, v1); if the former
       return the range of values between v0 and v1 taking plot_points
       steps; if var is given, also return var.

    -  ``plot_points`` - integer = 2 (the endpoints)


    OUTPUT:


    -  ``var`` - a variable or None

    -  ``list`` - a list of floats


    EXAMPLES::

        sage: from sage.plot.plot import var_and_list_of_values
        sage: var_and_list_of_values((var('theta'), 2, 5),  5)
        doctest:...: DeprecationWarning: var_and_list_of_values is deprecated.  Please use sage.plot.misc.setup_for_eval_on_grid; note that that function has slightly different calling and return conventions which make it more generally applicable
        See http://trac.sagemath.org/7008 for details.
        (theta, [2.0, 2.75, 3.5, 4.25, 5.0])
        sage: var_and_list_of_values((2, 5),  5)
        (None, [2.0, 2.75, 3.5, 4.25, 5.0])
        sage: var_and_list_of_values((var('theta'), 2, 5),  2)
        (theta, [2.0, 5.0])
        sage: var_and_list_of_values((2, 5),  2)
        (None, [2.0, 5.0])
    """
    from sage.misc.superseded import deprecation
    deprecation(7008, "var_and_list_of_values is deprecated.  Please use sage.plot.misc.setup_for_eval_on_grid; note that that function has slightly different calling and return conventions which make it more generally applicable")
    plot_points = int(plot_points)
    if plot_points < 2:
        raise ValueError("plot_points must be greater than 1")
    if not isinstance(v, (tuple, list)):
        raise TypeError("v must be a tuple or list")
    if len(v) == 3:
        var = v[0]
        a, b = v[1], v[2]
    elif len(v) == 2:
        var = None
        a, b = v
    else:
        raise ValueError("parametric value range must be a list or tuple of length 2 or 3.")

    a = float(a)
    b = float(b)
    if plot_points == 2:
        return var, [a, b]
    else:
        step = (b-a)/float(plot_points-1)
        values = [a + step*i for i in xrange(plot_points)]
        return var, values



def setup_for_eval_on_grid(v, xrange, yrange, plot_points):
    """
    This function is deprecated.  Please use
    ``sage.plot.misc.setup_for_eval_on_grid`` instead.  Please note that
    that function has slightly different calling and return
    conventions which make it more generally applicable.

    INPUT:


    -  ``v`` - a list of functions

    -  ``xrange`` - 2 or 3 tuple (if 3, first is a
       variable)

    -  ``yrange`` - 2 or 3 tuple

    -  ``plot_points`` - a positive integer


    OUTPUT:


    -  ``g`` - tuple of fast callable functions

    -  ``xstep`` - step size in xdirection

    -  ``ystep`` - step size in ydirection

    -  ``xrange`` - tuple of 2 floats

    -  ``yrange`` - tuple of 2 floats


    EXAMPLES::

        sage: x,y = var('x,y')
        sage: sage.plot.plot.setup_for_eval_on_grid([x^2 + y^2], (x,0,5), (y,0,pi), 11)
        doctest:...: DeprecationWarning: sage.plot.plot.setup_for_eval_on_grid is deprecated.  Please use sage.plot.misc.setup_for_eval_on_grid; note that that function has slightly different calling and return conventions which make it more generally applicable
        See http://trac.sagemath.org/7008 for details.
        ([<sage.ext... object at ...>],
         0.5,
         0.3141592653589793,
         (0.0, 5.0),
         (0.0, 3.141592653589793))

    We always plot at least two points; one at the beginning and one at the end of the ranges.

    ::

        sage: sage.plot.plot.setup_for_eval_on_grid([x^2+y^2], (x,0,1), (y,-1,1), 1)
        ([<sage.ext... object at ...>],
        1.0,
        2.0,
        (0.0, 1.0),
        (-1.0, 1.0))


    """
    from sage.misc.superseded import deprecation
    deprecation(7008, "sage.plot.plot.setup_for_eval_on_grid is deprecated.  Please use sage.plot.misc.setup_for_eval_on_grid; note that that function has slightly different calling and return conventions which make it more generally applicable")

    from sage.plot.misc import setup_for_eval_on_grid as setup
    g, ranges=setup(v, [xrange, yrange], plot_points)
    return list(g), ranges[0][2], ranges[1][2], ranges[0][:2], ranges[1][:2]


def minmax_data(xdata, ydata, dict=False):
    """
    Returns the minimums and maximums of xdata and ydata.

    If dict is False, then minmax_data returns the tuple (xmin, xmax,
    ymin, ymax); otherwise, it returns a dictionary whose keys are
    'xmin', 'xmax', 'ymin', and 'ymax' and whose values are the
    corresponding values.

    EXAMPLES::

        sage: from sage.plot.plot import minmax_data
        sage: minmax_data([], [])
        (-1, 1, -1, 1)
        sage: minmax_data([-1, 2], [4, -3])
        (-1, 2, -3, 4)
        sage: d = minmax_data([-1, 2], [4, -3], dict=True)
        sage: list(sorted(d.items()))
        [('xmax', 2), ('xmin', -1), ('ymax', 4), ('ymin', -3)]
    """
    xmin = min(xdata) if len(xdata) > 0 else -1
    xmax = max(xdata) if len(xdata) > 0 else 1
    ymin = min(ydata) if len(ydata) > 0 else -1
    ymax = max(ydata) if len(ydata) > 0 else 1
    if dict:
        return {'xmin':xmin, 'xmax':xmax,
                'ymin':ymin, 'ymax':ymax}
    else:
        return xmin, xmax, ymin, ymax

def adaptive_refinement(f, p1, p2, adaptive_tolerance=0.01, adaptive_recursion=5, level=0):
    r"""
    The adaptive refinement algorithm for plotting a function ``f``. See
    the docstring for plot for a description of the algorithm.

    INPUT:


    -  ``f`` - a function of one variable

    -  ``p1, p2`` - two points to refine between

    -  ``adaptive_recursion`` - (default: 5) how many
       levels of recursion to go before giving up when doing adaptive
       refinement. Setting this to 0 disables adaptive refinement.

    -  ``adaptive_tolerance`` - (default: 0.01) how large
       a relative difference should be before the adaptive refinement
       code considers it significant; see documentation for generate_plot_points
       for more information.  See the documentation for :func:`plot` for more
       information on how the adaptive refinement algorithm works.

    OUTPUT:


    -  ``list`` - a list of points to insert between ``p1`` and
       ``p2`` to get a better linear approximation between them


    TESTS::

        sage: from sage.plot.plot import adaptive_refinement
        sage: adaptive_refinement(sin, (0,0), (pi,0), adaptive_tolerance=0.01, adaptive_recursion=0)
        []
        sage: adaptive_refinement(sin, (0,0), (pi,0), adaptive_tolerance=0.01)
        [(0.125*pi, 0.3826834323650898), (0.1875*pi, 0.5555702330196022), (0.25*pi, 0.7071067811865475), (0.3125*pi, 0.8314696123025452), (0.375*pi, 0.9238795325112867), (0.4375*pi, 0.9807852804032304), (0.5*pi, 1.0), (0.5625*pi, 0.9807852804032304), (0.625*pi, 0.9238795325112867), (0.6875*pi, 0.8314696123025455), (0.75*pi, 0.7071067811865476), (0.8125*pi, 0.5555702330196022), (0.875*pi, 0.3826834323650899)]

    This shows that lowering ``adaptive_tolerance`` and raising
    ``adaptive_recursion`` both increase the number of subdivision
    points, though which one creates more points is heavily
    dependent upon the function being plotted.

    ::

        sage: x = var('x')
        sage: f(x) = sin(1/x)
        sage: n1 = len(adaptive_refinement(f, (0,0), (pi,0), adaptive_tolerance=0.01)); n1
        15
        sage: n2 = len(adaptive_refinement(f, (0,0), (pi,0), adaptive_recursion=10, adaptive_tolerance=0.01)); n2
        79
        sage: n3 = len(adaptive_refinement(f, (0,0), (pi,0), adaptive_tolerance=0.001)); n3
        26
    """
    if level >= adaptive_recursion:
        return []

    x = (p1[0] + p2[0])/2.0
    msg = ''

    try:
        y = float(f(x))
        if str(y) in ['nan', 'NaN', 'inf', '-inf']:
            sage.misc.misc.verbose("%s\nUnable to compute f(%s)"%(msg, x),1)
            # give up for this branch
            return []

    except (ZeroDivisionError, TypeError, ValueError, OverflowError) as msg:
        sage.misc.misc.verbose("%s\nUnable to compute f(%s)"%(msg, x), 1)
        # give up for this branch
        return []

    # this distance calculation is not perfect.
    if abs((p1[1] + p2[1])/2.0 - y) > adaptive_tolerance:
        return adaptive_refinement(f, p1, (x, y),
                    adaptive_tolerance=adaptive_tolerance,
                    adaptive_recursion=adaptive_recursion,
                    level=level+1) \
                    + [(x, y)] + \
            adaptive_refinement(f, (x, y), p2,
                    adaptive_tolerance=adaptive_tolerance,
                    adaptive_recursion=adaptive_recursion,
                    level=level+1)
    else:
        return []

def generate_plot_points(f, xrange, plot_points=5, adaptive_tolerance=0.01, adaptive_recursion=5, randomize = True, initial_points = None):
    r"""
    Calculate plot points for a function f in the interval xrange.  The
    adaptive refinement algorithm is also automatically invoked with a
    *relative* adaptive tolerance of adaptive_tolerance; see below.

    INPUT:

    - ``f`` - a function of one variable

    - ``p1, p2`` - two points to refine between

    - ``plot_points`` - (default: 5) the minimal number of plot points. (Note
      however that in any actual plot a number is passed to this, with default
      value 200.)

    - ``adaptive_recursion`` - (default: 5) how many levels of recursion to go
      before giving up when doing adaptive refinement.  Setting this to 0
      disables adaptive refinement.

    - ``adaptive_tolerance`` - (default: 0.01) how large the relative difference
      should be before the adaptive refinement code considers it significant.  If
      the actual difference is greater than adaptive_tolerance*delta, where delta
      is the initial subinterval size for the given xrange and plot_points, then
      the algorithm will consider it significant.

    - ``initial_points`` - (default: None) a list of points that should be evaluated.

    OUTPUT:

    - a list of points (x, f(x)) in the interval xrange, which approximate
      the function f.

    TESTS::

        sage: from sage.plot.plot import generate_plot_points
        sage: generate_plot_points(sin, (0, pi), plot_points=2, adaptive_recursion=0)
        [(0.0, 0.0), (3.141592653589793, 1.2246...e-16)]

        sage: from sage.plot.plot import generate_plot_points
        sage: generate_plot_points(lambda x: x^2, (0, 6), plot_points=2, adaptive_recursion=0, initial_points = [1,2,3])
        [(0.0, 0.0), (1.0, 1.0), (2.0, 4.0), (3.0, 9.0), (6.0, 36.0)]

        sage: generate_plot_points(sin(x).function(x), (-pi, pi), randomize=False)
        [(-3.141592653589793, -1.2246...e-16), (-2.748893571891069,
        -0.3826834323650899), (-2.356194490192345, -0.707106781186547...),
        (-2.1598449493429825, -0.831469612302545...), (-1.9634954084936207,
        -0.9238795325112867), (-1.7671458676442586, -0.9807852804032304),
        (-1.5707963267948966, -1.0), (-1.3744467859455345,
        -0.9807852804032304), (-1.1780972450961724, -0.9238795325112867),
        (-0.9817477042468103, -0.831469612302545...), (-0.7853981633974483,
        -0.707106781186547...), (-0.39269908169872414, -0.3826834323650898),
        (0.0, 0.0), (0.39269908169872414, 0.3826834323650898),
        (0.7853981633974483, 0.707106781186547...), (0.9817477042468103,
        0.831469612302545...), (1.1780972450961724, 0.9238795325112867),
        (1.3744467859455345, 0.9807852804032304), (1.5707963267948966, 1.0),
        (1.7671458676442586, 0.9807852804032304), (1.9634954084936207,
        0.9238795325112867), (2.1598449493429825, 0.831469612302545...),
        (2.356194490192345, 0.707106781186547...), (2.748893571891069,
        0.3826834323650899), (3.141592653589793, 1.2246...e-16)]

    This shows that lowering adaptive_tolerance and raising
    adaptive_recursion both increase the number of subdivision points.
    (Note that which creates more points is heavily dependent on the
    particular function plotted.)

    ::

        sage: x = var('x')
        sage: f(x) = sin(1/x)
        sage: [len(generate_plot_points(f, (-pi, pi), plot_points=16, adaptive_tolerance=i, randomize=False)) for i in [0.01, 0.001, 0.0001]]
        [97, 161, 275]

        sage: [len(generate_plot_points(f, (-pi, pi), plot_points=16, adaptive_recursion=i, randomize=False)) for i in [5, 10, 15]]
        [97, 499, 2681]
    """
    from sage.plot.misc import setup_for_eval_on_grid
    ignore, ranges = setup_for_eval_on_grid([], [xrange], plot_points)
    xmin, xmax, delta = ranges[0]
    data = srange(*ranges[0], include_endpoint=True)

    random = current_randstate().python_random().random

    for i in range(len(data)):
        xi = data[i]
        # Slightly randomize the interior sample points if
        # randomize is true
        if randomize and i > 0 and i < plot_points-1:
            xi += delta*(random() - 0.5)
            data[i] = xi

    # add initial points
    if isinstance(initial_points, list):
        data = sorted(data + initial_points)

    exceptions = 0; msg=''
    exception_indices = []
    for i in range(len(data)):
        xi = data[i]

        try:
            data[i] = (float(xi), float(f(xi)))
            if str(data[i][1]) in ['nan', 'NaN', 'inf', '-inf']:
                sage.misc.misc.verbose("%s\nUnable to compute f(%s)"%(msg, xi),1)
                exceptions += 1
                exception_indices.append(i)

        except (ArithmeticError, TypeError, ValueError) as msg:
            sage.misc.misc.verbose("%s\nUnable to compute f(%s)"%(msg, xi),1)

            if i == 0: # Given an error for left endpoint, try to move it in slightly
                for j in range(1, 99):
                    xj = xi + delta*j/100.0
                    try:
                        data[i] = (float(xj), float(f(xj)))
                        # nan != nan
                        if data[i][1] != data[i][1]:
                            continue
                        break
                    except (ArithmeticError, TypeError, ValueError) as msg:
                        pass
                else:
                    exceptions += 1
                    exception_indices.append(i)

            elif i == plot_points-1: # Given an error for right endpoint, try to move it in slightly
                for j in range(1, 99):
                    xj = xi - delta*j/100.0
                    try:
                        data[i] = (float(xj), float(f(xj)))
                        # nan != nan
                        if data[i][1] != data[i][1]:
                            continue
                        break
                    except (ArithmeticError, TypeError, ValueError) as msg:
                        pass
                else:
                    exceptions += 1
                    exception_indices.append(i)
            else:
                exceptions += 1
                exception_indices.append(i)

    data = [data[i] for i in range(len(data)) if i not in exception_indices]

    # calls adaptive refinement
    i, j = 0, 0
    adaptive_tolerance = delta * float(adaptive_tolerance)
    adaptive_recursion = int(adaptive_recursion)

    while i < len(data) - 1:
       for p in adaptive_refinement(f, data[i], data[i+1],
                                     adaptive_tolerance=adaptive_tolerance,
                                     adaptive_recursion=adaptive_recursion):
            data.insert(i+1, p)
            i += 1
       i += 1

    if (len(data) == 0 and exceptions > 0) or exceptions > 10:
        sage.misc.misc.verbose("WARNING: When plotting, failed to evaluate function at %s points."%exceptions, level=0)
        sage.misc.misc.verbose("Last error message: '%s'"%msg, level=0)

    return data

#Lovely cruft to keep the pickle jar working
from line import line, line2d, Line as GraphicPrimitive_Line
from arrow import arrow, Arrow as GraphicPrimitive_Arrow
from bar_chart import bar_chart, BarChart as GraphicPrimitive_BarChart
from disk import disk, Disk as GraphicPrimitive_Disk
from point import point, points, point2d, Point as GraphicPrimitive_Point
from matrix_plot import matrix_plot, MatrixPlot as GraphicPrimitive_MatrixPlot
from plot_field import plot_vector_field, plot_slope_field, PlotField as GraphicPrimitive_PlotField
from text import text, Text as GraphicPrimitive_Text
from polygon import polygon, Polygon as GraphicPrimitive_Polygon
from circle import circle, Circle as GraphicPrimtive_Circle
from contour_plot import contour_plot, implicit_plot, ContourPlot as GraphicPrimitive_ContourPlot<|MERGE_RESOLUTION|>--- conflicted
+++ resolved
@@ -547,10 +547,7 @@
 #  the License, or (at your option) any later version.
 #                  http://www.gnu.org/licenses/
 #*****************************************************************************
-<<<<<<< HEAD
 from __future__ import print_function
-=======
->>>>>>> f7394a8a
 
 import os
 from functools import reduce
@@ -912,6 +909,7 @@
     Any MATPLOTLIB line option may also be passed in.  E.g.,
 
     - ``linestyle`` - (default: "-") The style of the line, which is one of
+
       - ``"-"`` or ``"solid"``
       - ``"--"`` or ``"dashed"``
       - ``"-."`` or ``"dash dot"``
@@ -934,6 +932,7 @@
       and values taken from the strings above.
 
     - ``marker``  - The style of the markers, which is one of
+
       - ``"None"`` or ``" "`` or ``""`` (nothing) -- default
       - ``","`` (pixel), ``"."`` (point)
       - ``"_"`` (horizontal line), ``"|"`` (vertical line)
@@ -986,9 +985,7 @@
     - ``fillcolor`` - The color of the fill. One of:
 
       - 'automatic' -- default
-
       - a color, in RGB, color name, or HTML format
-
       - a list or dictionary (valid in the event that `X` is a list),
         with values taken from the options above.
 
@@ -1076,12 +1073,11 @@
         sage: plot([sin(n*x) for n in [1..4]], (0, pi))
         Graphics object consisting of 4 graphics primitives
 
-<<<<<<< HEAD
     .. PLOT::
 
         g=plot([sin(n*x) for n in range(1,5)], (0, pi))
         sphinx_plot(g)
-=======
+
     By default, color and linestyle will change from one primitive to the next.
     This may be controlled by modifying ``color`` and ``linestyle`` options::
 
@@ -1090,7 +1086,6 @@
 
         sage: plot([sin(n*x)+n for n in [1..4]], (0, pi), color=['red','orange','green','purple'], linestyle=['-','-','--','-.'])
         Graphics object consisting of 4 graphics primitives
->>>>>>> f7394a8a
 
     We can also build a plot step by step from an empty plot::
 
@@ -1514,20 +1509,15 @@
         sage: p4 = plot([sin(x), cos(2*x)*sin(x)], (x,-pi, pi), fill = [0, x/pi], fillcolor = 'grey', color=['red', 'blue'])
         sage: graphics_array([[p1, p2], [p3, p4]]).show(frame=True, axes=False) # long time
 
-        .. PLOT::
-
-            p1 = plot([sin(x), cos(2*x)*sin(x)], -pi, pi, fill = {1: [0]}, fillcolor = 'blue', fillalpha = .25, color = 'blue')
-            p2 = plot([sin(x), cos(2*x)*sin(x)], -pi, pi, fill = {0: 1, 1:[0]}, color = ['blue'])
-            p3 = plot([sin(x), cos(2*x)*sin(x)], -pi, pi, fill = [0, [0]], fillcolor = ['#f60'], fillalpha = 1, color = {1: 'blue'})
-            p4 = plot([sin(x), cos(2*x)*sin(x)], (x,-pi, pi), fill = [0, x/pi], fillcolor = 'grey', color=['red', 'blue'])
-            g = graphics_array([[p1, p2], [p3, p4]]) # long time
-            sphinx_plot(g.show(frame=True, axes=False))
-
-
-    .. PLOT::
-
-        g = plot([sin(x), cos(2*x)*sin(4*x)], -pi, pi, fill = {0: 1}, fillcolor = 'red', fillalpha = 1)
-        sphinx_plot(g)
+    .. PLOT::
+
+        p1 = plot([sin(x), cos(2*x)*sin(x)], -pi, pi, fill = {1: [0]}, fillcolor = 'blue', fillalpha = .25, color = 'blue')
+        p2 = plot([sin(x), cos(2*x)*sin(x)], -pi, pi, fill = {0: 1, 1:[0]}, color = ['blue'])
+        p3 = plot([sin(x), cos(2*x)*sin(x)], -pi, pi, fill = [0, [0]], fillcolor = ['#f60'], fillalpha = 1, color = {1: 'blue'})
+        p4 = plot([sin(x), cos(2*x)*sin(x)], (x,-pi, pi), fill = [0, x/pi], fillcolor = 'grey', color=['red', 'blue'])
+        g = graphics_array([[p1, p2], [p3, p4]])
+        sphinx_plot(g.show(frame=True, axes=False))
+
 
     A example about the growth of prime numbers::
 
@@ -1570,25 +1560,6 @@
         sage: def b(n): return lambda x: bessel_J(n, x) + 0.5*(n-1)
         sage: plot([b(c) for c in [1..5]], 0, 40, fill = dict([(i, [i+1]) for i in [0..3]]), color = 'blue')
         Graphics object consisting of 9 graphics primitives
-<<<<<<< HEAD
-
-    .. PLOT::
-
-        def b(n): return lambda x: bessel_J(n, x) + 0.5*(n-1)
-        g = plot([b(c) for c in range(1,6)], (0, 40), fill = dict([(i, [i+1]) for i in range(0,4)]))
-        sphinx_plot(g)
-
-    ::
-
-        sage: plot([b(c) for c in [1..5]], 0, 40, fill = dict([(i, i+1) for i in [0..3]])) # long time
-        Graphics object consisting of 9 graphics primitives
-
-    .. PLOT::
-
-        def b(n): return lambda x: bessel_J(n, x) + 0.5*(n-1)
-        g = plot([b(c) for c in range(1,6)], 0, 40, fill = dict([(i, i+1) for i in range(0,4)])) # long time
-        sphinx_plot(g)
-=======
         sage: plot([b(c) for c in [1..5]], 0, 40, fill = dict([(i, i+1) for i in [0..3]]), color = 'blue', linestyle = '-') # long time
         Graphics object consisting of 9 graphics primitives
 
@@ -1599,7 +1570,6 @@
             p2 = plot([b(c) for c in [1..5]], 0, 40, fill = dict([(i, i+1) for i in [0..3]]), color = 'blue', linestyle = '-') # long time
             g = graphics_array([p1,p2])
             sphinx_plot(g.show(frame=True, axes=False))
->>>>>>> f7394a8a
 
     Extra options will get passed on to :meth:`~sage.plot.graphics.Graphics.show`,
     as long as they are valid::
@@ -1894,6 +1864,7 @@
     from sage.structure.element import is_Vector
     if kwds.get('parametric',False) and is_Vector(funcs):
         funcs = tuple(funcs)
+
 
     if hasattr(funcs, 'plot'):
         G = funcs.plot(*args, **original_opts)
@@ -3854,4 +3825,4 @@
 from text import text, Text as GraphicPrimitive_Text
 from polygon import polygon, Polygon as GraphicPrimitive_Polygon
 from circle import circle, Circle as GraphicPrimtive_Circle
-from contour_plot import contour_plot, implicit_plot, ContourPlot as GraphicPrimitive_ContourPlot+from contour_plot import contour_plot, implicit_plot, ContourPlot as GraphicPrimitive_ContourPlot
