"""
Contour Plots
"""

#*****************************************************************************
#       Copyright (C) 2006 Alex Clemesha <clemesha@gmail.com>,
#                          William Stein <wstein@gmail.com>,
#                     2008 Mike Hansen <mhansen@gmail.com>,
#
#  Distributed under the terms of the GNU General Public License (GPL)
#
#    This code is distributed in the hope that it will be useful,
#    but WITHOUT ANY WARRANTY; without even the implied warranty of
#    MERCHANTABILITY or FITNESS FOR A PARTICULAR PURPOSE.  See the GNU
#    General Public License for more details.
#
#  The full text of the GPL is available at:
#
#                  http://www.gnu.org/licenses/
#*****************************************************************************
from sage.plot.primitive import GraphicPrimitive
from sage.misc.decorators import options, suboptions
from sage.plot.colors import rgbcolor, get_cmap
from sage.misc.misc import xsrange
import operator

class ContourPlot(GraphicPrimitive):
    """
    Primitive class for the contour plot graphics type.  See
    ``contour_plot?`` for help actually doing contour plots.

    INPUT:

    - ``xy_data_array`` - list of lists giving evaluated values of the function on the grid

    - ``xrange`` - tuple of 2 floats indicating range for horizontal direction

    - ``yrange`` - tuple of 2 floats indicating range for vertical direction

    - ``options`` - dict of valid plot options to pass to constructor

    EXAMPLES:

    Note this should normally be used indirectly via ``contour_plot``::

        sage: from sage.plot.contour_plot import ContourPlot
        sage: C = ContourPlot([[1,3],[2,4]],(1,2),(2,3),options={})
        sage: C
        ContourPlot defined by a 2 x 2 data grid
        sage: C.xrange
        (1, 2)

    TESTS:

    We test creating a contour plot::

        sage: x,y = var('x,y')
        sage: contour_plot(x^2-y^3+10*sin(x*y), (x, -4, 4), (y, -4, 4),plot_points=121,cmap='hsv')
        Graphics object consisting of 1 graphics primitive
    """
    def __init__(self, xy_data_array, xrange, yrange, options):
        """
        Initializes base class ContourPlot.

        EXAMPLES::

            sage: x,y = var('x,y')
            sage: C = contour_plot(x^2-y^3+10*sin(x*y), (x, -4, 4), (y, -4, 4),plot_points=121,cmap='hsv')
            sage: C[0].xrange
            (-4.0, 4.0)
            sage: C[0].options()['plot_points']
            121
        """
        self.xrange = xrange
        self.yrange = yrange
        self.xy_data_array = xy_data_array
        self.xy_array_row = len(xy_data_array)
        self.xy_array_col = len(xy_data_array[0])
        GraphicPrimitive.__init__(self, options)

    def get_minmax_data(self):
        """
        Returns a dictionary with the bounding box data.

        EXAMPLES::

            sage: x,y = var('x,y')
            sage: f(x,y) = x^2 + y^2
            sage: d = contour_plot(f, (3, 6), (3, 6))[0].get_minmax_data()
            sage: d['xmin']
            3.0
            sage: d['ymin']
            3.0
        """
        from sage.plot.plot import minmax_data
        return minmax_data(self.xrange, self.yrange, dict=True)

    def _allowed_options(self):
        """
        Return the allowed options for the ContourPlot class.

        EXAMPLES::

            sage: x,y = var('x,y')
            sage: C = contour_plot(x^2-y^2,(x,-2,2),(y,-2,2))
            sage: isinstance(C[0]._allowed_options(),dict)
            True
        """
        return {'plot_points':'How many points to use for plotting precision',
                'cmap':"""the name of a predefined colormap,
                        a list of colors, or an instance of a
                        matplotlib Colormap. Type: import matplotlib.cm; matplotlib.cm.datad.keys()
                        for available colormap names.""",
                'colorbar': "Include a colorbar indicating the levels",
                'colorbar_options': "a dictionary of options for colorbars",
                'fill':'Fill contours or not',
                'legend_label':'The label for this item in the legend.',
                'contours':"""Either an integer specifying the number of
                        contour levels, or a sequence of numbers giving
                        the actual contours to use.""",
                'linewidths':'the width of the lines to be plotted',
                'linestyles':'the style of the lines to be plotted',
                'labels':'show line labels or not',
                'label_options':'a dictionary of options for the labels',
                'zorder':'The layer level in which to draw'}

    def _repr_(self):
        """
        String representation of ContourPlot primitive.

        EXAMPLES::

            sage: x,y = var('x,y')
            sage: C = contour_plot(x^2-y^2,(x,-2,2),(y,-2,2))
            sage: c = C[0]; c
            ContourPlot defined by a 100 x 100 data grid
        """
        return "ContourPlot defined by a %s x %s data grid"%(self.xy_array_row, self.xy_array_col)

    def _render_on_subplot(self, subplot):
        """
        TESTS:

        A somewhat random plot, but fun to look at::

            sage: x,y = var('x,y')
            sage: contour_plot(x^2-y^3+10*sin(x*y), (x, -4, 4), (y, -4, 4),plot_points=121,cmap='hsv')
            Graphics object consisting of 1 graphics primitive
        """
        from sage.rings.integer import Integer
        options = self.options()
        fill = options['fill']
        contours = options['contours']
        if 'cmap' in options:
            cmap = get_cmap(options['cmap'])
        elif fill or contours is None:
            cmap = get_cmap('gray')
        else:
            if isinstance(contours, (int, Integer)):
                cmap = get_cmap([(i,i,i) for i in xsrange(0,1,1/contours)])
            else:
                l = Integer(len(contours))
                cmap = get_cmap([(i,i,i) for i in xsrange(0,1,1/l)])

        x0,x1 = float(self.xrange[0]), float(self.xrange[1])
        y0,y1 = float(self.yrange[0]), float(self.yrange[1])

        if isinstance(contours, (int, Integer)):
            contours = int(contours)

        CSF=None
        if fill:
            if contours is None:
                CSF=subplot.contourf(self.xy_data_array, cmap=cmap, extent=(x0,x1,y0,y1), label=options['legend_label'])
            else:
                CSF=subplot.contourf(self.xy_data_array, contours, cmap=cmap, extent=(x0,x1,y0,y1),extend='both', label=options['legend_label'])

        linewidths = options.get('linewidths',None)
        if isinstance(linewidths, (int, Integer)):
            linewidths = int(linewidths)
        elif isinstance(linewidths, (list, tuple)):
            linewidths = tuple(int(x) for x in linewidths)

        from sage.plot.misc import get_matplotlib_linestyle
        linestyles = options.get('linestyles', None)
        if isinstance(linestyles, (list, tuple)):
            linestyles = [get_matplotlib_linestyle(l, 'long') for l in linestyles]
        else:
            linestyles = get_matplotlib_linestyle(linestyles, 'long')
        if contours is None:
            CS = subplot.contour(self.xy_data_array, cmap=cmap, extent=(x0,x1,y0,y1),
                                 linewidths=linewidths, linestyles=linestyles, label=options['legend_label'])
        else:
            CS = subplot.contour(self.xy_data_array, contours, cmap=cmap, extent=(x0,x1,y0,y1),
                            linewidths=linewidths, linestyles=linestyles, label=options['legend_label'])
        if options.get('labels', False):
            label_options = options['label_options']
            label_options['fontsize'] = int(label_options['fontsize'])
            if fill and label_options is None:
                label_options['inline']=False
            subplot.clabel(CS, **label_options)
        if options.get('colorbar', False):
            colorbar_options = options['colorbar_options']
            from matplotlib import colorbar
            cax,kwds=colorbar.make_axes_gridspec(subplot,**colorbar_options)
            if CSF is None:
                cb=colorbar.Colorbar(cax,CS, **kwds)
            else:
                cb=colorbar.Colorbar(cax,CSF, **kwds)
                cb.add_lines(CS)

@suboptions('colorbar', orientation='vertical', format=None, spacing=None)
@suboptions('label', fontsize=9, colors='blue', inline=None, inline_spacing=3, fmt="%1.2f")
@options(plot_points=100, fill=True, contours=None, linewidths=None, linestyles=None, labels=False, frame=True, axes=False, colorbar=False, legend_label=None, aspect_ratio=1, region=None)
def contour_plot(f, xrange, yrange, **options):
    r"""
    ``contour_plot`` takes a function of two variables, `f(x,y)`
    and plots contour lines of the function over the specified
    ``xrange`` and ``yrange`` as demonstrated below.

    ``contour_plot(f, (xmin, xmax), (ymin, ymax), ...)``

    INPUT:

    - ``f`` -- a function of two variables

    - ``(xmin, xmax)`` -- 2-tuple, the range of ``x`` values OR 3-tuple
      ``(x,xmin,xmax)``

    - ``(ymin, ymax)`` -- 2-tuple, the range of ``y`` values OR 3-tuple
      ``(y,ymin,ymax)``

    The following inputs must all be passed in as named parameters:

    - ``plot_points``  -- integer (default: 100); number of points to plot
      in each direction of the grid.  For old computers, 25 is fine, but
      should not be used to verify specific intersection points.

    - ``fill`` -- bool (default: ``True``), whether to color in the area
      between contour lines

    - ``cmap`` -- a colormap (default: ``'gray'``), the name of
      a predefined colormap, a list of colors or an instance of a matplotlib
      Colormap. Type: ``import matplotlib.cm; matplotlib.cm.datad.keys()``
      for available colormap names.

    - ``contours`` -- integer or list of numbers (default: ``None``):
      If a list of numbers is given, then this specifies the contour levels
      to use.  If an integer is given, then this many contour lines are
      used, but the exact levels are determined automatically. If ``None``
      is passed (or the option is not given), then the number of contour
      lines is determined automatically, and is usually about 5.

    - ``linewidths`` -- integer or list of integer (default: None), if
      a single integer all levels will be of the width given,
      otherwise the levels will be plotted with the width in the order
      given.  If the list is shorter than the number of contours, then
      the widths will be repeated cyclically.

    - ``linestyles`` -- string or list of strings (default: None), the
      style of the lines to be plotted, one of: ``"solid"``, ``"dashed"``,
      ``"dashdot"``, ``"dotted"``, respectively ``"-"``, ``"--"``,
      ``"-."``, ``":"``.  If the list is shorter than the number of
      contours, then the styles will be repeated cyclically.

    - ``labels`` -- boolean (default: False) Show level labels or not.

      The following options are to adjust the style and placement of
      labels, they have no effect if no labels are shown.

      - ``label_fontsize`` -- integer (default: 9), the font size of the labels.

      - ``label_colors`` -- string or sequence of colors (default:
        None) If a string, gives the name of a single color with which
        to draw all labels.  If a sequence, gives the colors of the
        labels.  A color is a string giving the name of one or a
        3-tuple of floats.

      - ``label_inline`` -- boolean (default: False if fill is True,
        otherwise True), controls whether the underlying contour is
        removed or not.

      - ``label_inline_spacing`` -- integer (default: 3), When inline,
        this is the amount of contour that is removed from each side,
        in pixels.

      - ``label_fmt`` -- a format string (default: "%1.2f"), this is
        used to get the label text from the level.  This can also be a
        dictionary with the contour levels as keys and corresponding
        text string labels as values.  It can also be any callable which
        returns a string when called with a numeric contour level.

    - ``colorbar`` -- boolean (default: False) Show a colorbar or not.

      The following options are to adjust the style and placement of
      colorbars.  They have no effect if a colorbar is not shown.

      - ``colorbar_orientation`` -- string (default: 'vertical'),
        controls placement of the colorbar, can be either 'vertical'
        or 'horizontal'

      - ``colorbar_format`` -- a format string, this is used to format
        the colorbar labels.

      - ``colorbar_spacing`` -- string (default: 'proportional').  If
        'proportional', make the contour divisions proportional to
        values.  If 'uniform', space the colorbar divisions uniformly,
        without regard for numeric values.

    - ``legend_label`` -- the label for this item in the legend

    -  ``region`` - (default: None) If region is given, it must be a function
        of two variables. Only segments of the surface where region(x,y) returns a
        number >0 will be included in the plot.

    EXAMPLES:

    Here we plot a simple function of two variables.  Note that
    since the input function is an expression, we need to explicitly
    declare the variables in 3-tuples for the range::

        sage: x,y = var('x,y')
        sage: contour_plot(cos(x^2+y^2), (x, -4, 4), (y, -4, 4))
        Graphics object consisting of 1 graphics primitive

    Here we change the ranges and add some options::

        sage: x,y = var('x,y')
        sage: contour_plot((x^2)*cos(x*y), (x, -10, 5), (y, -5, 5), fill=False, plot_points=150)
        Graphics object consisting of 1 graphics primitive

    An even more complicated plot::

        sage: x,y = var('x,y')
        sage: contour_plot(sin(x^2 + y^2)*cos(x)*sin(y), (x, -4, 4), (y, -4, 4),plot_points=150)
        Graphics object consisting of 1 graphics primitive

    Some elliptic curves, but with symbolic endpoints.  In the first
    example, the plot is rotated 90 degrees because we switch the
    variables `x`, `y`::

        sage: x,y = var('x,y')
        sage: contour_plot(y^2 + 1 - x^3 - x, (y,-pi,pi), (x,-pi,pi))
        Graphics object consisting of 1 graphics primitive

    ::

        sage: contour_plot(y^2 + 1 - x^3 - x, (x,-pi,pi), (y,-pi,pi))
        Graphics object consisting of 1 graphics primitive

    We can play with the contour levels::

        sage: x,y = var('x,y')
        sage: f(x,y) = x^2 + y^2
        sage: contour_plot(f, (-2, 2), (-2, 2))
        Graphics object consisting of 1 graphics primitive

    ::

        sage: contour_plot(f, (-2, 2), (-2, 2), contours=2, cmap=[(1,0,0), (0,1,0), (0,0,1)])
        Graphics object consisting of 1 graphics primitive

    ::

        sage: contour_plot(f, (-2, 2), (-2, 2), contours=(0.1, 1.0, 1.2, 1.4), cmap='hsv')
        Graphics object consisting of 1 graphics primitive

    ::

        sage: contour_plot(f, (-2, 2), (-2, 2), contours=(1.0,), fill=False)
        Graphics object consisting of 1 graphics primitive

    ::

        sage: contour_plot(x-y^2,(x,-5,5),(y,-3,3),contours=[-4,0,1])
        Graphics object consisting of 1 graphics primitive

    We can change the style of the lines::

        sage: contour_plot(f, (-2,2), (-2,2), fill=False, linewidths=10)
        Graphics object consisting of 1 graphics primitive

    ::

        sage: contour_plot(f, (-2,2), (-2,2), fill=False, linestyles='dashdot')
        Graphics object consisting of 1 graphics primitive

    ::

        sage: P=contour_plot(x^2-y^2,(x,-3,3),(y,-3,3),contours=[0,1,2,3,4],\
        ...    linewidths=[1,5],linestyles=['solid','dashed'],fill=False)
        sage: P
        Graphics object consisting of 1 graphics primitive

    ::

        sage: P=contour_plot(x^2-y^2,(x,-3,3),(y,-3,3),contours=[0,1,2,3,4],\
        ...    linewidths=[1,5],linestyles=['solid','dashed'])
        sage: P
        Graphics object consisting of 1 graphics primitive

        sage: P=contour_plot(x^2-y^2,(x,-3,3),(y,-3,3),contours=[0,1,2,3,4],\
        ...    linewidths=[1,5],linestyles=['-',':'])
        sage: P
        Graphics object consisting of 1 graphics primitive

    We can add labels and play with them::

        sage: contour_plot(y^2 + 1 - x^3 - x, (x,-pi,pi), (y,-pi,pi),  fill=False, cmap='hsv', labels=True)
        Graphics object consisting of 1 graphics primitive

    ::

        sage: P=contour_plot(y^2 + 1 - x^3 - x, (x,-pi,pi), (y,-pi,pi), fill=False, cmap='hsv',\
        ...     labels=True, label_fmt="%1.0f", label_colors='black')
        sage: P
        Graphics object consisting of 1 graphics primitive

    ::

        sage: P=contour_plot(y^2 + 1 - x^3 - x, (x,-pi,pi), (y,-pi,pi), fill=False, cmap='hsv',labels=True,\
        ...    contours=[-4,0,4],  label_fmt={-4:"low", 0:"medium", 4: "hi"}, label_colors='black')
        sage: P
        Graphics object consisting of 1 graphics primitive

    ::

        sage: P=contour_plot(y^2 + 1 - x^3 - x, (x,-pi,pi), (y,-pi,pi), fill=False, cmap='hsv',labels=True,\
        ...    contours=[-4,0,4],  label_fmt=lambda x: "$z=%s$"%x, label_colors='black', label_inline=True, \
        ...    label_fontsize=12)
        sage: P
        Graphics object consisting of 1 graphics primitive

    ::

        sage: P=contour_plot(y^2 + 1 - x^3 - x, (x,-pi,pi), (y,-pi,pi), \
        ...    fill=False, cmap='hsv', labels=True, label_fontsize=18)
        sage: P
        Graphics object consisting of 1 graphics primitive

    ::

        sage: P=contour_plot(y^2 + 1 - x^3 - x, (x,-pi,pi), (y,-pi,pi), \
        ...    fill=False, cmap='hsv', labels=True, label_inline_spacing=1)
        sage: P
        Graphics object consisting of 1 graphics primitive

    ::

        sage: P= contour_plot(y^2 + 1 - x^3 - x, (x,-pi,pi), (y,-pi,pi), \
        ...    fill=False, cmap='hsv', labels=True, label_inline=False)
        sage: P
        Graphics object consisting of 1 graphics primitive

    We can change the color of the labels if so desired::

        sage: contour_plot(f, (-2,2), (-2,2), labels=True, label_colors='red')
        Graphics object consisting of 1 graphics primitive

    We can add a colorbar as well::

        sage: f(x,y)=x^2-y^2
        sage: contour_plot(f, (x,-3,3), (y,-3,3), colorbar=True)
        Graphics object consisting of 1 graphics primitive

    ::

        sage: contour_plot(f, (x,-3,3), (y,-3,3), colorbar=True,colorbar_orientation='horizontal')
        Graphics object consisting of 1 graphics primitive

    ::

        sage: contour_plot(f, (x,-3,3), (y,-3,3), contours=[-2,-1,4],colorbar=True)
        Graphics object consisting of 1 graphics primitive

    ::

        sage: contour_plot(f, (x,-3,3), (y,-3,3), contours=[-2,-1,4],colorbar=True,colorbar_spacing='uniform')
        Graphics object consisting of 1 graphics primitive

    ::

        sage: contour_plot(f, (x,-3,3), (y,-3,3), contours=[0,2,3,6],colorbar=True,colorbar_format='%.3f')
        Graphics object consisting of 1 graphics primitive

    ::

        sage: contour_plot(f, (x,-3,3), (y,-3,3), labels=True,label_colors='red',contours=[0,2,3,6],colorbar=True)
        Graphics object consisting of 1 graphics primitive

    ::

        sage: contour_plot(f, (x,-3,3), (y,-3,3), cmap='winter', contours=20, fill=False, colorbar=True)
        Graphics object consisting of 1 graphics primitive

    This should plot concentric circles centered at the origin::

        sage: x,y = var('x,y')
        sage: contour_plot(x^2+y^2-2,(x,-1,1), (y,-1,1))
        Graphics object consisting of 1 graphics primitive

    Extra options will get passed on to show(), as long as they are valid::

        sage: f(x, y) = cos(x) + sin(y)
        sage: contour_plot(f, (0, pi), (0, pi), axes=True)
        Graphics object consisting of 1 graphics primitive

    One can also plot over a reduced region::

        sage: contour_plot(x**2-y**2, (x,-2, 2), (y,-2, 2),region=x-y,plot_points=300)
        Graphics object consisting of 1 graphics primitive

    ::

        sage: contour_plot(f, (0, pi), (0, pi)).show(axes=True) # These are equivalent

    Note that with ``fill=False`` and grayscale contours, there is the
    possibility of confusion between the contours and the axes, so use
    ``fill=False`` together with ``axes=True`` with caution::

        sage: contour_plot(f, (-pi, pi), (-pi, pi), fill=False, axes=True)
        Graphics object consisting of 1 graphics primitive

    TESTS:

    To check that :trac:`5221` is fixed, note that this has three curves, not two::

        sage: x,y = var('x,y')
        sage: contour_plot(x-y^2,(x,-5,5),(y,-3,3),contours=[-4,-2,0], fill=False)
        Graphics object consisting of 1 graphics primitive
    """
    from sage.plot.all import Graphics
    from sage.plot.misc import setup_for_eval_on_grid

    region = options.pop('region')
    ev = [f] if region is None else [f,region]

    F, ranges = setup_for_eval_on_grid(ev, [xrange, yrange], options['plot_points'])
    g = F[0]
    xrange,yrange=[r[:2] for r in ranges]

    xy_data_array = [[g(x, y) for x in xsrange(*ranges[0], include_endpoint=True)]
                              for y in xsrange(*ranges[1], include_endpoint=True)]

    if region is not None:
        import numpy

        xy_data_array = numpy.ma.asarray(xy_data_array,dtype=float)

        m = F[1]

        mask = numpy.asarray([[m(x, y)<=0 for x in xsrange(*ranges[0], include_endpoint=True)]
                                          for y in xsrange(*ranges[1], include_endpoint=True)],dtype=bool)

        xy_data_array[mask] = numpy.ma.masked

    g = Graphics()

    # Reset aspect_ratio to 'automatic' in case scale is 'semilog[xy]'.
    # Otherwise matplotlib complains.
    scale = options.get('scale', None)
    if isinstance(scale, (list, tuple)):
        scale = scale[0]
    if scale == 'semilogy' or scale == 'semilogx':
        options['aspect_ratio'] = 'automatic'

    g._set_extra_kwds(Graphics._extract_kwds_for_show(options, ignore=['xmin', 'xmax']))
    g.add_primitive(ContourPlot(xy_data_array, xrange, yrange, options))
    return g

@options(plot_points=150, contours=(0,0), fill=False, cmap=["blue"])
def implicit_plot(f, xrange, yrange, **options):
    r"""
    ``implicit_plot`` takes a function of two variables, `f(x,y)`
    and plots the curve `f(x,y) = 0` over the specified
    ``xrange`` and ``yrange`` as demonstrated below.

    ``implicit_plot(f, (xmin, xmax), (ymin, ymax), ...)``

    ``implicit_plot(f, (x, xmin, xmax), (y, ymin, ymax), ...)``

    INPUT:

    - ``f`` -- a function of two variables or equation in two variables

    - ``(xmin, xmax)`` -- 2-tuple, the range of ``x`` values or ``(x,xmin,xmax)``

    - ``(ymin, ymax)`` -- 2-tuple, the range of ``y`` values or ``(y,ymin,ymax)``

    The following inputs must all be passed in as named parameters:

    - ``plot_points`` -- integer (default: 150); number of points to plot
      in each direction of the grid

    - ``fill`` -- boolean (default: ``False``); if ``True``, fill the region
      `f(x,y) < 0`.

    - ``linewidth`` -- integer (default: None), if a single integer all levels
      will be of the width given, otherwise the levels will be plotted with the
      widths in the order given.

    - ``linestyle`` -- string (default: None), the style of the line to be
      plotted, one of: ``"solid"``, ``"dashed"``, ``"dashdot"`` or
      ``"dotted"``, respectively ``"-"``, ``"--"``, ``"-."``, or ``":"``.

    - ``color`` -- string (default: ``blue``), the color of the plot. Colors are
      defined in :mod:`sage.plot.colors`; try ``colors?`` to see them all.

    - ``legend_label`` -- the label for this item in the legend

    - ``base`` - (default: 10) the base of the logarithm if
      a logarithmic scale is set. This must be greater than 1. The base
      can be also given as a list or tuple ``(basex, basey)``.
      ``basex`` sets the base of the logarithm along the horizontal
      axis and ``basey`` sets the base along the vertical axis.

    - ``scale`` -- (default: ``"linear"``) string. The scale of the axes.
      Possible values are ``"linear"``, ``"loglog"``, ``"semilogx"``,
      ``"semilogy"``.

      The scale can be also be given as single argument that is a list
      or tuple ``(scale, base)`` or ``(scale, basex, basey)``.

      The ``"loglog"`` scale sets both the horizontal and vertical axes to
      logarithmic scale. The ``"semilogx"`` scale sets the horizontal axis
      to logarithmic scale. The ``"semilogy"`` scale sets the vertical axis
      to logarithmic scale. The ``"linear"`` scale is the default value
      when :class:`~sage.plot.graphics.Graphics` is initialized.

    EXAMPLES:

    A simple circle with a radius of 2. Note that
    since the input function is an expression, we need to explicitly
    declare the variables in 3-tuples for the range::

        sage: var("x y")
        (x, y)
        sage: implicit_plot(x^2+y^2-2, (x,-3,3), (y,-3,3))
        Graphics object consisting of 1 graphics primitive

    I can do the same thing, but using a callable function so I don't need
    to explicitly define the variables in the ranges, and filling the inside::

        sage: f(x,y) = x^2 + y^2 - 2
        sage: implicit_plot(f, (-3, 3), (-3, 3),fill=True)
        Graphics object consisting of 1 graphics primitive

    The same circle but with a different line width::

        sage: implicit_plot(f, (-3,3), (-3,3), linewidth=6)
        Graphics object consisting of 1 graphics primitive

    And again the same circle but this time with a dashdot border::

        sage: implicit_plot(f, (-3,3), (-3,3), linestyle='dashdot')
        Graphics object consisting of 1 graphics primitive

    You can also plot an equation::

        sage: var("x y")
        (x, y)
        sage: implicit_plot(x^2+y^2 == 2, (x,-3,3), (y,-3,3))
        Graphics object consisting of 1 graphics primitive

    You can even change the color of the plot::

        sage: implicit_plot(x^2+y^2 == 2, (x,-3,3), (y,-3,3), color="red")
        Graphics object consisting of 1 graphics primitive

    Here is a beautiful (and long) example which also tests that all
    colors work with this::

        sage: G = Graphics()
        sage: counter = 0
        sage: for col in colors.keys(): # long time
        ...       G += implicit_plot(x^2+y^2==1+counter*.1, (x,-4,4),(y,-4,4),color=col)
        ...       counter += 1
        sage: G.show(frame=False)

    We can define a level-`n` approximation of the boundary of the
    Mandelbrot set::

        sage: def mandel(n):
        ...       c = polygen(CDF, 'c')
        ...       z = 0
        ...       for i in range(n):
        ...           z = z*z + c
        ...       def f(x, y):
        ...           val = z(CDF(x, y))
        ...           return val.norm() - 4
        ...       return f

    The first-level approximation is just a circle::

        sage: implicit_plot(mandel(1), (-3, 3), (-3, 3))
        Graphics object consisting of 1 graphics primitive

    A third-level approximation starts to get interesting::

        sage: implicit_plot(mandel(3), (-2, 1), (-1.5, 1.5))
        Graphics object consisting of 1 graphics primitive

    The seventh-level approximation is a degree 64 polynomial, and
    ``implicit_plot`` does a pretty good job on this part of the curve.
    (``plot_points=200`` looks even better, but it takes over a second.)

    ::

        sage: implicit_plot(mandel(7), (-0.3, 0.05), (-1.15, -0.9),plot_points=50)
        Graphics object consisting of 1 graphics primitive

    When making a filled implicit plot using a python function rather than a
    symbolic expression the user should increase the number of plot points to
    avoid artifacts::

        sage: implicit_plot(lambda x,y: x^2+y^2-2, (x,-3,3), (y,-3,3), fill=True, plot_points=500) # long time
        Graphics object consisting of 1 graphics primitive

    An example of an implicit plot on 'loglog' scale::

        sage: implicit_plot(x^2+y^2 == 200, (x,1,200), (y,1,200), scale='loglog')
        Graphics object consisting of 1 graphics primitive

    TESTS::

        sage: f(x,y) = x^2 + y^2 - 2
        sage: implicit_plot(f, (-3, 3), (-3, 3),fill=5)
        Traceback (most recent call last):
        ...
        ValueError: fill=5 is not supported
    """
    from sage.symbolic.expression import is_SymbolicEquation
    if is_SymbolicEquation(f):
        if f.operator() != operator.eq:
            raise ValueError("input to implicit plot must be function or equation")
        f = f.lhs() - f.rhs()
    linewidths = options.pop('linewidth', None)
    linestyles = options.pop('linestyle', None)

    if 'color' in options:
        options['cmap']=[options.pop('color', None)]

    if options['fill'] is True:
        options.pop('fill')
        options.pop('contours',None)
        options.pop('cmap',None)
        from sage.symbolic.expression import is_Expression
        if not is_Expression(f):
            return region_plot(lambda x,y: f(x,y)<0, xrange, yrange,
                               borderwidth=linewidths, borderstyle=linestyles,
                               **options)
        else:
            return region_plot(f<0, xrange, yrange, borderwidth=linewidths,
                               borderstyle=linestyles, **options)
    elif options['fill'] is False:
        return contour_plot(f, xrange, yrange, linewidths=linewidths,
                            linestyles=linestyles, **options)
    else:
        raise ValueError("fill=%s is not supported" % options['fill'])


@options(plot_points=100, incol='blue', outcol=None, bordercol=None, borderstyle=None, borderwidth=None,frame=False,axes=True, legend_label=None, aspect_ratio=1, alpha=1)
def region_plot(f, xrange, yrange, plot_points, incol, outcol, bordercol, borderstyle, borderwidth, alpha, **options):
    r"""
    ``region_plot`` takes a boolean function of two variables, `f(x,y)`
    and plots the region where f is True over the specified
    ``xrange`` and ``yrange`` as demonstrated below.

    ``region_plot(f, (xmin, xmax), (ymin, ymax), ...)``

    INPUT:

    - ``f`` -- a boolean function or a list of boolean functions of two variables

    - ``(xmin, xmax)`` -- 2-tuple, the range of ``x`` values OR 3-tuple
      ``(x,xmin,xmax)``

    - ``(ymin, ymax)`` -- 2-tuple, the range of ``y`` values OR 3-tuple
      ``(y,ymin,ymax)``

    - ``plot_points``  -- integer (default: 100); number of points to plot
      in each direction of the grid

    - ``incol`` -- a color (default: ``'blue'``), the color inside the region

    - ``outcol`` -- a color (default: ``None``), the color of the outside
      of the region

    If any of these options are specified, the border will be shown as indicated,
    otherwise it is only implicit (with color ``incol``) as the border of the
    inside of the region.

     - ``bordercol`` -- a color (default: ``None``), the color of the border
       (``'black'`` if ``borderwidth`` or ``borderstyle`` is specified but not ``bordercol``)

    - ``borderstyle``  -- string (default: 'solid'), one of ``'solid'``,
      ``'dashed'``, ``'dotted'``, ``'dashdot'``, respectively ``'-'``,
      ``'--'``, ``':'``, ``'-.'``.

    - ``borderwidth``  -- integer (default: None), the width of the border in pixels

    - ``alpha`` -- (default: 1) How transparent the fill is. A number between 0 and 1.

    - ``legend_label`` -- the label for this item in the legend

    - ``base`` - (default: 10) the base of the logarithm if
      a logarithmic scale is set. This must be greater than 1. The base
      can be also given as a list or tuple ``(basex, basey)``.
      ``basex`` sets the base of the logarithm along the horizontal
      axis and ``basey`` sets the base along the vertical axis.

    - ``scale`` -- (default: ``"linear"``) string. The scale of the axes.
      Possible values are ``"linear"``, ``"loglog"``, ``"semilogx"``,
      ``"semilogy"``.

      The scale can be also be given as single argument that is a list
      or tuple ``(scale, base)`` or ``(scale, basex, basey)``.

      The ``"loglog"`` scale sets both the horizontal and vertical axes to
      logarithmic scale. The ``"semilogx"`` scale sets the horizontal axis
      to logarithmic scale. The ``"semilogy"`` scale sets the vertical axis
      to logarithmic scale. The ``"linear"`` scale is the default value
      when :class:`~sage.plot.graphics.Graphics` is initialized.


    EXAMPLES:

    Here we plot a simple function of two variables::

        sage: x,y = var('x,y')
        sage: region_plot(cos(x^2+y^2) <= 0, (x, -3, 3), (y, -3, 3))
        Graphics object consisting of 1 graphics primitive

    Here we play with the colors::

        sage: region_plot(x^2+y^3 < 2, (x, -2, 2), (y, -2, 2), incol='lightblue', bordercol='gray')
        Graphics object consisting of 2 graphics primitives

    An even more complicated plot, with dashed borders::

        sage: region_plot(sin(x)*sin(y) >= 1/4, (x,-10,10), (y,-10,10), incol='yellow', bordercol='black', borderstyle='dashed', plot_points=250)
        Graphics object consisting of 2 graphics primitives

    A disk centered at the origin::

        sage: region_plot(x^2+y^2<1, (x,-1,1), (y,-1,1))
        Graphics object consisting of 1 graphics primitive

    A plot with more than one condition (all conditions must be true for the statement to be true)::

        sage: region_plot([x^2+y^2<1, x<y], (x,-2,2), (y,-2,2))
        Graphics object consisting of 1 graphics primitive

    Since it doesn't look very good, let's increase ``plot_points``::

        sage: region_plot([x^2+y^2<1, x<y], (x,-2,2), (y,-2,2), plot_points=400)
        Graphics object consisting of 1 graphics primitive

    To get plots where only one condition needs to be true, use a function.
    Using lambda functions, we definitely need the extra ``plot_points``::

        sage: region_plot(lambda x,y: x^2+y^2<1 or x<y, (x,-2,2), (y,-2,2), plot_points=400)
        Graphics object consisting of 1 graphics primitive

    The first quadrant of the unit circle::

        sage: region_plot([y>0, x>0, x^2+y^2<1], (x,-1.1, 1.1), (y,-1.1, 1.1), plot_points = 400)
        Graphics object consisting of 1 graphics primitive

    Here is another plot, with a huge border::

        sage: region_plot(x*(x-1)*(x+1)+y^2<0, (x, -3, 2), (y, -3, 3), incol='lightblue', bordercol='gray', borderwidth=10, plot_points=50)
        Graphics object consisting of 2 graphics primitives

    If we want to keep only the region where x is positive::

        sage: region_plot([x*(x-1)*(x+1)+y^2<0, x>-1], (x, -3, 2), (y, -3, 3), incol='lightblue', plot_points=50)
        Graphics object consisting of 1 graphics primitive

    Here we have a cut circle::

        sage: region_plot([x^2+y^2<4, x>-1], (x, -2, 2), (y, -2, 2), incol='lightblue', bordercol='gray', plot_points=200)
        Graphics object consisting of 2 graphics primitives

    The first variable range corresponds to the horizontal axis and
    the second variable range corresponds to the vertical axis::

        sage: s,t=var('s,t')
        sage: region_plot(s>0,(t,-2,2),(s,-2,2))
        Graphics object consisting of 1 graphics primitive

    ::

        sage: region_plot(s>0,(s,-2,2),(t,-2,2))
        Graphics object consisting of 1 graphics primitive

    An example of a region plot in 'loglog' scale::

        sage: region_plot(x^2+y^2<100, (x,1,10), (y,1,10), scale='loglog')
        Graphics object consisting of 1 graphics primitive

    TESTS:

    To check that :trac:`16907` is fixed::

        sage: x, y = var('x, y')
        sage: disc1 = region_plot(x^2+y^2 < 1, (x, -1, 1), (y, -1, 1), alpha=0.5)
        sage: disc2 = region_plot((x-0.7)^2+(y-0.7)^2 < 0.5, (x, -2, 2), (y, -2, 2), incol='red', alpha=0.5)
        sage: disc1 + disc2
        Graphics object consisting of 2 graphics primitives

    To check that :trac:`18286` is fixed::
<<<<<<< HEAD
        sage: x, y = var('x, y')
        sage: region_plot([x == 0], (x, -1, 1), (y, -1, 1))
        Graphics object consisting of 1 graphics primitive
        sage: region_plot([x^2+y^2==1, x<y], (x, -1, 1), (y, -1, 1))
        Graphics object consisting of 1 graphics primitive

    """
=======
>>>>>>> 58f931d0

        sage: x, y = var('x, y')
        sage: region_plot([x == 0], (x, -1, 1), (y, -1, 1))
        Graphics object consisting of 1 graphics primitive
        sage: region_plot([x^2+y^2==1, x<y], (x, -1, 1), (y, -1, 1))
        Graphics object consisting of 1 graphics primitive
    """
    from sage.plot.all import Graphics
    from sage.plot.misc import setup_for_eval_on_grid
    from sage.symbolic.expression import is_Expression
    from warnings import warn
    import numpy

    if not isinstance(f, (list, tuple)):
        f = [f]

    feqs = [equify(g) for g in f if is_Expression(g) and g.operator() is operator.eq and not equify(g).is_zero()]
    f = [equify(g) for g in f if not (is_Expression(g) and g.operator() is operator.eq)]
    neqs = len(feqs)
    if neqs > 1:
        warn("There are at least 2 equations; If the region is degenerated to points, plotting might show nothing.")
        feqs = [sum([fn**2 for fn in feqs])]
        neqs = 1
    if neqs and not bordercol:
        bordercol = incol
    if not f:
        return implicit_plot(feqs[0], xrange, yrange, plot_points=plot_points, fill=False, \
                             linewidth=borderwidth, linestyle=borderstyle, color=bordercol, **options)
    f_all, ranges = setup_for_eval_on_grid(feqs + f, [xrange, yrange], plot_points)
    xrange,yrange=[r[:2] for r in ranges]

    xy_data_arrays = numpy.asarray([[[func(x, y) for x in xsrange(*ranges[0], include_endpoint=True)]
                                     for y in xsrange(*ranges[1], include_endpoint=True)]
                                    for func in f_all[neqs::]],dtype=float)
    xy_data_array=numpy.abs(xy_data_arrays.prod(axis=0))
    # Now we need to set entries to negative iff all
    # functions were negative at that point.
    neg_indices = (xy_data_arrays<0).all(axis=0)
    xy_data_array[neg_indices]=-xy_data_array[neg_indices]

    from matplotlib.colors import ListedColormap
    incol = rgbcolor(incol)
    if outcol:
        outcol = rgbcolor(outcol)
        cmap = ListedColormap([incol, outcol])
        cmap.set_over(outcol, alpha=alpha)
    else:
        outcol = rgbcolor('white')
        cmap = ListedColormap([incol, outcol])
        cmap.set_over(outcol, alpha=0)
    cmap.set_under(incol, alpha=alpha)

    g = Graphics()

    # Reset aspect_ratio to 'automatic' in case scale is 'semilog[xy]'.
    # Otherwise matplotlib complains.
    scale = options.get('scale', None)
    if isinstance(scale, (list, tuple)):
        scale = scale[0]
    if scale == 'semilogy' or scale == 'semilogx':
        options['aspect_ratio'] = 'automatic'

    g._set_extra_kwds(Graphics._extract_kwds_for_show(options, ignore=['xmin', 'xmax']))

    if neqs == 0:
        g.add_primitive(ContourPlot(xy_data_array, xrange,yrange,
                                dict(contours=[-1e-20, 0, 1e-20], cmap=cmap, fill=True, **options)))
    else:
        mask = numpy.asarray([[elt > 0 for elt in rows] for rows in xy_data_array], dtype=bool)
        xy_data_array = numpy.asarray([[f_all[0](x, y) for x in xsrange(*ranges[0], include_endpoint=True)]
                                        for y in xsrange(*ranges[1], include_endpoint=True)], dtype=float)
        xy_data_array[mask] = None
    if bordercol or borderstyle or borderwidth:
        cmap = [rgbcolor(bordercol)] if bordercol else ['black']
        linestyles = [borderstyle] if borderstyle else None
        linewidths = [borderwidth] if borderwidth else None
        g.add_primitive(ContourPlot(xy_data_array, xrange, yrange,
                                    dict(linestyles=linestyles, linewidths=linewidths,
                                         contours=[0], cmap=[bordercol], fill=False, **options)))

    return g

def equify(f):
    """
    Returns the equation rewritten as a symbolic function to give
    negative values when True, positive when False.

    EXAMPLES::

        sage: from sage.plot.contour_plot import equify
        sage: var('x, y')
        (x, y)
        sage: equify(x^2 < 2)
        x^2 - 2
        sage: equify(x^2 > 2)
        -x^2 + 2
        sage: equify(x*y > 1)
        -x*y + 1
        sage: equify(y > 0)
        -y
        sage: f=equify(lambda x,y: x>y)
        sage: f(1,2)
        1
        sage: f(2,1)
        -1
    """
    import operator
    from sage.calculus.all import symbolic_expression
    from sage.symbolic.expression import is_Expression
    if not is_Expression(f):
        return lambda x,y: -1 if f(x,y) else 1

    op = f.operator()
    if op is operator.gt or op is operator.ge:
        return symbolic_expression(f.rhs() - f.lhs())
    else:
        return symbolic_expression(f.lhs() - f.rhs())<|MERGE_RESOLUTION|>--- conflicted
+++ resolved
@@ -910,16 +910,6 @@
         Graphics object consisting of 2 graphics primitives
 
     To check that :trac:`18286` is fixed::
-<<<<<<< HEAD
-        sage: x, y = var('x, y')
-        sage: region_plot([x == 0], (x, -1, 1), (y, -1, 1))
-        Graphics object consisting of 1 graphics primitive
-        sage: region_plot([x^2+y^2==1, x<y], (x, -1, 1), (y, -1, 1))
-        Graphics object consisting of 1 graphics primitive
-
-    """
-=======
->>>>>>> 58f931d0
 
         sage: x, y = var('x, y')
         sage: region_plot([x == 0], (x, -1, 1), (y, -1, 1))
