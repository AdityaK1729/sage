"""
Hecke algebras

In Sage a "Hecke algebra" always refers to an algebra of endomorphisms of some
explicit module, rather than the abstract Hecke algebra of double cosets
attached to a subgroup of the modular group.

We distinguish between "anemic Hecke algebras", which are algebras of Hecke
operators whose indices do not divide some integer N (the level), and "full
Hecke algebras", which include Hecke operators coprime to the level. Morphisms
in the category of Hecke modules are not required to commute with the action of
the full Hecke algebra, only with the anemic algebra.
"""
#*****************************************************************************
#       Copyright (C) 2004 William Stein <wstein@gmail.com>
#
#  Distributed under the terms of the GNU General Public License (GPL)
#
#    This code is distributed in the hope that it will be useful,
#    but WITHOUT ANY WARRANTY; without even the implied warranty of
#    MERCHANTABILITY or FITNESS FOR A PARTICULAR PURPOSE.  See the GNU
#    General Public License for more details.
#
#  The full text of the GPL is available at:
#
#                  http://www.gnu.org/licenses/
#*****************************************************************************
from __future__ import absolute_import
from six.moves import range

import weakref

import sage.arith.all as arith
import sage.rings.infinity
import sage.misc.latex as latex
import sage.rings.commutative_algebra
from sage.matrix.constructor import matrix
from sage.arith.all import lcm
from sage.matrix.matrix_space import MatrixSpace
from sage.rings.all import ZZ, QQ
from sage.structure.element import Element
<<<<<<< HEAD
from sage.structure.richcmp import richcmp_method, richcmp

=======
from sage.structure.unique_representation import CachedRepresentation
from sage.misc.cachefunc import cached_method
from sage.structure.richcmp import richcmp_method, richcmp
>>>>>>> a2e82e15

def is_HeckeAlgebra(x):
    r"""
    Return True if x is of type HeckeAlgebra.

    EXAMPLES::

        sage: from sage.modular.hecke.algebra import is_HeckeAlgebra
        sage: is_HeckeAlgebra(CuspForms(1, 12).anemic_hecke_algebra())
        True
        sage: is_HeckeAlgebra(ZZ)
        False
    """
    return isinstance(x, HeckeAlgebra_base)

def _heckebasis(M):
    r"""
    Return a basis of the Hecke algebra of M as a ZZ-module.

    INPUT:

    - ``M`` -- a Hecke module

    OUTPUT:

    a list of Hecke algebra elements represented as matrices

    EXAMPLES::

        sage: M = ModularSymbols(11,2,1)
        sage: sage.modular.hecke.algebra._heckebasis(M)
        [Hecke operator on Modular Symbols space of dimension 2 for Gamma_0(11) of weight 2 with sign 1 over Rational Field defined by:
        [1 0]
        [0 1],
        Hecke operator on Modular Symbols space of dimension 2 for Gamma_0(11) of weight 2 with sign 1 over Rational Field defined by:
        [0 1]
        [0 5]]
    """
    d = M.rank()
    VV = QQ**(d**2)
    WW = ZZ**(d**2)
    MM = MatrixSpace(QQ,d)
    MMZ = MatrixSpace(ZZ,d)
    S = []; Denom = []; B = []; B1 = []
    for i in range(1, M.hecke_bound() + 1):
        v = M.hecke_operator(i).matrix()
        den = v.denominator()
        Denom.append(den)
        S.append(v)
    den = lcm(Denom)
    for m in S:
        B.append(WW((den*m).list()))
    UU = WW.submodule(B)
    B = UU.basis()
    for u in B:
        u1 = u.list()
        m1 = M.hecke_algebra()(MM(u1), check=False)
        #m1 = MM(u1)
        B1.append((1/den)*m1)
    return B1


@richcmp_method
<<<<<<< HEAD
class HeckeAlgebra_base(sage.rings.commutative_algebra.CommutativeAlgebra):
=======
class HeckeAlgebra_base(CachedRepresentation, sage.rings.commutative_algebra.CommutativeAlgebra):
>>>>>>> a2e82e15
    """
    Base class for algebras of Hecke operators on a fixed Hecke module.

    INPUT:

    -  ``M`` - a Hecke module

    EXAMPLES::

        sage: CuspForms(1, 12).hecke_algebra() # indirect doctest
        Full Hecke algebra acting on Cuspidal subspace of dimension 1 of Modular Forms space of dimension 2 for Modular Group SL(2,Z) of weight 12 over Rational Field

    """
    @staticmethod
    def __classcall__(cls, M):
        r"""
        We need to work around a problem originally discovered by David
        Loeffler on 2009-04-13: The problem is that if one creates two
        subspaces of a Hecke module which are equal as subspaces but have
        different bases, then the caching machinery needs to distinguish
        between them. So we need to add ``basis_matrix`` to the cache key even
        though it is not looked at by the constructor.

        TESTS:

        We test that coercion is OK between the Hecke algebras associated to two submodules which are equal but have different bases::

            sage: M = CuspForms(Gamma0(57))
            sage: f1,f2,f3 = M.newforms()
            sage: N1 = M.submodule(M.free_module().submodule_with_basis([f1.element().element(), f2.element().element()]))
            sage: N2 = M.submodule(M.free_module().submodule_with_basis([f1.element().element(), (f1.element() + f2.element()).element()]))
            sage: N1.hecke_operator(5).matrix_form()
            Hecke operator on Modular Forms subspace of dimension 2 of ... defined by:
            [-3  0]
            [ 0  1]
            sage: N2.hecke_operator(5).matrix_form()
            Hecke operator on Modular Forms subspace of dimension 2 of ... defined by:
            [-3  0]
            [-4  1]
            sage: N1.hecke_algebra()(N2.hecke_operator(5)).matrix_form()
            Hecke operator on Modular Forms subspace of dimension 2 of ... defined by:
            [-3  0]
            [ 0  1]
            sage: N1.hecke_algebra()(N2.hecke_operator(5).matrix_form())
            Hecke operator on Modular Forms subspace of dimension 2 of ... defined by:
            [-3  0]
            [ 0  1]

        """
        if isinstance(M, tuple):
            M = M[0]
        try:
            M = (M, M.basis_matrix())
        except AttributeError:
            # The AttributeError occurs if M is not a free module; then it might not have a basis_matrix method
            pass
        return super(HeckeAlgebra_base, cls).__classcall__(cls, M)

    def __init__(self, M):
        """
        Initialization.

        EXAMPLES::

            sage: from sage.modular.hecke.algebra import HeckeAlgebra_base
            sage: type(HeckeAlgebra_base(CuspForms(1, 12)))
            <class 'sage.modular.hecke.algebra.HeckeAlgebra_base_with_category'>

        """
        if isinstance(M, tuple):
            M = M[0]
        from . import module
        if not module.is_HeckeModule(M):
            raise TypeError("M (=%s) must be a HeckeModule"%M)
        self.__M = M
        sage.rings.commutative_algebra.CommutativeAlgebra.__init__(self, M.base_ring())

    def _an_element_impl(self):
        r"""
        Return an element of this algebra. Used by the coercion machinery.

        EXAMPLES::

            sage: CuspForms(1, 12).hecke_algebra().an_element() # indirect doctest
            Hecke operator T_2 on Cuspidal subspace of dimension 1 of Modular Forms space of dimension 2 for Modular Group SL(2,Z) of weight 12 over Rational Field
        """
        return self.hecke_operator(self.level() + 1)

    def __call__(self, x, check=True):
        r"""
        Convert x into an element of this Hecke algebra. Here x is either:

        - an element of a Hecke algebra equal to this one

        - an element of the corresponding anemic Hecke algebra, if x is a full
          Hecke algebra

        - an element of the corresponding full Hecke algebra of the
          form `T_i` where i is coprime to ``self.level()``, if self
          is an anemic Hecke algebra

        - something that can be converted into an element of the
          underlying matrix space.

        In the last case, the parameter ``check'' controls whether or
        not to check that this element really does lie in the
        appropriate algebra. At present, setting ``check=True'' raises
        a NotImplementedError unless x is a scalar (or a diagonal
        matrix).

        EXAMPLES::

            sage: T = ModularSymbols(11).hecke_algebra()
            sage: T.gen(2) in T
            True
            sage: 5 in T
            True
            sage: T.gen(2).matrix() in T
            Traceback (most recent call last):
            ...
            NotImplementedError: Membership testing for '...' not implemented
            sage: T(T.gen(2).matrix(), check=False)
            Hecke operator on Modular Symbols space of dimension 3 for Gamma_0(11) of weight 2 with sign 0 over Rational Field defined by:
            [ 3  0 -1]
            [ 0 -2  0]
            [ 0  0 -2]
            sage: A = ModularSymbols(11).anemic_hecke_algebra()
            sage: A(T.gen(3))
            Hecke operator T_3 on Modular Symbols space of dimension 3 for Gamma_0(11) of weight 2 with sign 0 over Rational Field
            sage: A(T.gen(11))
            Traceback (most recent call last):
            ...
            TypeError: Don't know how to construct an element of Anemic Hecke algebra acting on Modular Symbols space of dimension 3 for Gamma_0(11) of weight 2 with sign 0 over Rational Field from Hecke operator T_11 on Modular Symbols space of dimension 3 for Gamma_0(11) of weight 2 with sign 0 over Rational Field

        """
        from . import hecke_operator
        try:
            if not isinstance(x, Element):
                x = self.base_ring()(x)
            if x.parent() is self:
                return x
            elif hecke_operator.is_HeckeOperator(x):
                if x.parent() == self \
                        or (not self.is_anemic() and x.parent() == self.anemic_subalgebra()) \
                        or (self.is_anemic() and x.parent().anemic_subalgebra() == self and arith.gcd(x.index(), self.level()) == 1):
                    return hecke_operator.HeckeOperator(self, x.index())
                else:
                    raise TypeError
            elif hecke_operator.is_HeckeAlgebraElement(x):
                if x.parent() == self or (not self.is_anemic() and x.parent() == self.anemic_subalgebra()):
                    if x.parent().module().basis_matrix() == self.module().basis_matrix():
                        return hecke_operator.HeckeAlgebraElement_matrix(self, x.matrix())
                    else:
                        A = matrix([self.module().coordinate_vector(x.parent().module().gen(i)) \
                            for i in range(x.parent().module().rank())])
                        return hecke_operator.HeckeAlgebraElement_matrix(self, ~A * x.matrix() * A)
                elif x.parent() == self.anemic_subalgebra():
                    pass

                else:
                    raise TypeError
            else:
                A = self.matrix_space()(x)
                if check:
                    if not A.is_scalar():
                        raise NotImplementedError("Membership testing for '%s' not implemented" % self)
                return hecke_operator.HeckeAlgebraElement_matrix(self, A)

        except TypeError:
            raise TypeError("Don't know how to construct an element of %s from %s" % (self, x))

    def _coerce_impl(self, x):
        r"""
        Implicit coercion of x into this Hecke algebra. The only things that
        coerce implicitly into self are: elements of Hecke algebras which are
        equal to self, or to the anemic subalgebra of self if self is not
        anemic; and elements that coerce into the base ring of self.  Bare
        matrices do *not* coerce implicitly into self.

        EXAMPLES::

            sage: C = CuspForms(3, 12)
            sage: A = C.anemic_hecke_algebra()
            sage: F = C.hecke_algebra()
            sage: F.coerce(A.2) # indirect doctest
            Hecke operator T_2 on Cuspidal subspace of dimension 3 of Modular Forms space of dimension 5 for Congruence Subgroup Gamma0(3) of weight 12 over Rational Field
        """
        if x.parent() == self or (not self.is_anemic() and x.parent() == self.anemic_subalgebra()):
            return self(x)
        else:
            return self(self.matrix_space()(1) * self.base_ring().coerce(x))
        #return self._coerce_try(x, self.matrix_space())

    def gen(self, n):
        """
        Return the `n`-th Hecke operator.

        EXAMPLES::

            sage: T = ModularSymbols(11).hecke_algebra()
            sage: T.gen(2)
            Hecke operator T_2 on Modular Symbols space of dimension 3 for Gamma_0(11) of weight 2 with sign 0 over Rational Field
        """
        return self.hecke_operator(n)

    def ngens(self):
        r"""
        The size of the set of generators returned by gens(), which is clearly
        infinity. (This is not necessarily a minimal set of generators.)

        EXAMPLES::

            sage: CuspForms(1, 12).anemic_hecke_algebra().ngens()
            +Infinity
        """
        return sage.rings.infinity.infinity

    def is_noetherian(self):
        """
        Return True if this Hecke algebra is Noetherian as a ring. This is true
        if and only if the base ring is Noetherian.

        EXAMPLES::

            sage: CuspForms(1, 12).anemic_hecke_algebra().is_noetherian()
            True
        """
        return self.base_ring().is_noetherian()

    @cached_method
    def matrix_space(self):
        r"""
        Return the underlying matrix space of this module.

        EXAMPLES::

            sage: CuspForms(3, 24, base_ring=Qp(5)).anemic_hecke_algebra().matrix_space()
            Full MatrixSpace of 7 by 7 dense matrices over 5-adic Field with capped relative precision 20
        """
        return sage.matrix.matrix_space.MatrixSpace(self.base_ring(), self.module().rank())

    def _latex_(self):
        r"""
        LaTeX representation of self.

        EXAMPLES::

            sage: latex(CuspForms(3, 24).hecke_algebra()) # indirect doctest
            \mathbf{T}_{\text{\texttt{Cuspidal...Gamma0(3)...24...}
        """
        from sage.misc.latex import latex
        return "\\mathbf{T}_{%s}" % latex(self.__M)

    def level(self):
        r"""
        Return the level of this Hecke algebra, which is (by definition) the
        level of the Hecke module on which it acts.

        EXAMPLES::

            sage: ModularSymbols(37).hecke_algebra().level()
            37
        """
        return self.module().level()

    def module(self):
        """
        The Hecke module on which this algebra is acting.

        EXAMPLES::

            sage: T = ModularSymbols(1,12).hecke_algebra()
            sage: T.module()
            Modular Symbols space of dimension 3 for Gamma_0(1) of weight 12 with sign 0 over Rational Field
        """
        return self.__M

    def rank(self):
        r"""
        The rank of this Hecke algebra as a module over its base
        ring. Not implemented at present.

        EXAMPLES::

            sage: ModularSymbols(Gamma1(3), 3).hecke_algebra().rank()
            Traceback (most recent call last):
            ...
            NotImplementedError
        """
        raise NotImplementedError

    @cached_method
    def basis(self):
        r"""
        Return a basis for this Hecke algebra as a free module over
        its base ring.

        EXAMPLES::

            sage: ModularSymbols(Gamma1(3), 3).hecke_algebra().basis()
            (Hecke operator on Modular Symbols space of dimension 2 for Gamma_1(3) of weight 3 with sign 0 and over Rational Field defined by:
            [1 0]
            [0 1],
            Hecke operator on Modular Symbols space of dimension 2 for Gamma_1(3) of weight 3 with sign 0 and over Rational Field defined by:
            [0 0]
            [0 2])
        """
        level = self.level()
        bound = self.__M.hecke_bound()
        dim = self.__M.rank()
        if dim == 0:
            basis = []
        elif dim == 1:
            basis = [self.hecke_operator(1)]
        else:
            span = [self.hecke_operator(n) for n in range(1, bound+1) if not self.is_anemic() or gcd(n, level) == 1]
            rand_max = 5
            while True:
                # Project the full Hecke module to a random submodule to ease the HNF reduction.
                v = (ZZ**dim).random_element(x=rand_max)
                proj_span = matrix([T.matrix()*v for T in span])._clear_denom()[0]
                proj_basis = proj_span.hermite_form()
                if proj_basis[dim-1] == 0:
                    # We got unlucky, choose another projection.
                    rand_max *= 2
                    continue
                # Lift the projected basis to a basis in the Hecke algebra.
                trans = proj_span.solve_left(proj_basis)
                basis = [sum(c*T for c,T in zip(row,span) if c != 0) for row in trans[:dim]]
                break

        return tuple(basis)

    @cached_method
    def discriminant(self):
        r"""
        Return the discriminant of this Hecke algebra, i.e. the
        determinant of the matrix `{\rm Tr}(x_i x_j)` where `x_1,
        \dots,x_d` is a basis for self, and `{\rm Tr}(x)` signifies
        the trace (in the sense of linear algebra) of left
        multiplication by `x` on the algebra (*not* the trace of the
        operator `x` acting on the underlying Hecke module!). For
        further discussion and conjectures see Calegari + Stein,
        *Conjectures about discriminants of Hecke algebras of prime
        level*, Springer LNCS 3076.

        EXAMPLES::

            sage: BrandtModule(3, 4).hecke_algebra().discriminant()
            1
            sage: ModularSymbols(65, sign=1).cuspidal_submodule().hecke_algebra().discriminant()
            6144
            sage: ModularSymbols(1,4,sign=1).cuspidal_submodule().hecke_algebra().discriminant()
            1
            sage: H = CuspForms(1, 24).hecke_algebra()
            sage: H.discriminant()
            83041344
        """
        basis = self.basis()
        d = len(basis)
        if d <= 1:
            return ZZ(1)
        trace_matrix = matrix(ZZ, d)
        for i in range(d):
            for j in range(i+1):
                trace_matrix[i,j] = trace_matrix[j,i] = basis[i].matrix().trace_of_product(basis[j].matrix())
        return trace_matrix.det()

    def gens(self):
        r"""
        Return a generator over all Hecke operator `T_n` for
        `n = 1, 2, 3, \ldots`. This is infinite.

        EXAMPLES::

            sage: T = ModularSymbols(1,12).hecke_algebra()
            sage: g = T.gens()
            sage: next(g)
            Hecke operator T_1 on Modular Symbols space of dimension 3 for Gamma_0(1) of weight 12 with sign 0 over Rational Field
            sage: next(g)
            Hecke operator T_2 on Modular Symbols space of dimension 3 for Gamma_0(1) of weight 12 with sign 0 over Rational Field
        """
        n = 1
        while True:
            yield self.hecke_operator(n)
            n += 1

    @cached_method(key=lambda self,n: int(n))
    def hecke_operator(self, n):
        """
        Return the `n`-th Hecke operator `T_n`.

        EXAMPLES::

            sage: T = ModularSymbols(1,12).hecke_algebra()
            sage: T.hecke_operator(2)
            Hecke operator T_2 on Modular Symbols space of dimension 3 for Gamma_0(1) of weight 12 with sign 0 over Rational Field
        """
        return self.__M._hecke_operator_class()(self, n)

    def hecke_matrix(self, n, *args, **kwds):
        """
        Return the matrix of the n-th Hecke operator `T_n`.

        EXAMPLES::

            sage: T = ModularSymbols(1,12).hecke_algebra()
            sage: T.hecke_matrix(2)
            [ -24    0    0]
            [   0  -24    0]
            [4860    0 2049]
        """
        return self.__M.hecke_matrix(n, *args, **kwds)

    def diamond_bracket_matrix(self, d):
        r"""
        Return the matrix of the diamond bracket operator `\langle d \rangle`.

        EXAMPLES::

            sage: T = ModularSymbols(Gamma1(7), 4).hecke_algebra()
            sage: T.diamond_bracket_matrix(3)
            [    0     0     1     0     0     0     0     0     0     0     0     0]
            [    1     0     0     0     0     0     0     0     0     0     0     0]
            [    0     1     0     0     0     0     0     0     0     0     0     0]
            [    0     0     0 -11/9  -4/9     1   2/3   7/9   2/9   7/9  -5/9  -2/9]
            [    0     0     0  58/9  17/9    -5 -10/3   4/9   5/9 -50/9  37/9  13/9]
            [    0     0     0 -22/9  -8/9     2   4/3   5/9   4/9  14/9 -10/9  -4/9]
            [    0     0     0  44/9  16/9    -4  -8/3   8/9   1/9 -28/9  20/9   8/9]
            [    0     0     0     0     0     0     0     0     0     0     1     0]
            [    0     0     0     0     0     0     0     0     0     0     0     1]
            [    0     0     0     1     0     0     0     0     0     0     0     0]
            [    0     0     0     2     0    -1     0     0     0     0     0     0]
            [    0     0     0    -4     0     4     1     0     0     0     0     0]

        """
        return self.__M.diamond_bracket_matrix(d)

    @cached_method(key=lambda self,d: int(d)%self.__M.level())
    def diamond_bracket_operator(self, d):
        r"""
        Return the diamond bracket operator `\langle d \rangle`.

        EXAMPLES::

            sage: T = ModularSymbols(Gamma1(7), 4).hecke_algebra()
            sage: T.diamond_bracket_operator(3)
            Diamond bracket operator <3> on Modular Symbols space of dimension 12 for Gamma_1(7) of weight 4 with sign 0 and over Rational Field
        """
        return self.__M._diamond_operator_class()(self, d)



class HeckeAlgebra_full(HeckeAlgebra_base):
    r"""
    A full Hecke algebra (including the operators `T_n` where `n` is not
    assumed to be coprime to the level).
    """
    def _repr_(self):
        r"""
        String representation of self.

        EXAMPLES::

            sage: ModularForms(37).hecke_algebra()._repr_()
            'Full Hecke algebra acting on Modular Forms space of dimension 3 for Congruence Subgroup Gamma0(37) of weight 2 over Rational Field'
        """
        return "Full Hecke algebra acting on %s"%self.module()

    def __richcmp__(self, other, op):
        r"""
        Compare self to other.

        EXAMPLES::

            sage: A = ModularForms(37).hecke_algebra()
            sage: A == QQ
            False
            sage: A == ModularForms(37).anemic_hecke_algebra()
            False
            sage: A == A
            True
        """
        if not isinstance(other, HeckeAlgebra_full):
            return NotImplemented
        return richcmp(self.module(), other.module(), op)

    def is_anemic(self):
        """
        Return False, since this the full Hecke algebra.

        EXAMPLES::

            sage: H = CuspForms(3, 12).hecke_algebra()
            sage: H.is_anemic()
            False
        """
        return False

    def anemic_subalgebra(self):
        r"""
        The subalgebra of self generated by the Hecke operators of
        index coprime to the level.

        EXAMPLES::

            sage: H = CuspForms(3, 12).hecke_algebra()
            sage: H.anemic_subalgebra()
            Anemic Hecke algebra acting on Cuspidal subspace of dimension 3 of Modular Forms space of dimension 5 for Congruence Subgroup Gamma0(3) of weight 12 over Rational Field
        """
        return self.module().anemic_hecke_algebra()

HeckeAlgebra = HeckeAlgebra_full

class HeckeAlgebra_anemic(HeckeAlgebra_base):
    r"""
    An anemic Hecke algebra, generated by Hecke operators with index coprime to the level.
    """
    def _repr_(self):
        r"""
        EXAMPLES::

            sage: H = CuspForms(3, 12).anemic_hecke_algebra()._repr_()
        """
        return "Anemic Hecke algebra acting on %s"%self.module()

    def __richcmp__(self, other, op):
        r"""
        Compare self to other.

        EXAMPLES::

            sage: A = ModularForms(23).anemic_hecke_algebra()
            sage: A == QQ
            False
            sage: A == ModularForms(23).hecke_algebra()
            False
            sage: A == A
            True

        """
        if not isinstance(other, HeckeAlgebra_anemic):
            return NotImplemented
        return richcmp(self.module(), other.module(), op)

    def hecke_operator(self, n):
        """
        Return the `n`-th Hecke operator, for `n` any
        positive integer coprime to the level.

        EXAMPLES::

            sage: T = ModularSymbols(Gamma1(5),3).anemic_hecke_algebra()
            sage: T.hecke_operator(2)
            Hecke operator T_2 on Modular Symbols space of dimension 4 for Gamma_1(5) of weight 3 with sign 0 and over Rational Field
            sage: T.hecke_operator(5)
            Traceback (most recent call last):
            ...
            IndexError: Hecke operator T_5 not defined in the anemic Hecke algebra
        """
        n = int(n)
        if arith.gcd(self.module().level(), n) != 1:
            raise IndexError("Hecke operator T_%s not defined in the anemic Hecke algebra"%n)
        return self.module()._hecke_operator_class()(self, n)

    def is_anemic(self):
        """
        Return True, since this the anemic Hecke algebra.

        EXAMPLES::

            sage: H = CuspForms(3, 12).anemic_hecke_algebra()
            sage: H.is_anemic()
            True
        """
        return True

    def gens(self):
        """
        Return a generator over all Hecke operator `T_n` for
        `n = 1, 2, 3, \ldots`, with `n` coprime to the
        level. This is an infinite sequence.

        EXAMPLES::

            sage: T = ModularSymbols(12,2).anemic_hecke_algebra()
            sage: g = T.gens()
            sage: next(g)
            Hecke operator T_1 on Modular Symbols space of dimension 5 for Gamma_0(12) of weight 2 with sign 0 over Rational Field
            sage: next(g)
            Hecke operator T_5 on Modular Symbols space of dimension 5 for Gamma_0(12) of weight 2 with sign 0 over Rational Field
        """
        level = self.level()
        n = 1
        while True:
            if arith.gcd(n, level) == 1:
                yield self.hecke_operator(n)
            n += 1

AnemicHeckeAlgebra = HeckeAlgebra_anemic<|MERGE_RESOLUTION|>--- conflicted
+++ resolved
@@ -39,14 +39,9 @@
 from sage.matrix.matrix_space import MatrixSpace
 from sage.rings.all import ZZ, QQ
 from sage.structure.element import Element
-<<<<<<< HEAD
-from sage.structure.richcmp import richcmp_method, richcmp
-
-=======
 from sage.structure.unique_representation import CachedRepresentation
 from sage.misc.cachefunc import cached_method
 from sage.structure.richcmp import richcmp_method, richcmp
->>>>>>> a2e82e15
 
 def is_HeckeAlgebra(x):
     r"""
@@ -110,11 +105,7 @@
 
 
 @richcmp_method
-<<<<<<< HEAD
-class HeckeAlgebra_base(sage.rings.commutative_algebra.CommutativeAlgebra):
-=======
 class HeckeAlgebra_base(CachedRepresentation, sage.rings.commutative_algebra.CommutativeAlgebra):
->>>>>>> a2e82e15
     """
     Base class for algebras of Hecke operators on a fixed Hecke module.
 
@@ -567,7 +558,6 @@
         return self.__M._diamond_operator_class()(self, d)
 
 
-
 class HeckeAlgebra_full(HeckeAlgebra_base):
     r"""
     A full Hecke algebra (including the operators `T_n` where `n` is not
