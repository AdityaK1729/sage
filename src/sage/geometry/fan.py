r"""
Rational polyhedral fans

This module was designed as a part of the framework for toric varieties
(:mod:`~sage.schemes.toric.variety`,
:mod:`~sage.schemes.toric.fano_variety`). While the emphasis is on
complete full-dimensional fans, arbitrary fans are supported. Work
with distinct lattices. The default lattice is :class:`ToricLattice
<sage.geometry.toric_lattice.ToricLatticeFactory>` `N` of the appropriate
dimension. The only case when you must specify lattice explicitly is creation
of a 0-dimensional fan, where dimension of the ambient space cannot be
guessed.

A **rational polyhedral fan** is a *finite* collection of *strictly* convex
rational polyhedral cones, such that the intersection of any two cones of the
fan is a face of each of them and each face of each cone is also a cone of the
fan.

AUTHORS:

- Andrey Novoseltsev (2010-05-15): initial version.

- Andrey Novoseltsev (2010-06-17): substantial improvement during review by
  Volker Braun.

EXAMPLES:

Use :func:`Fan` to construct fans "explicitly"::

    sage: fan = Fan(cones=[(0,1), (1,2)],
    ...             rays=[(1,0), (0,1), (-1,0)])
    sage: fan
    Rational polyhedral fan in 2-d lattice N

In addition to giving such lists of cones and rays you can also create cones
first using :func:`~sage.geometry.cone.Cone` and then combine them into a fan.
See the documentation of :func:`Fan` for details.

In 2 dimensions there is a unique maximal fan determined by rays, and
you can use :func:`Fan2d` to construct it::

    sage: fan2d = Fan2d(rays=[(1,0), (0,1), (-1,0)])
    sage: fan2d.is_equivalent(fan)
    True

But keep in mind that in higher dimensions the cone data is essential
and cannot be omitted. Instead of building a fan from scratch, for
this tutorial we will use an easy way to get two fans assosiated to
:class:`lattice polytopes
<sage.geometry.lattice_polytope.LatticePolytopeClass>`:
:func:`FaceFan` and :func:`NormalFan`::

    sage: fan1 = FaceFan(lattice_polytope.cross_polytope(3))
    sage: fan2 = NormalFan(lattice_polytope.cross_polytope(3))

Given such "automatic" fans, you may wonder what are their rays and cones::

    sage: fan1.rays()
    M( 1,  0,  0),
    M( 0,  1,  0),
    M( 0,  0,  1),
    M(-1,  0,  0),
    M( 0, -1,  0),
    M( 0,  0, -1)
    in 3-d lattice M
    sage: fan1.generating_cones()
    (3-d cone of Rational polyhedral fan in 3-d lattice M,
     3-d cone of Rational polyhedral fan in 3-d lattice M,
     3-d cone of Rational polyhedral fan in 3-d lattice M,
     3-d cone of Rational polyhedral fan in 3-d lattice M,
     3-d cone of Rational polyhedral fan in 3-d lattice M,
     3-d cone of Rational polyhedral fan in 3-d lattice M,
     3-d cone of Rational polyhedral fan in 3-d lattice M,
     3-d cone of Rational polyhedral fan in 3-d lattice M)

The last output is not very illuminating. Let's try to improve it::

    sage: for cone in fan1: print cone.rays()
    M(1, 0,  0),
    M(0, 1,  0),
    M(0, 0, -1)
    in 3-d lattice M
    M( 0, 1,  0),
    M(-1, 0,  0),
    M( 0, 0, -1)
    in 3-d lattice M
    M(1,  0,  0),
    M(0, -1,  0),
    M(0,  0, -1)
    in 3-d lattice M
    M(-1,  0,  0),
    M( 0, -1,  0),
    M( 0,  0, -1)
    in 3-d lattice M
    M(1, 0, 0),
    M(0, 1, 0),
    M(0, 0, 1)
    in 3-d lattice M
    M( 0, 1, 0),
    M( 0, 0, 1),
    M(-1, 0, 0)
    in 3-d lattice M
    M(1,  0, 0),
    M(0,  0, 1),
    M(0, -1, 0)
    in 3-d lattice M
    M( 0,  0, 1),
    M(-1,  0, 0),
    M( 0, -1, 0)
    in 3-d lattice M

You can also do ::

    sage: for cone in fan1: print cone.ambient_ray_indices()
    (0, 1, 5)
    (1, 3, 5)
    (0, 4, 5)
    (3, 4, 5)
    (0, 1, 2)
    (1, 2, 3)
    (0, 2, 4)
    (2, 3, 4)

to see indices of rays of the fan corresponding to each cone.

While the above cycles were over "cones in fan", it is obvious that we did not
get ALL the cones: every face of every cone in a fan must also be in the fan,
but all of the above cones were of dimension three. The reason for this
behaviour is that in many cases it is enough to work with generating cones of
the fan, i.e. cones which are not faces of bigger cones. When you do need to
work with lower dimensional cones, you can easily get access to them using
:meth:`~sage.geometry.fan.RationalPolyhedralFan.cones`::

    sage: [cone.ambient_ray_indices() for cone in fan1.cones(2)]
    [(0, 1), (0, 2), (1, 2), (1, 3), (2, 3), (0, 4),
     (2, 4), (3, 4), (1, 5), (3, 5), (4, 5), (0, 5)]

In fact, you don't have to type ``.cones``::

    sage: [cone.ambient_ray_indices() for cone in fan1(2)]
    [(0, 1), (0, 2), (1, 2), (1, 3), (2, 3), (0, 4),
     (2, 4), (3, 4), (1, 5), (3, 5), (4, 5), (0, 5)]

You may also need to know the inclusion relations between all of the cones of
the fan. In this case check out
:meth:`~sage.geometry.fan.RationalPolyhedralFan.cone_lattice`::

    sage: L = fan1.cone_lattice()
    sage: L
    Finite poset containing 28 elements with distinguished linear extension
    sage: L.bottom()
    0-d cone of Rational polyhedral fan in 3-d lattice M
    sage: L.top()
    Rational polyhedral fan in 3-d lattice M
    sage: cone = L.level_sets()[2][0]
    sage: cone
    2-d cone of Rational polyhedral fan in 3-d lattice M
    sage: sorted(L.hasse_diagram().neighbors(cone))
    [1-d cone of Rational polyhedral fan in 3-d lattice M,
     1-d cone of Rational polyhedral fan in 3-d lattice M,
     3-d cone of Rational polyhedral fan in 3-d lattice M,
     3-d cone of Rational polyhedral fan in 3-d lattice M]

You can check how "good" a fan is::

    sage: fan1.is_complete()
    True
    sage: fan1.is_simplicial()
    True
    sage: fan1.is_smooth()
    True

The face fan of the octahedron is really good! Time to remember that we have
also constructed its normal fan::

    sage: fan2.is_complete()
    True
    sage: fan2.is_simplicial()
    False
    sage: fan2.is_smooth()
    False

This one does have some "problems," but we can fix them::

    sage: fan3 = fan2.make_simplicial()
    sage: fan3.is_simplicial()
    True
    sage: fan3.is_smooth()
    False

Note that we had to save the result of
:meth:`~sage.geometry.fan.RationalPolyhedralFan.make_simplicial` in a new fan.
Fans in Sage are immutable, so any operation that does change them constructs
a new fan.

We can also make ``fan3`` smooth, but it will take a bit more work::

    sage: cube = lattice_polytope.cross_polytope(3).polar()
    sage: sk = cube.skeleton_points(2)
    sage: rays = [cube.point(p) for p in sk]
    sage: fan4 = fan3.subdivide(new_rays=rays)
    sage: fan4.is_smooth()
    True

Let's see how "different" are ``fan2`` and ``fan4``::

    sage: fan2.ngenerating_cones()
    6
    sage: fan2.nrays()
    8
    sage: fan4.ngenerating_cones()
    48
    sage: fan4.nrays()
    26

Smoothness does not come for free!

Please take a look at the rest of the available functions below and their
complete descriptions. If you need any features that are missing, feel free to
suggest them. (Or implement them on your own and submit a patch to Sage for
inclusion!)
"""


#*****************************************************************************
#       Copyright (C) 2010 Andrey Novoseltsev <novoselt@gmail.com>
#       Copyright (C) 2010 William Stein <wstein@gmail.com>
#
#  Distributed under the terms of the GNU General Public License (GPL)
#
#                  http://www.gnu.org/licenses/
#*****************************************************************************


import collections
import warnings
import copy

from sage.combinat.combination import Combinations
from sage.combinat.posets.posets import FinitePoset
from sage.geometry.cone import (Cone,
                                ConvexRationalPolyhedralCone,
                                IntegralRayCollection,
                                is_Cone,
                                normalize_rays)
from sage.geometry.hasse_diagram import Hasse_diagram_from_incidences
from sage.geometry.lattice_polytope import (LatticePolytope,
                                            all_faces,
                                            all_facet_equations)
from sage.geometry.point_collection import PointCollection
from sage.geometry.toric_lattice import ToricLattice, is_ToricLattice
from sage.geometry.toric_plotter import ToricPlotter
from sage.graphs.digraph import DiGraph
from sage.matrix.all import matrix
from sage.misc.all import cached_method, walltime, prod
from sage.modules.all import vector
from sage.rings.all import QQ, ZZ


def is_Fan(x):
    r"""
    Check if ``x`` is a Fan.

    INPUT:

    - ``x`` -- anything.

    OUTPUT:

    - ``True`` if ``x`` is a fan and ``False`` otherwise.

    EXAMPLES::

        sage: from sage.geometry.fan import is_Fan
        sage: is_Fan(1)
        False
        sage: fan = toric_varieties.P2().fan()
        sage: fan
        Rational polyhedral fan in 2-d lattice N
        sage: is_Fan(fan)
        True
    """
    return isinstance(x, RationalPolyhedralFan)


def Fan(cones, rays=None, lattice=None, check=True, normalize=True,
        is_complete=None, virtual_rays=None, discard_faces=False):
    r"""
    Construct a rational polyhedral fan.

    .. NOTE::

        Approximate time to construct a fan consisting of `n` cones is `n^2/5`
        seconds. That is half an hour for 100 cones. This time can be
        significantly reduced in the future, but it is still likely to be
        `\sim n^2` (with, say, `/500` instead of `/5`). If you know that your
        input does form a valid fan, use ``check=False`` option to skip
        consistency checks.

    INPUT:

    - ``cones`` -- list of either
      :class:`Cone<sage.geometry.cone.ConvexRationalPolyhedralCone>` objects
      or lists of integers interpreted as indices of generating rays in
      ``rays``. These must be only **maximal** cones of the fan, unless
      ``discard_faces=True`` option is specified;

    - ``rays`` -- list of rays given as list or vectors convertible to the
      rational extension of ``lattice``. If ``cones`` are given by
      :class:`Cone<sage.geometry.cone.ConvexRationalPolyhedralCone>` objects
      ``rays`` may be determined automatically. You still may give them
      explicitly to ensure a particular order of rays in the fan. In this case
      you must list all rays that appear in ``cones``. You can give "extra"
      ones if it is convenient (e.g. if you have a big list of rays for
      several fans), but all "extra" rays will be discarded;

    - ``lattice`` -- :class:`ToricLattice
      <sage.geometry.toric_lattice.ToricLatticeFactory>`, `\ZZ^n`, or any
      other object that behaves like these. If not specified, an attempt will
      be made to determine an appropriate toric lattice automatically;

    - ``check`` -- by default the input data will be checked for correctness
      (e.g. that intersection of any two given cones is a face of each). If you
      know for sure that the input is correct, you may significantly decrease
      construction time using ``check=False`` option;

    - ``normalize`` -- you can further speed up construction using
      ``normalize=False`` option. In this case ``cones`` must be a list of
      **sorted** :class:`tuples` and ``rays`` must be immutable primitive
      vectors in ``lattice``. In general, you should not use this option, it
      is designed for code optimization and does not give as drastic
      improvement in speed as the previous one;

    - ``is_complete`` -- every fan can determine on its own if it is complete
      or not, however it can take quite a bit of time for "big" fans with many
      generating cones. On the other hand, in some situations it is known in
      advance that a certain fan is complete. In this case you can pass
      ``is_complete=True`` option to speed up some computations. You may also
      pass ``is_complete=False`` option, although it is less likely to be
      beneficial. Of course, passing a wrong value can compromise the
      integrity of data structures of the fan and lead to wrong results, so
      you should be very careful if you decide to use this option;

    - ``virtual_rays`` -- (optional, computed automatically if needed) a list of
      ray generators to be used for :meth:`virtual_rays`;

    - ``discard_faces`` -- by default, the fan constructor expects the list of
      **maximal** cones. If you provide "extra" ones and leave ``check=True``
      (default), an exception will be raised. If you provide "extra" cones and
      set ``check=False``, you may get wrong results as assumptions on internal
      data structures will be invalid. If you want the fan constructor to
      select the maximal cones from the given input, you may provide
      ``discard_faces=True`` option (it works both for ``check=True`` and
      ``check=False``).

    OUTPUT:

    - a :class:`fan <RationalPolyhedralFan>`.

    .. SEEALSO::

        In 2 dimensions you can cyclically order the rays. Hence the
        rays determine a unique maximal fan without having to specify
        the cones, and you can use :func:`Fan2d` to construct this
        fan from just the rays.

    EXAMPLES:

    Let's construct a fan corresponding to the projective plane in several
    ways::

        sage: cone1 = Cone([(1,0), (0,1)])
        sage: cone2 = Cone([(0,1), (-1,-1)])
        sage: cone3 = Cone([(-1,-1), (1,0)])
        sage: P2 = Fan([cone1, cone2, cone2])
        Traceback (most recent call last):
        ...
        ValueError: you have provided 3 cones, but only 2 of them are maximal!
        Use discard_faces=True if you indeed need to construct a fan from
        these cones.

    Oops! There was a typo and ``cone2`` was listed twice as a generating cone
    of the fan. If it was intentional (e.g. the list of cones was generated
    automatically and it is possible that it contains repetitions or faces of
    other cones), use ``discard_faces=True`` option::

        sage: P2 = Fan([cone1, cone2, cone2], discard_faces=True)
        sage: P2.ngenerating_cones()
        2

    However, in this case it was definitely a typo, since the fan of
    `\mathbb{P}^2` has 3 maximal cones::

        sage: P2 = Fan([cone1, cone2, cone3])
        sage: P2.ngenerating_cones()
        3

    Looks better. An alternative way is ::

        sage: rays = [(1,0), (0,1), (-1,-1)]
        sage: cones = [(0,1), (1,2), (2,0)]
        sage: P2a = Fan(cones, rays)
        sage: P2a.ngenerating_cones()
        3
        sage: P2 == P2a
        False

    That may seem wrong, but it is not::

        sage: P2.is_equivalent(P2a)
        True

    See :meth:`~RationalPolyhedralFan.is_equivalent` for details.

    Yet another way to construct this fan is ::

        sage: P2b = Fan(cones, rays, check=False)
        sage: P2b.ngenerating_cones()
        3
        sage: P2a == P2b
        True

    If you try the above examples, you are likely to notice the difference in
    speed, so when you are sure that everything is correct, it is a good idea
    to use ``check=False`` option. On the other hand, it is usually **NOT** a
    good idea to use ``normalize=False`` option::

        sage: P2c = Fan(cones, rays, check=False, normalize=False)
        Traceback (most recent call last):
        ...
        AttributeError: 'tuple' object has no attribute 'parent'

    Yet another way is to use functions :func:`FaceFan` and :func:`NormalFan`
    to construct fans from :class:`lattice polytopes
    <sage.geometry.lattice_polytope.LatticePolytopeClass>`.

    We have not yet used ``lattice`` argument, since if was determined
    automatically::

        sage: P2.lattice()
        2-d lattice N
        sage: P2b.lattice()
        2-d lattice N

    However, it is necessary to specify it explicitly if you want to construct
    a fan without rays or cones::

        sage: Fan([], [])
        Traceback (most recent call last):
        ...
        ValueError: you must specify the lattice
        when you construct a fan without rays and cones!
        sage: F = Fan([], [], lattice=ToricLattice(2, "L"))
        sage: F
        Rational polyhedral fan in 2-d lattice L
        sage: F.lattice_dim()
        2
        sage: F.dim()
        0
    """
    def result():
        # "global" does not work here...
        R, V = rays, virtual_rays
        if V is not None:
            if normalize:
                V = normalize_rays(V, lattice)
            if check:
                R = PointCollection(V, lattice)
                V = PointCollection(V, lattice)
                d = lattice.dimension()
                if len(V) != d - R.dim() or (R + V).dim() != d:
                    raise ValueError("virtual rays must be linearly "
                    "independent and with other rays span the ambient space.")
        return RationalPolyhedralFan(cones, R, lattice, is_complete, V)

    if not check and not normalize and not discard_faces:
        return result()
    if not isinstance(cones, list):
        try:
            cones = list(cones)
        except TypeError:
            raise TypeError(
                "cones must be given as an iterable!"
                "\nGot: %s" % cones)
    if not cones:
        if lattice is None:
            if rays is not None and rays:
                lattice = normalize_rays(rays, lattice)[0].parent()
            else:
                raise ValueError("you must specify the lattice when you "
                                 "construct a fan without rays and cones!")
        cones = ((), )
        rays = ()
        return result()
    if is_Cone(cones[0]):
        # Construct the fan from Cone objects
        if lattice is None:
            lattice = cones[0].lattice()
            # If we determine the lattice automatically, we don't want to force
            # any conversion. TODO: take into account coercions?
            if check:
                for cone in cones:
                    if cone.lattice() != lattice:
                        raise ValueError("cones belong to different lattices "
                            "(%s and %s), cannot determine the lattice of the "
                            "fan!" % (lattice, cone.lattice()))
        for i, cone in enumerate(cones):
            if cone.lattice() != lattice:
                cones[i] = Cone(cone.rays(), lattice, check=False)
        if check:
            for cone in cones:
                if not cone.is_strictly_convex():
                    raise ValueError(
                                    "cones of a fan must be strictly convex!")
        # Optimization for fans generated by a single cone
        if len(cones) == 1 and rays is None:
            cone = cones[0]
            cones = (tuple(range(cone.nrays())), )
            rays = cone.rays()
            is_complete = lattice.dimension() == 0
            return result()
        ray_set = set([])
        for cone in cones:
            ray_set.update(cone.rays())
        if rays:    # Preserve the initial order of rays, if they were given
            rays = normalize_rays(rays, lattice)
            new_rays = []
            for ray in rays:
                if ray in ray_set and ray not in new_rays:
                    new_rays.append(ray)
            if len(new_rays) != len(ray_set):
                raise ValueError(
                  "if rays are given, they must include all rays of the fan!")
            rays = new_rays
        else:
            rays = tuple(ray_set)
        if check:
            # Maybe we should compute all faces of all cones and save them for
            # later if we are doing this check?
            generating_cones = []
            for cone in sorted(cones, key=lambda cone: cone.dim(),
                               reverse=True):
                is_generating = True
                for g_cone in generating_cones:
                    i_cone = cone.intersection(g_cone)
                    if i_cone.is_face_of(cone) and i_cone.is_face_of(g_cone):
                        if i_cone.dim() == cone.dim():
                            is_generating = False # cone is a face of g_cone
                            break
                    else:
                        raise ValueError(
                                "these cones cannot belong to the same fan!"
                                "\nCone 1 rays: %s\nCone 2 rays: %s"
                                % (g_cone.rays(), cone.rays()))
                if is_generating:
                    generating_cones.append(cone)
            if len(cones) > len(generating_cones):
                if discard_faces:
                    cones = generating_cones
                else:
                    raise ValueError("you have provided %d cones, but only %d "
                        "of them are maximal! Use discard_faces=True if you "
                        "indeed need to construct a fan from these cones." %
                        (len(cones), len(generating_cones)))
        elif discard_faces:
            cones = _discard_faces(cones)
        cones = (tuple(sorted(rays.index(ray) for ray in cone.rays()))
                 for cone in cones)
        return result()
    # Construct the fan from rays and "tuple cones"
    rays = normalize_rays(rays, lattice)
    for n, cone in enumerate(cones):
        try:
            cones[n] = sorted(cone)
        except TypeError:
            raise TypeError("cannot interpret %s as a cone!" % cone)
    if not check and not discard_faces:
        return result()
    # If we do need to make all the check, build explicit cone objects first
    return Fan((Cone([rays[n] for n in cone], lattice) for cone in cones),
               rays, lattice, is_complete=is_complete,
               virtual_rays=virtual_rays, discard_faces=discard_faces)


def FaceFan(polytope, lattice=None):
    r"""
    Construct the face fan of the given rational ``polytope``.

    INPUT:

    - ``polytope`` -- a :func:`polytope
      <sage.geometry.polyhedron.constructor.Polyhedron>` over `\QQ` or
      a :class:`lattice polytope
      <sage.geometry.lattice_polytope.LatticePolytopeClass>`. A (not
      necessarily full-dimensional) polytope contaning the origin in
      its :meth:`relative interior
      <sage.geometry.polyhedron.base.Polyhedron_base.relative_interior_contains>`.

    - ``lattice`` -- :class:`ToricLattice
      <sage.geometry.toric_lattice.ToricLatticeFactory>`, `\ZZ^n`, or any
      other object that behaves like these. If not specified, an attempt will
      be made to determine an appropriate toric lattice automatically.

    OUTPUT:

    - :class:`rational polyhedral fan <RationalPolyhedralFan>`.

    See also :func:`NormalFan`.

    EXAMPLES:

    Let's construct the fan corresponding to the product of two projective
    lines::

        sage: diamond = lattice_polytope.cross_polytope(2)
        sage: P1xP1 = FaceFan(diamond)
        sage: P1xP1.rays()
        M( 1,  0),
        M( 0,  1),
        M(-1,  0),
        M( 0, -1)
        in 2-d lattice M
        sage: for cone in P1xP1: print cone.rays()
        M(1,  0),
        M(0, -1)
        in 2-d lattice M
        M(-1,  0),
        M( 0, -1)
        in 2-d lattice M
        M(1, 0),
        M(0, 1)
        in 2-d lattice M
        M( 0, 1),
        M(-1, 0)
        in 2-d lattice M

    TESTS::

        sage: cuboctahed = polytopes.cuboctahedron()
        sage: FaceFan(cuboctahed)
        Rational polyhedral fan in 3-d lattice M
        sage: cuboctahed.is_lattice_polytope(), cuboctahed.dilation(2).is_lattice_polytope()
        (False, True)
        sage: fan1 = FaceFan(cuboctahed)
        sage: fan2 = FaceFan(cuboctahed.dilation(2).lattice_polytope())
        sage: fan1.is_equivalent(fan2)
        True

        sage: ray = Polyhedron(vertices=[(-1,-1)], rays=[(1,1)])
        sage: FaceFan(ray)
        Traceback (most recent call last):
        ...
        ValueError: face fans are defined only for
        polytopes containing the origin as an interior point!

        sage: interval_in_QQ2 = Polyhedron([ (0,-1), (0,+1) ])
        sage: FaceFan(interval_in_QQ2).generating_cones()
        (1-d cone of Rational polyhedral fan in 2-d lattice M,
         1-d cone of Rational polyhedral fan in 2-d lattice M)

        sage: FaceFan(Polyhedron([(-1,0), (1,0), (0,1)])) # origin on facet
        Traceback (most recent call last):
        ...
        ValueError: face fans are defined only for
        polytopes containing the origin as an interior point!
    """
    from sage.geometry.lattice_polytope import is_LatticePolytope
    interior_point_error = ValueError(
        "face fans are defined only for polytopes containing "
        "the origin as an interior point!")
    if is_LatticePolytope(polytope):
        if any(d <= 0 for d in polytope.distances([0]*polytope.dim())):
            raise interior_point_error
        cones = (facet.vertices() for facet in polytope.facets())
        rays = polytope.vertices_pc()
    else:
        origin = polytope.ambient_space().zero()
        if not (polytope.is_compact() and
                polytope.relative_interior_contains(origin)):
            raise interior_point_error
        cones = [ [ v.index() for v in facet.incident() ]
                  for facet in polytope.inequalities() ]
        rays = map(vector, polytope.vertices())
        if lattice is None:
            # Since default lattice polytopes are in the M lattice,
            # treat polyhedra as being there as well.
            lattice = ToricLattice(len(origin)).dual()
    fan = Fan(cones, rays, lattice=lattice, check=False,
              is_complete=(polytope.dim() == polytope.ambient_dim()))
    return fan


def NormalFan(polytope, lattice=None):
    r"""
    Construct the normal fan of the given rational ``polytope``.

    INPUT:

    - ``polytope`` -- a full-dimensional :func:`polytope
      <sage.geometry.polyhedron.constructor.Polyhedron>` over `\QQ`
      or:class:`lattice polytope
      <sage.geometry.lattice_polytope.LatticePolytopeClass>`.

    - ``lattice`` -- :class:`ToricLattice
      <sage.geometry.toric_lattice.ToricLatticeFactory>`, `\ZZ^n`, or any
      other object that behaves like these. If not specified, an attempt will
      be made to determine an appropriate toric lattice automatically.

    OUTPUT:

    - :class:`rational polyhedral fan <RationalPolyhedralFan>`.

    See also :func:`FaceFan`.

    EXAMPLES:

    Let's construct the fan corresponding to the product of two projective
    lines::

        sage: square = LatticePolytope([(1,1), (-1,1), (-1,-1), (1,-1)])
        sage: P1xP1 = NormalFan(square)
        sage: P1xP1.rays()
        N( 1,  0),
        N( 0,  1),
        N( 0, -1),
        N(-1,  0)
        in 2-d lattice N
        sage: for cone in P1xP1: print cone.rays()
        N( 0, -1),
        N(-1,  0)
        in 2-d lattice N
        N(1,  0),
        N(0, -1)
        in 2-d lattice N
        N(1, 0),
        N(0, 1)
        in 2-d lattice N
        N( 0, 1),
        N(-1, 0)
        in 2-d lattice N

        sage: cuboctahed = polytopes.cuboctahedron()
        sage: NormalFan(cuboctahed)
        Rational polyhedral fan in 3-d lattice N

    TESTS::

        sage: cuboctahed.is_lattice_polytope(), cuboctahed.dilation(2).is_lattice_polytope()
        (False, True)
        sage: fan1 = NormalFan(cuboctahed)
        sage: fan2 = NormalFan(cuboctahed.dilation(2).lattice_polytope())
        sage: fan1.is_equivalent(fan2)
        True
    """
    from sage.geometry.lattice_polytope import is_LatticePolytope
    if polytope.dim() != polytope.ambient_dim():
        raise ValueError('the normal fan is only defined for full-dimensional polytopes')
    if is_LatticePolytope(polytope):
        rays = polytope.facet_normals()
        cones = (vertex.facets() for vertex in polytope.faces(dim=0))
    else:
        if not polytope.is_compact():
            raise NotImplementedError('the normal fan is only supported for polytopes (compact polyhedra).')
        cones = [ [ ieq.index() for ieq in vertex.incident() ]
                  for vertex in polytope.vertices() ]
        rays =[ ieq.A() for ieq in polytope.inequalities() ]
    fan = Fan(cones, rays, lattice=lattice, check=False,
              is_complete=(polytope.dim() == polytope.ambient_dim()))
    return fan


def Fan2d(rays, lattice=None):
    """
    Construct the maximal 2-d fan with given ``rays``.

    In two dimensions we can uniquely construct a fan from just rays,
    just by cyclically ordering the rays and constructing as many
    cones as possible. This is why we implement a special constructor
    for this case.

    INPUT:

    - ``rays`` -- list of rays given as list or vectors convertible to
      the rational extension of ``lattice``. Duplicate rays are
      removed without changing the ordering of the remaining rays.

    - ``lattice`` -- :class:`ToricLattice
      <sage.geometry.toric_lattice.ToricLatticeFactory>`, `\ZZ^n`, or any
      other object that behaves like these. If not specified, an attempt will
      be made to determine an appropriate toric lattice automatically.

    EXAMPLES::

        sage: Fan2d([(0,1), (1,0)])
        Rational polyhedral fan in 2-d lattice N
        sage: Fan2d([], lattice=ToricLattice(2, 'myN'))
        Rational polyhedral fan in 2-d lattice myN

    The ray order is as specified, even if it is not the cyclic order::

        sage: fan1 = Fan2d([(0,1), (1,0)])
        sage: fan1.rays()
        N(0, 1),
        N(1, 0)
        in 2-d lattice N

        sage: fan2 = Fan2d([(1,0), (0,1)])
        sage: fan2.rays()
        N(1, 0),
        N(0, 1)
        in 2-d lattice N

        sage: fan1 == fan2, fan1.is_equivalent(fan2)
        (False, True)

        sage: fan = Fan2d([(1,1), (-1,-1), (1,-1), (-1,1)])
        sage: [ cone.ambient_ray_indices() for cone in fan ]
        [(2, 1), (1, 3), (3, 0), (0, 2)]
        sage: fan.is_complete()
        True

    TESTS::

        sage: Fan2d([(0,1), (0,1)]).generating_cones()
        (1-d cone of Rational polyhedral fan in 2-d lattice N,)

        sage: Fan2d([(1,1), (-1,-1)]).generating_cones()
        (1-d cone of Rational polyhedral fan in 2-d lattice N,
         1-d cone of Rational polyhedral fan in 2-d lattice N)

        sage: Fan2d([])
        Traceback (most recent call last):
        ...
        ValueError: you must specify a 2-dimensional lattice
        when you construct a fan without rays.

        sage: Fan2d([(3,4)]).rays()
        N(3, 4)
        in 2-d lattice N

        sage: Fan2d([(0,1,0)])
        Traceback (most recent call last):
        ...
        ValueError: the lattice must be 2-dimensional.

        sage: Fan2d([(0,1), (1,0), (0,0)])
        Traceback (most recent call last):
        ...
        ValueError: only non-zero vectors define rays

        sage: Fan2d([(0, -2), (2, -10), (1, -3), (2, -9), (2, -12), (1, 1),
        ...          (2, 1), (1, -5), (0, -6), (1, -7), (0, 1), (2, -4),
        ...          (2, -2), (1, -9), (1, -8), (2, -6), (0, -1), (0, -3),
        ...          (2, -11), (2, -8), (1, 0), (0, -5), (1, -4), (2, 0),
        ...          (1, -6), (2, -7), (2, -5), (-1, -3), (1, -1), (1, -2),
        ...          (0, -4), (2, -3), (2, -1)]).cone_lattice()
        Finite poset containing 44 elements with distinguished linear extension

        sage: Fan2d([(1,1)]).is_complete()
        False
        sage: Fan2d([(1,1), (-1,-1)]).is_complete()
        False
        sage: Fan2d([(1,0), (0,1)]).is_complete()
        False
    """
    if len(rays) == 0:
        if lattice is None or lattice.dimension() != 2:
            raise ValueError('you must specify a 2-dimensional lattice when '
                             'you construct a fan without rays.')
        return RationalPolyhedralFan(cones=((), ), rays=(), lattice=lattice)

    # remove multiple rays without changing order
    rays = normalize_rays(rays, lattice)
    rays = sorted( (r,i) for i,r in enumerate(rays) )
    distinct_rays = [ rays[i] for i in range(len(rays)) if rays[i][0] != rays[i-1][0] ]
    if distinct_rays:
        rays = sorted( (i,r) for r,i in distinct_rays )
        rays = [ r[1] for r in rays ]
    else: # all given rays were the same
        rays = [ rays[0][0] ]
    lattice = rays[0].parent()
    if lattice.dimension() != 2:
        raise ValueError('the lattice must be 2-dimensional.')
    n = len(rays)
    if n == 1 or n == 2 and rays[0] == -rays[1]:
        cones = [(i, ) for i in range(n)]
        return RationalPolyhedralFan(cones, rays, lattice, False)

    import math
    # each sorted_rays entry = (angle, ray, original_ray_index)
    sorted_rays = sorted( (math.atan2(r[0],r[1]), r, i) for i,r in enumerate(rays) )
    cones = []
    is_complete = True
    for i in range(n):
        r0 = sorted_rays[i-1][1]
        r1 = sorted_rays[i][1]
        if r1.is_zero():
            raise ValueError('only non-zero vectors define rays')
        assert r0 != r1
        cross_prod = r0[0]*r1[1]-r0[1]*r1[0]
        if cross_prod < 0:
            r0_index = (i-1) % len(sorted_rays)
            r1_index = i
            cones.append((sorted_rays[r0_index][2], sorted_rays[r1_index][2]))
        else:
            is_complete = False
    return RationalPolyhedralFan(cones, rays, lattice, is_complete)


class Cone_of_fan(ConvexRationalPolyhedralCone):
    r"""
    Construct a cone belonging to a fan.

    .. WARNING::

        This class does not check that the input defines a valid cone of a
        fan. You must not construct objects of this class directly.

    In addition to all of the properties of "regular" :class:`cones
    <sage.geometry.cone.ConvexRationalPolyhedralCone>`, such cones know their
    relation to the fan.

    INPUT:

    - ``ambient`` -- fan whose cone is constructed;

    - ``ambient_ray_indices`` -- increasing list or tuple of integers, indices
      of rays of ``ambient`` generating this cone.

    OUTPUT:

    - cone of ``ambient``.

    EXAMPLES:

    The intended way to get objects of this class is the following::

        sage: fan = toric_varieties.P1xP1().fan()
        sage: cone = fan.generating_cone(0)
        sage: cone
        2-d cone of Rational polyhedral fan in 2-d lattice N
        sage: cone.ambient_ray_indices()
        (0, 2)
        sage: cone.star_generator_indices()
        (0,)
    """

    def __init__(self, ambient, ambient_ray_indices):
        r"""
        See :class:`Cone_of_Fan` for documentation.

        TESTS:

        The following code is likely to construct an invalid object, we just
        test that creation of cones of fans is working::

            sage: fan = toric_varieties.P1xP1().fan()
            sage: cone = sage.geometry.fan.Cone_of_fan(fan, (0,))
            sage: cone
            1-d cone of Rational polyhedral fan in 2-d lattice N
            sage: TestSuite(cone).run()
        """
        super(Cone_of_fan, self).__init__(
                    ambient=ambient, ambient_ray_indices=ambient_ray_indices)
        self._is_strictly_convex = True
        # Because if not, this cone should not have been constructed

    def _repr_(self):
        r"""
        Return a string representation of ``self``.

        OUTPUT:

        - string.

        TESTS::

            sage: P1xP1 = toric_varieties.P1xP1()
            sage: cone = P1xP1.fan().generating_cone(0)
            sage: cone._repr_()
            '2-d cone of Rational polyhedral fan in 2-d lattice N'
            sage: cone.facets()[0]._repr_()
            '1-d cone of Rational polyhedral fan in 2-d lattice N'
        """
        # The base class would print "face of" instead of  "cone of"
        return "%d-d cone of %s" % (self.dim(), self.ambient())

    def star_generator_indices(self):
        r"""
        Return indices of generating cones of the "ambient fan" containing
        ``self``.

        OUTPUT:

        - increasing :class:`tuple` of integers.

        EXAMPLES::

            sage: P1xP1 = toric_varieties.P1xP1()
            sage: cone = P1xP1.fan().generating_cone(0)
            sage: cone.star_generator_indices()
            (0,)

        TESTS:

        A mistake in this function used to cause the problem reported in
        :trac:`9782`. We check that now everything is working smoothly::

            sage: f = Fan([(0, 2, 4),
            ...            (0, 4, 5),
            ...            (0, 3, 5),
            ...            (0, 1, 3),
            ...            (0, 1, 2),
            ...            (2, 4, 6),
            ...            (4, 5, 6),
            ...            (3, 5, 6),
            ...            (1, 3, 6),
            ...            (1, 2, 6)],
            ...           [(-1, 0, 0),
            ...            (0, -1, 0),
            ...            (0, 0, -1),
            ...            (0, 0, 1),
            ...            (0, 1, 2),
            ...            (0, 1, 3),
            ...            (1, 0, 4)])
            sage: f.is_complete()
            True
            sage: X = ToricVariety(f)
            sage: X.fan().is_complete()
            True
        """
        if "_star_generator_indices" not in self.__dict__:
            fan = self.ambient()
            sgi = set(range(fan.ngenerating_cones()))
            for ray in self.ambient_ray_indices():
                sgi.intersection_update(fan._ray_to_cones(ray))
            self._star_generator_indices = tuple(sorted(sgi))
        return self._star_generator_indices

    def star_generators(self):
        r"""
        Return indices of generating cones of the "ambient fan" containing
        ``self``.

        OUTPUT:

        - increasing :class:`tuple` of integers.

        EXAMPLES::

            sage: P1xP1 = toric_varieties.P1xP1()
            sage: cone = P1xP1.fan().generating_cone(0)
            sage: cone.star_generators()
            (2-d cone of Rational polyhedral fan in 2-d lattice N,)
        """
        if "_star_generators" not in self.__dict__:
            self._star_generators = tuple(self.ambient().generating_cone(i)
                                    for i in self.star_generator_indices())
        return self._star_generators


class RationalPolyhedralFan(IntegralRayCollection,
                            collections.Callable,
                            collections.Container):
    r"""
    Create a rational polyhedral fan.

    .. WARNING::

        This class does not perform any checks of correctness of input nor
        does it convert input into the standard representation. Use
        :func:`Fan` to construct fans from "raw data" or :func:`FaceFan` and
        :func:`NormalFan` to get fans associated to polytopes.

    Fans are immutable, but they cache most of the returned values.

    INPUT:

    - ``cones`` -- list of generating cones of the fan, each cone given as a
      list of indices of its generating rays in ``rays``;

    - ``rays`` -- list of immutable primitive vectors in ``lattice``
      consisting of exactly the rays of the fan (i.e. no "extra" ones);

    - ``lattice`` -- :class:`ToricLattice
      <sage.geometry.toric_lattice.ToricLatticeFactory>`, `\ZZ^n`, or any
      other object that behaves like these. If ``None``, it will be determined
      as :func:`parent` of the first ray. Of course, this cannot be done if
      there are no rays, so in this case you must give an appropriate
      ``lattice`` directly;

    - ``is_complete`` -- if given, must be ``True`` or ``False`` depending on
      whether this fan is complete or not. By default, it will be determined
      automatically if necessary;

    - ``virtual_rays`` -- if given, must the a list of immutable primitive
      vectors in ``lattice``, see :meth:`virtual_rays` for details. By default,
      it will be determined automatically if necessary.

    OUTPUT:

    - rational polyhedral fan.
    """

    def __init__(self, cones, rays, lattice,
                 is_complete=None, virtual_rays=None):
        r"""
        See :class:`RationalPolyhedralFan` for documentation.

        TESTS::

            sage: v = vector([0,1])
            sage: v.set_immutable()
            sage: f = sage.geometry.fan.RationalPolyhedralFan(
            ...                         [(0,)], [v], None)
            sage: f.rays()
            (0, 1)
            in Ambient free module of rank 2
            over the principal ideal domain Integer Ring
            sage: TestSuite(f).run()
            sage: f = Fan([(0,)], [(0,1)])
            sage: TestSuite(f).run()
        """
        super(RationalPolyhedralFan, self).__init__(rays, lattice)
        self._generating_cones = tuple(Cone_of_fan(self, c) for c in cones)
        for i, cone in enumerate(self._generating_cones):
            cone._star_generator_indices = (i,)
        # Knowing completeness drastically affects the speed of cone lattice
        # computation and containment check, so we have a special way to
        # optimize it.
        if is_complete is not None:
            self._is_complete = is_complete
        # Computing virtual rays is fast, but it may be convenient to choose
        # them based on relation to other cones and fans.
        if virtual_rays is not None:
            self._virtual_rays = PointCollection(virtual_rays, self.lattice())

    def _sage_input_(self, sib, coerced):
        """
        Return Sage command to reconstruct ``self``.

        See :mod:`sage.misc.sage_input` for details.

        EXAMPLES::

            sage: fan = Fan([Cone([(1,0), (1,1)]), Cone([(-1,-1)])])
            sage: sage_input(fan)
            Fan(cones=[[0, 1], [2]], rays=[(1, 0), (1, 1), (-1, -1)])
       """
        cones = [map(ZZ, c.ambient_ray_indices()) for c in self.generating_cones()]
        rays = [sib(tuple(r)) for r in self.rays()]
        return sib.name('Fan')(cones=cones, rays=rays)

    def __call__(self, dim=None, codim=None):
        r"""
        Return the specified cones of ``self``.

        .. NOTE::

            "Direct call" syntax is a synonym for :meth:`cones` method except
            that in the case of no input parameters this function returns
            just ``self``.

        INPUT:

        - ``dim`` -- dimension of the requested cones;

        - ``codim`` -- codimension of the requested cones.

        OUTPUT:

        - cones of ``self`` of the specified (co)dimension if it was given,
          otherwise ``self``.

        TESTS::

            sage: cone1 = Cone([(1,0), (0,1)])
            sage: cone2 = Cone([(-1,0)])
            sage: fan = Fan([cone1, cone2])
            sage: fan(1)
            (1-d cone of Rational polyhedral fan in 2-d lattice N,
             1-d cone of Rational polyhedral fan in 2-d lattice N,
             1-d cone of Rational polyhedral fan in 2-d lattice N)
            sage: fan(2)
            (2-d cone of Rational polyhedral fan in 2-d lattice N,)
            sage: fan(dim=2)
            (2-d cone of Rational polyhedral fan in 2-d lattice N,)
            sage: fan(codim=2)
            (0-d cone of Rational polyhedral fan in 2-d lattice N,)
            sage: fan(dim=1, codim=1)
            Traceback (most recent call last):
            ...
            ValueError: dimension and codimension
            cannot be specified together!
            sage: fan() is fan
            True
        """
        if dim is None and codim is None:
            # "self.cones()" returns all cones, but for the call syntax
            # "self()" we return just "self", which seems to be more natural
            # and convenient for ToricVariety.fan() method.
            return self
        else:
            return self.cones(dim, codim)

    def __cmp__(self, right):
        r"""
        Compare ``self`` and ``right``.

        INPUT:

        - ``right`` -- anything.

        OUTPUT:

        - 0 if ``right`` is also a fan, their rays are the same and stored in
          the same order, and their generating cones are the same and stored
          in the same order. 1 or -1 otherwise.

        TESTS::

            sage: f1 = Fan(cones=[(0,1), (1,2)],
            ...            rays=[(1,0), (0,1), (-1, 0)],
            ...            check=False)
            sage: f2 = Fan(cones=[(1,2), (0,1)],
            ...            rays=[(1,0), (0,1), (-1, 0)],
            ...            check=False)
            sage: f3 = Fan(cones=[(1,2), (0,1)],
            ...            rays=[(1,0), (0,1), (-1, 0)],
            ...            check=False)
            sage: cmp(f1, f2)
            1
            sage: cmp(f2, f1)
            -1
            sage: cmp(f2, f3)
            0
            sage: f2 is f3
            False
            sage: cmp(f1, 1) * cmp(1, f1)
            -1
        """
        if is_Fan(right):
            return cmp(
                [self.rays(), self.virtual_rays(), self.generating_cones()],
                [right.rays(), right.virtual_rays(), right.generating_cones()])
        else:
            return cmp(type(self), type(right))

    def __contains__(self, cone):
        r"""
        Check if ``cone`` is equivalent to a cone of the fan.

        See :meth:`_contains` (which is called by this function) for
        documentation.

        TESTS::

            sage: cone1 = Cone([(0,-1), (1,0)])
            sage: cone2 = Cone([(1,0), (0,1)])
            sage: f = Fan([cone1, cone2])
            sage: f.generating_cone(0) in f
            True
            sage: cone1 in f
            True
            sage: (1,1) in f    # not a cone
            False
            sage: "Ceci n'est pas un cone" in f
            False
        """
        return self._contains(cone)

    def __iter__(self):
        r"""
        Return an iterator over generating cones of ``self``.

        OUTPUT:

        -  iterator.

        TESTS::

            sage: f = Fan(cones=[(0,1), (1,2)],
            ...           rays=[(1,0), (0,1), (-1, 0)],
            ...           check=False)
            sage: for cone in f: print cone.rays()
            N(1, 0),
            N(0, 1)
            in 2-d lattice N
            N( 0, 1),
            N(-1, 0)
            in 2-d lattice N
         """
        return iter(self.generating_cones())

    def _compute_cone_lattice(self):
        r"""
        Compute the cone lattice of ``self``.

        See :meth:`cone_lattice` for documentation.

        TESTS:

        We use different algorithms depending on available information. One of
        the common cases is a fan which is KNOWN to be complete, i.e. we do
        not even need to check if it is complete.

            sage: fan = toric_varieties.P1xP1().fan()
            sage: fan.cone_lattice() # indirect doctest
            Finite poset containing 10 elements with distinguished linear extension

        These 10 elements are: 1 origin, 4 rays, 4 generating cones, 1 fan.

        Another common case is the fan of faces of a single cone::

            sage: quadrant = Cone([(1,0), (0,1)])
            sage: fan = Fan([quadrant])
            sage: fan.cone_lattice() # indirect doctest
            Finite poset containing 5 elements with distinguished linear extension

        These 5 elements are: 1 origin, 2 rays, 1 generating cone, 1 fan.

        Finally, we have "intermediate" fans which are incomplete but are
        generated by more than one cone::

            sage: cone1 = Cone([(1,0), (0,1)])
            sage: cone2 = Cone([(-1,0)])
            sage: fan = Fan([cone1, cone2])
            sage: fan.rays()
            N( 0, 1),
            N( 1, 0),
            N(-1, 0)
            in 2-d lattice N
            sage: for cone in fan: print cone.ambient_ray_indices()
            (0, 1)
            (2,)
            sage: L = fan.cone_lattice() # indirect doctest
            sage: L
            Finite poset containing 6 elements with distinguished linear extension

        Here we got 1 origin, 3 rays (one is a generating cone),
        1 2-dimensional cone (a generating one), and 1 fan.
        """
        # Define a face constructor
        def FanFace(rays, cones):
            if not cones:       # The top face, fan itself
                return self
            if len(cones) == 1: # MAY be a generating cone or NOT!!!
                g_cone = self.generating_cone(cones[0])
                if g_cone.ambient_ray_indices() == rays:
                    return g_cone
            face = Cone_of_fan(ambient=self, ambient_ray_indices=rays)
            face._star_generator_indices=cones
            return face
        # Check directly if we know completeness already, since *determining*
        # completeness relies on this function
        if "_is_complete" in self.__dict__ and self._is_complete:
            # We can use a fast way for complete fans
            self._cone_lattice = Hasse_diagram_from_incidences(
                                self._ray_to_cones(),
                                (cone.ambient_ray_indices() for cone in self),
                                FanFace, key = id(self))
        else:
            # For general fans we will "merge" face lattices of generating
            # cones.
            L = DiGraph()
            face_to_rays = dict() # face |---> (indices of fan rays)
            rays_to_index = dict() # (indices of fan rays) |---> face index
            # face index |---> (indices of containing generating cones)
            index_to_cones = []
            # During construction index 0 will correspond to the fan
            # We think of the fan not being in the cone even when there is
            # only one cone
            index_to_cones.append(())
            next_index = 1
            for i, cone in enumerate(self):
                # Set up translation of faces of cone to rays and indices
                # We make a standalone cone to compute its standalone face
                # lattice, since cones of fans get their lattices from fans
                L_cone = Cone(cone.rays(), lattice=self.lattice(),
                              check=False, normalize=False).face_lattice()
                for f in L_cone:
                    f_rays = tuple(cone.ambient_ray_indices()[ray]
                                   for ray in f.ambient_ray_indices())
                    face_to_rays[f] = f_rays
                    try:
                        f_index = rays_to_index[f_rays]
                        index_to_cones[f_index].append(i)
                    except KeyError:        # Did not see f before
                        f_index = next_index
                        next_index += 1
                        rays_to_index[f_rays] = f_index
                        index_to_cones.append([i])
                # Add all relations between faces of cone to L
                for f,g in L_cone.cover_relations_iterator():
                    L.add_edge(rays_to_index[face_to_rays[f]],
                               rays_to_index[face_to_rays[g]])
                # Add the inclusion of cone into the fan itself
                L.add_edge(
                        rays_to_index[face_to_rays[L_cone.top()]], 0)

            # Enumeration of graph vertices must be a linear extension of the
            # poset
            new_order = L.topological_sort()
            # Make sure that generating cones are in the end in proper order
            tail = [rays_to_index[gc.ambient_ray_indices()] for gc in self]
            tail.append(0) # We know that the fan itself has index 0
            new_order = [n for n in new_order if n not in tail] + tail
            # Make sure that rays are in the beginning in proper order
            head = [rays_to_index[()]] # Empty face
            head.extend(rays_to_index[(n,)] for n in range(self.nrays()))
            new_order = head + [n for n in new_order if n not in head]
            # "Invert" this list to a dictionary
            labels = dict()
            for new, old in enumerate(new_order):
                labels[old] = new
            L.relabel(labels)

            elements = [None] * next_index
            for rays, index in rays_to_index.items():
                elements[labels[index]] = FanFace(
                                           rays, tuple(index_to_cones[index]))
            # We need "special treatment" for the whole fan. If we added its
            # ray incidence information to the total list, it would be
            # confused with the generating cone in the case of a single cone.
            elements[labels[0]] = FanFace(tuple(range(self.nrays())), ())
            D = {i:f for i,f in enumerate(elements)}
            L.relabel(D)
            self._cone_lattice = FinitePoset(L, elements, key = id(self))

    def _contains(self, cone):
        r"""
        Check if ``cone`` is equivalent to a cone of the fan.

        This function is called by :meth:`__contains__` and :meth:`contains`
        to ensure the same call depth for warning messages.

        INPUT:

        - ``cone`` -- anything.

        OUTPUT:

        - ``False`` if ``cone`` is not a cone or if ``cone`` is not
          equivalent to a cone of the fan. ``True`` otherwise.

        TESTS::

            sage: cone1 = Cone([(0,-1), (1,0)])
            sage: cone2 = Cone([(1,0), (0,1)])
            sage: f = Fan([cone1, cone2])
            sage: f._contains(cone1)
            True
            sage: f._contains((1,1))  # this is not a cone!
            False

        Note that the ambient fan of the cone does not matter::

            sage: cone1_f = f.generating_cone(0)
            sage: cone1_f is cone1
            False
            sage: cone1_f.is_equivalent(cone1)
            True
            sage: cone1 in Fan([cone1, cone2])  # not a cone of any particular fan
            True
            sage: cone1_f in Fan([cone1, cone2])  # belongs to different fan, but equivalent cone
            True
        """
        try:
            self.embed(cone)    # Fails if cone is not in self.
            return True
        except TypeError:   # cone is not a cone
            return False
        except ValueError:  # cone is a cone, but wrong
            if not cone.lattice().is_submodule(self.lattice()):
                warnings.warn("you have checked if a fan contains a cone "
                              "from another lattice, this is always False!",
                              stacklevel=3)
            return False

    def support_contains(self, *args):
        r"""
        Check if a point is contained in the support of the fan.

        The support of a fan is the union of all cones of the fan. If
        you want to know whether the fan contains a given cone, you
        should use :meth:`contains` instead.

        INPUT:

        - ``*args`` -- an element of ``self.lattice()`` or something
          that can be converted to it (for example, a list of
          coordinates).

        OUTPUT:

        - ``True`` if ``point`` is contained in the support of the
          fan, ``False`` otherwise.

        TESTS::

            sage: cone1 = Cone([(0,-1), (1,0)])
            sage: cone2 = Cone([(1,0), (0,1)])
            sage: f = Fan([cone1, cone2])

        We check if some points are in this fan::

            sage: f.support_contains(f.lattice()(1,0))
            True
            sage: f.support_contains(cone1)    # a cone is not a point of the lattice
            False
            sage: f.support_contains((1,0))
            True
            sage: f.support_contains(1,1)
            True
            sage: f.support_contains((-1,0))
            False
            sage: f.support_contains(f.lattice().dual()(1,0)) #random output (warning)
            False
            sage: f.support_contains(f.lattice().dual()(1,0))
            False
            sage: f.support_contains(1)
            False
            sage: f.support_contains(0)   # 0 converts to the origin in the lattice
            True
            sage: f.support_contains(1/2, sqrt(3))
            True
            sage: f.support_contains(-1/2, sqrt(3))
            False
        """
        if len(args)==1:
            point = args[0]
        else:
            point = args

        try:
            point = self._ambient_space_point(point)
        except TypeError as ex:
            if str(ex).endswith("have incompatible lattices!"):
                warnings.warn("you have checked if a fan contains a point "
                              "from an incompatible lattice, this is False!",
                              stacklevel=3)
            return False
        if self.is_complete():
            return True
        return any(point in cone for cone in self)

    def cartesian_product(self, other, lattice=None):
        r"""
        Return the Cartesian product of ``self`` with ``other``.

        INPUT:

        - ``other`` -- a :class:`rational polyhedral fan
          <sage.geometry.fan.RationalPolyhedralFan>`;

        - ``lattice`` -- (optional) the ambient lattice for the
          Cartesian product fan. By default, the direct sum of the
          ambient lattices of ``self`` and ``other`` is constructed.

        OUTPUT:

        - a :class:`fan <RationalPolyhedralFan>` whose cones are all pairwise
          Cartesian products of the cones of ``self`` and ``other``.

        EXAMPLES::

            sage: K = ToricLattice(1, 'K')
            sage: fan1 = Fan([[0],[1]],[(1,),(-1,)], lattice=K)
            sage: L = ToricLattice(2, 'L')
            sage: fan2 = Fan(rays=[(1,0),(0,1),(-1,-1)],
            ...          cones=[[0,1],[1,2],[2,0]], lattice=L)
            sage: fan1.cartesian_product(fan2)
            Rational polyhedral fan in 3-d lattice K+L
            sage: _.ngenerating_cones()
            6
        """
        assert is_Fan(other)
        rc = super(RationalPolyhedralFan, self).cartesian_product(
                                                                other, lattice)
        self_cones = [cone.ambient_ray_indices() for cone in self]
        n = self.nrays()
        other_cones = [tuple(n + i for i in cone.ambient_ray_indices())
                       for cone in other]
        new_cones = [c1 + c2 for c1 in self_cones for c2 in other_cones]
        try:    # Is completeness of the result obvious?
            return RationalPolyhedralFan(new_cones, rc.rays(), rc.lattice(),
                                    self._is_complete and other._is_complete)
        except AttributeError: # The result is either incomplete or unknown.
            return RationalPolyhedralFan(new_cones, rc.rays(), rc.lattice())

<<<<<<< HEAD
    def __neg__(self):
        """
        Return the fan where each cone is replaced by the opposite cone.

        EXAMPLES::

            sage: c0 = Cone([(1,1),(0,1)])
            sage: c1 = Cone([(1,1),(1,0)])
            sage: F = Fan([c0, c1]); F
            Rational polyhedral fan in 2-d lattice N
            sage: G = -F; G  # indirect doctest
            Rational polyhedral fan in 2-d lattice N
            sage: -G==F
            True
            sage: G.rays()
            N( 0, -1),
            N(-1,  0),
            N(-1, -1)
            in 2-d lattice N
        """
        new_rays = [-r1 for r1 in self.rays()]
        for r in new_rays:
            r.set_immutable()
        self_cones = [cone.ambient_ray_indices() for cone in self]
        return RationalPolyhedralFan(self_cones, new_rays, self.lattice())
=======
    def common_refinement(self, other):
        """
        Compute the common refinement of ``self`` and ``other``.

        This is currently only implemented when one of the fans is complete.

        OUTPUT:

        - a fan

        EXAMPLES:

        Refining a fan with itself gives itself::

            sage: F0 = Fan2d([(1,0),(0,1),(-1,0),(0,-1)])
            sage: F0.common_refinement(F0) == F0
            True

        A more complex example::

            sage: F1 = Fan([[0],[1]],[(1,),(-1,)])
            sage: F2 = Fan2d([(1,0),(1,1),(0,1),(-1,0),(0,-1)])
            sage: F3 = F2.cartesian_product(F1)
            sage: F4 = F1.cartesian_product(F2)
            sage: FF = F3.common_refinement(F4); FF
            Rational polyhedral fan in 3-d lattice N+N
            sage: FF.ngenerating_cones()
            13

        TESTS:

        This does not work when both fans are incomplete::

            sage: F5 = Fan([[0,1],[1,2],[2,3]],[(1,0),(0,1),(-1,0),(0,-1)])
            sage: F5.common_refinement(F5)
            Traceback (most recent call last):
            ...
            ValueError: only implemented for complete fans

        Both fans must live in the same lattice::

            sage: F0.common_refinement(F1)
            Traceback (most recent call last):
            ...
            ValueError: the fans are not in the same lattice
        """
        from sage.categories.homset import End
        from sage.geometry.fan_morphism import FanMorphism
        latt = self.lattice()
        if other.lattice() != latt:
            raise ValueError('the fans are not in the same lattice')
        if not(self.is_complete()):
            if other.is_complete():
                self, other = other, self
            else:
                raise ValueError('only implemented for complete fans')
        id = FanMorphism(End(latt).identity(), self, other, subdivide=True)
        return id.domain_fan()
>>>>>>> 0ca9d108

    def _latex_(self):
        r"""
        Return a LaTeX representation of ``self``.

        OUTPUT:

        - string.

        TESTS::

            sage: f = Fan(cones=[(0,1), (1,2)],
            ...           rays=[(1,0), (0,1), (-1, 0)],
            ...           check=False)
            sage: f._latex_()
            '\\Sigma^{2}'
        """
        return r"\Sigma^{%s}" % self.lattice_dim()

    def _ray_to_cones(self, i=None):
        r"""
        Return the set of generating cones containing the ``i``-th ray.

        INPUT:

        - ``i`` -- integer, index of a ray of ``self``.

        OUTPUT:

        - :class:`frozenset` of indices of generating cones of ``self``
          containing the ``i``-th ray if ``i`` was given, :class:`tuple` of
          these sets for all rays otherwise.

        EXAMPLES::

            sage: fan = toric_varieties.P1xP1().fan()
            sage: fan._ray_to_cones(0)
            frozenset({0, 3})
            sage: fan._ray_to_cones()
            (frozenset({0, 3}), frozenset({1, 2}), frozenset({0, 1}), frozenset({2, 3}))
        """
        # This function is close to self(1)[i].star_generator_indices(), but
        # it does not require computation of the cone lattice and is
        # convenient for internal purposes.
        if "_ray_to_cones_tuple" not in self.__dict__:
            ray_to_cones = []
            for ray in self.rays():
                ray_to_cones.append([])
            for k, cone in enumerate(self):
                for j in cone.ambient_ray_indices():
                    ray_to_cones[j].append(k)
            self._ray_to_cones_tuple = tuple(frozenset(rtc)
                                             for rtc in ray_to_cones)
        if i is None:
            return self._ray_to_cones_tuple
        else:
            return self._ray_to_cones_tuple[i]

    def _repr_(self):
        r"""
        Return a string representation of ``self``.

        OUTPUT:

        - string.

        TESTS::

            sage: f = Fan(cones=[(0,1), (1,2)],
            ...           rays=[(1,0), (0,1), (-1, 0)],
            ...           check=False)
            sage: f._repr_()
            'Rational polyhedral fan in 2-d lattice N'
            sage: f = Fan(cones=[(0,1), (1,2)],
            ...           rays=[(1,0), (0,1), (-1, 0)],
            ...           lattice=ZZ^2,
            ...           check=False)
            sage: f._repr_()
            'Rational polyhedral fan in 2-d lattice'
        """
        result = "Rational polyhedral fan in"
        if is_ToricLattice(self.lattice()):
            result += " %s" % self.lattice()
        else:
            result += " %d-d lattice" % self.lattice_dim()
        return result

    def _subdivide_stellar(self, new_rays, verbose):
        r"""
        Return iterative stellar subdivision of ``self`` via ``new_rays``.

        INPUT:

        - ``new_rays`` -- immutable primitive vectors in the lattice of
          ``self``;

        - ``verbose`` -- if ``True``, some timing information will be printed.

        OUTPUT:

        - rational polyhedral fan.

        TESTS::

            sage: cone1 = Cone([(1,0), (0,1)])
            sage: cone2 = Cone([(-1,0)])
            sage: new_rays = sage.geometry.cone.normalize_rays([(1,1)], None)
            sage: fan = Fan([cone1, cone2])
            sage: fan._subdivide_stellar(new_rays, False)
            Rational polyhedral fan in 2-d lattice N
            sage: fan = Fan([cone1])
            sage: new_fan = fan._subdivide_stellar(new_rays, True)
            R:1/1  C:2  T:...(ms)  T/new:...(ms)  T/all:...(ms)
            sage: new_fan.rays()
            N(1, 0),
            N(0, 1),
            N(1, 1)
            in 2-d lattice N
            sage: for cone in new_fan: print cone.ambient_ray_indices()
            (0, 2)
            (1, 2)

        We make sure that this function constructs cones with ordered ambient
        ray indices (see :trac:`9812`)::

            sage: C = Cone([(1,0,0), (0,1,0), (1,0,1), (0,1,1)])
            sage: F = Fan([C]).make_simplicial()
            sage: [cone.ambient_ray_indices() for cone in F]
            [(0, 2, 3), (0, 1, 3)]
        """
        cones = self.generating_cones()
        for n, ray in enumerate(new_rays):
            if verbose:
                start = walltime()
            new = []
            for cone in cones:
                if ray in cone:
                    new.extend(Cone(tuple(facet.rays())+(ray,), check=False)
                               for facet in cone.facets() if ray not in facet)
                else:
                    new.append(cone)
            if verbose:
                t = walltime(start)
                added = len(new) - len(cones)
                T_new = "%d" % (t / added * 1000) if added else "-"
                print("R:%d/%d  C:%d  T:%d(ms)  T/new:%s(ms)  T/all:%d(ms)"
                      % (n + 1, len(new_rays), len(new), t * 1000,
                         T_new, t / len(new) * 1000))
            cones = new
        new_fan_rays = list(self.rays())
        new_fan_rays.extend(ray for ray in new_rays
                                if ray not in self.rays().set())
        cones = tuple(tuple(sorted(new_fan_rays.index(ray) for ray in cone))
                      for cone in cones)
        fan = Fan(cones, new_fan_rays, check=False, normalize=False)
        return fan

    def cone_containing(self, *points):
        r"""
        Return the smallest cone of ``self`` containing all given points.

        INPUT:

        - either one or more indices of rays of ``self``, or one or more
          objects representing points of the ambient space of ``self``, or a
          list of such objects (you CANNOT give a list of indices).

        OUTPUT:

        - A :class:`cone of fan <Cone_of_fan>` whose ambient fan is
          ``self``.

        .. NOTE::

            We think of the origin as of the smallest cone containing no rays
            at all. If there is no ray in ``self`` that contains all ``rays``,
            a ``ValueError`` exception will be raised.

        EXAMPLES::

            sage: cone1 = Cone([(0,-1), (1,0)])
            sage: cone2 = Cone([(1,0), (0,1)])
            sage: f = Fan([cone1, cone2])
            sage: f.rays()
            N(0,  1),
            N(0, -1),
            N(1,  0)
            in 2-d lattice N
            sage: f.cone_containing(0)  # ray index
            1-d cone of Rational polyhedral fan in 2-d lattice N
            sage: f.cone_containing(0, 1) # ray indices
            Traceback (most recent call last):
            ...
            ValueError: there is no cone in
            Rational polyhedral fan in 2-d lattice N
            containing all of the given rays! Ray indices: [0, 1]
            sage: f.cone_containing(0, 2) # ray indices
            2-d cone of Rational polyhedral fan in 2-d lattice N
            sage: f.cone_containing((0,1))  # point
            1-d cone of Rational polyhedral fan in 2-d lattice N
            sage: f.cone_containing([(0,1)]) # point
            1-d cone of Rational polyhedral fan in 2-d lattice N
            sage: f.cone_containing((1,1))
            2-d cone of Rational polyhedral fan in 2-d lattice N
            sage: f.cone_containing((1,1), (1,0))
            2-d cone of Rational polyhedral fan in 2-d lattice N
            sage: f.cone_containing()
            0-d cone of Rational polyhedral fan in 2-d lattice N
            sage: f.cone_containing((0,0))
            0-d cone of Rational polyhedral fan in 2-d lattice N
            sage: f.cone_containing((-1,1))
            Traceback (most recent call last):
            ...
            ValueError: there is no cone in
            Rational polyhedral fan in 2-d lattice N
            containing all of the given points! Points: [N(-1, 1)]

        TESTS::

            sage: fan = Fan(cones=[(0,1,2,3), (0,1,4)],
            ...       rays=[(1,1,1), (1,-1,1), (1,-1,-1), (1,1,-1), (0,0,1)])
            sage: fan.cone_containing(0).rays()
            N(1, 1, 1)
            in 3-d lattice N
        """
        if not points:
            return self.cones(dim=0)[0]
        try:
            rays = map(int, points)
            # Got ray indices
            generating_cones = set(range(self.ngenerating_cones()))
            for ray in rays:
                generating_cones.intersection_update(self._ray_to_cones(ray))
            if not generating_cones:
                raise ValueError("there is no cone in %s containing all of "
                        "the given rays! Ray indices: %s" % (self, rays))
            containing_cone = self.generating_cone(generating_cones.pop())
            for cone in generating_cones:
                containing_cone = containing_cone.intersection(
                                                self.generating_cone(cone))
            if not self.is_complete():
                # This cone may be too big in the case of incomplete fans
                rays = frozenset(rays)
                facets = containing_cone.facets()
                for facet in facets:
                    if rays.issubset(facet._ambient_ray_indices):
                        containing_cone = containing_cone.intersection(facet)
            return containing_cone
        except TypeError:
            # Got points (hopefully)
            try:
                points = map(self._ambient_space_point, points)
            except TypeError:
                if len(points) == 1:
                    points = map(self._ambient_space_point, points[0])
                else:
                    raise
            # If we are still here, points are good
            # First we try to find a generating cone containing all points
            containing_cone = None
            for cone in self:
                contains_all = True
                for point in points:
                    if point not in cone:
                        contains_all = False
                        break
                if contains_all:
                    containing_cone = cone
                    break
            if containing_cone is None:
                raise ValueError("there is no cone in %s containing all of "
                            "the given points! Points: %s" % (self, points))
            # Now we take the intersection of facets that contain all points
            facets = containing_cone.facets()
            for facet in facets:
                contains_all = True
                for point in points:
                    if point not in facet:
                        contains_all = False
                        break
                if contains_all:
                    containing_cone = containing_cone.intersection(facet)
            return containing_cone

    def cone_lattice(self):
        r"""
        Return the cone lattice of ``self``.

        This lattice will have the origin as the bottom (we do not include the
        empty set as a cone) and the fan itself as the top.

        OUTPUT:

        - :class:`finite poset <sage.combinat.posets.posets.FinitePoset` of
          :class:`cones of fan<Cone_of_fan>`, behaving like "regular" cones,
          but also containing the information about their relation to this
          fan, namely, the contained rays and containing generating cones. The
          top of the lattice will be this fan itself (*which is not a*
          :class:`cone of fan<Cone_of_fan>`).

        See also :meth:`cones`.

        EXAMPLES:

        Cone lattices can be computed for arbitrary fans::

            sage: cone1 = Cone([(1,0), (0,1)])
            sage: cone2 = Cone([(-1,0)])
            sage: fan = Fan([cone1, cone2])
            sage: fan.rays()
            N( 0, 1),
            N( 1, 0),
            N(-1, 0)
            in 2-d lattice N
            sage: for cone in fan: print cone.ambient_ray_indices()
            (0, 1)
            (2,)
            sage: L = fan.cone_lattice()
            sage: L
            Finite poset containing 6 elements with distinguished linear extension

        These 6 elements are the origin, three rays, one two-dimensional
        cone, and the fan itself\ . Since we do add the fan itself as the
        largest face, you should be a little bit careful with this last
        element::

            sage: for face in L: print face.ambient_ray_indices()
            Traceback (most recent call last):
            ...
            AttributeError: 'RationalPolyhedralFan'
            object has no attribute 'ambient_ray_indices'
            sage: L.top()
            Rational polyhedral fan in 2-d lattice N

        For example, you can do ::

            sage: for l in L.level_sets()[:-1]:
            ...       print [f.ambient_ray_indices() for f in l]
            [()]
            [(0,), (1,), (2,)]
            [(0, 1)]

        If the fan is complete, its cone lattice is atomic and coatomic and
        can (and will!) be computed in a much more efficient way, but the
        interface is exactly the same::

            sage: fan = toric_varieties.P1xP1().fan()
            sage: L = fan.cone_lattice()
            sage: for l in L.level_sets()[:-1]:
            ...       print [f.ambient_ray_indices() for f in l]
            [()]
            [(0,), (1,), (2,), (3,)]
            [(0, 2), (1, 2), (0, 3), (1, 3)]

        Let's also consider the cone lattice of a fan generated by a single
        cone::

            sage: fan = Fan([cone1])
            sage: L = fan.cone_lattice()
            sage: L
            Finite poset containing 5 elements with distinguished linear extension

        Here these 5 elements correspond to the origin, two rays, one
        generating cone of dimension two, and the whole fan. While this single
        cone "is" the whole fan, it is consistent and convenient to
        distinguish them in the cone lattice.
        """
        if "_cone_lattice" not in self.__dict__:
            self._compute_cone_lattice()
        return self._cone_lattice

    # Internally we use this name for a uniform behaviour of cones and fans.
    _face_lattice_function = cone_lattice

    def __getstate__(self):
        r"""
        Return the dictionary that should be pickled.

        OUTPUT:

        - :class:`dict`.

        TESTS::

            sage: cone1 = Cone([(1,0), (0,1)])
            sage: cone2 = Cone([(-1,0)])
            sage: fan = Fan([cone1, cone2])
            sage: fan.cone_lattice()
            Finite poset containing 6 elements with distinguished linear extension
            sage: fan._test_pickling()
        """
        state = copy.copy(self.__dict__)
        # TODO: do we want to keep the cone lattice in the pickle?
        # Currently there is an unpickling loop if do.
        # See Cone.__getstate__ for a similar problem and discussion.
        state.pop("_cone_lattice", None)
        return state



    def cones(self, dim=None, codim=None):
        r"""
        Return the specified cones of ``self``.

        INPUT:

        - ``dim`` -- dimension of the requested cones;

        - ``codim`` -- codimension of the requested cones.

        .. NOTE::

            You can specify at most one input parameter.

        OUTPUT:

        - :class:`tuple` of cones of ``self`` of the specified (co)dimension,
          if either ``dim`` or ``codim`` is given. Otherwise :class:`tuple` of
          such tuples for all existing dimensions.

        EXAMPLES::

            sage: cone1 = Cone([(1,0), (0,1)])
            sage: cone2 = Cone([(-1,0)])
            sage: fan = Fan([cone1, cone2])
            sage: fan(dim=0)
            (0-d cone of Rational polyhedral fan in 2-d lattice N,)
            sage: fan(codim=2)
            (0-d cone of Rational polyhedral fan in 2-d lattice N,)
            sage: for cone in fan.cones(1): cone.ray(0)
            N(0, 1)
            N(1, 0)
            N(-1, 0)
            sage: fan.cones(2)
            (2-d cone of Rational polyhedral fan in 2-d lattice N,)

        You cannot specify both dimension and codimension, even if they
        "agree"::

            sage: fan(dim=1, codim=1)
            Traceback (most recent call last):
            ...
            ValueError: dimension and codimension
            cannot be specified together!

        But it is OK to ask for cones of too high or low (co)dimension::

            sage: fan(-1)
            ()
            sage: fan(3)
            ()
            sage: fan(codim=4)
            ()
        """
        if "_cones" not in self.__dict__:
            levels = self.cone_lattice().level_sets()
            levels.pop() # The very last level is this FAN, not cone.
            # It seems that there is no reason to believe that the order of
            # faces in level sets has anything to do with the order of
            # vertices in the Hasse diagram of FinitePoset. So, while
            # Hasse_diagram_from_incidences tried to ensure a "good order,"
            # we will sort faces corresponding to rays, as well as faces
            # corresponding to generating cones, if they are all of the same
            # dimension (otherwise it is not very useful).
            if len(levels) >= 3: # There are cones of dimension higher than 1
                top_cones = list(levels[-1])
                if len(top_cones) == self.ngenerating_cones():
                    top_cones.sort(key=lambda cone:
                                            cone.star_generator_indices()[0])
                levels[-1] = top_cones
            if len(levels) >= 2: # We have rays
                rays = list(levels[1])
                rays.sort(key=lambda cone: cone.ambient_ray_indices()[0])
                levels[1] = rays
            self._cones = tuple(tuple(level) for level in levels)
        if dim is None:
            if codim is None:
                return self._cones
            dim = self.dim() - codim
        elif codim is not None:
            raise ValueError(
                    "dimension and codimension cannot be specified together!")
        return self._cones[dim] if 0 <= dim < len(self._cones) else ()

    def contains(self, cone):
        r"""
        Check if a given ``cone`` is equivalent to a cone of the fan.

        INPUT:

        - ``cone`` -- anything.

        OUTPUT:

        - ``False`` if ``cone`` is not a cone or if ``cone`` is not
          equivalent to a cone of the fan. ``True`` otherwise.

        .. NOTE::

            Recall that a fan is a (finite) collection of cones. A
            cone is contained in a fan if it is equivalent to one of
            the cones of the fan. In particular, it is possible that
            all rays of the cone are in the fan, but the cone itself
            is not.

            If you want to know whether a point is in the support of
            the fan, you should use :meth:`support_contains`.

        EXAMPLES:

        We first construct a simple fan::

            sage: cone1 = Cone([(0,-1), (1,0)])
            sage: cone2 = Cone([(1,0), (0,1)])
            sage: f = Fan([cone1, cone2])

        Now we check if some cones are in this fan. First, we make sure that
        the order of rays of the input cone does not matter (``check=False``
        option ensures that rays of these cones will be listed exactly as they
        are given)::

            sage: f.contains(Cone([(1,0), (0,1)], check=False))
            True
            sage: f.contains(Cone([(0,1), (1,0)], check=False))
            True

        Now we check that a non-generating cone is in our fan::

            sage: f.contains(Cone([(1,0)]))
            True
            sage: Cone([(1,0)]) in f   # equivalent to the previous command
            True

        Finally, we test some cones which are not in this fan::

            sage: f.contains(Cone([(1,1)]))
            False
            sage: f.contains(Cone([(1,0), (-0,1)]))
            True

        A point is not a cone::

            sage: n = f.lattice()(1,1); n
            N(1, 1)
            sage: f.contains(n)
            False
        """
        return self._contains(cone)

    def embed(self, cone):
        r"""
        Return the cone equivalent to the given one, but sitting in ``self``.

        You may need to use this method before calling methods of ``cone`` that
        depend on the ambient structure, such as
        :meth:`~sage.geometry.cone.ConvexRationalPolyhedralCone.ambient_ray_indices`
        or
        :meth:`~sage.geometry.cone.ConvexRationalPolyhedralCone.facet_of`. The
        cone returned by this method will have ``self`` as ambient. If ``cone``
        does not represent a valid cone of ``self``, ``ValueError`` exception
        is raised.

        .. NOTE::

            This method is very quick if ``self`` is already the ambient
            structure of ``cone``, so you can use without extra checks and
            performance hit even if ``cone`` is likely to sit in ``self`` but
            in principle may not.

        INPUT:

        - ``cone`` -- a :class:`cone
          <sage.geometry.cone.ConvexRationalPolyhedralCone>`.

        OUTPUT:

        - a :class:`cone of fan <Cone_of_fan>`, equivalent to ``cone`` but
          sitting inside ``self``.

        EXAMPLES:

        Let's take a 3-d fan generated by a cone on 4 rays::

            sage: f = Fan([Cone([(1,0,1), (0,1,1), (-1,0,1), (0,-1,1)])])

        Then any ray generates a 1-d cone of this fan, but if you construct
        such a cone directly, it will not "sit" inside the fan::

            sage: ray = Cone([(0,-1,1)])
            sage: ray
            1-d cone in 3-d lattice N
            sage: ray.ambient_ray_indices()
            (0,)
            sage: ray.adjacent()
            ()
            sage: ray.ambient()
            1-d cone in 3-d lattice N

        If we want to operate with this ray as a part of the fan, we need to
        embed it first::

            sage: e_ray = f.embed(ray)
            sage: e_ray
            1-d cone of Rational polyhedral fan in 3-d lattice N
            sage: e_ray.rays()
            N(0, -1, 1)
            in 3-d lattice N
            sage: e_ray is ray
            False
            sage: e_ray.is_equivalent(ray)
            True
            sage: e_ray.ambient_ray_indices()
            (3,)
            sage: e_ray.adjacent()
            (1-d cone of Rational polyhedral fan in 3-d lattice N,
             1-d cone of Rational polyhedral fan in 3-d lattice N)
            sage: e_ray.ambient()
            Rational polyhedral fan in 3-d lattice N

        Not every cone can be embedded into a fixed fan::

            sage: f.embed(Cone([(0,0,1)]))
            Traceback (most recent call last):
            ...
            ValueError: 1-d cone in 3-d lattice N does not belong
            to Rational polyhedral fan in 3-d lattice N!
            sage: f.embed(Cone([(1,0,1), (-1,0,1)]))
            Traceback (most recent call last):
            ...
            ValueError: 2-d cone in 3-d lattice N does not belong
            to Rational polyhedral fan in 3-d lattice N!
        """
        if not is_Cone(cone):
            raise TypeError("%s is not a cone!" % cone)
        if cone.ambient() is self:
            return cone
        rays = self.rays()
        try:
            # Compute ray indices.
            ray_indices = [rays.index(ray) for ray in cone.rays()]
            # Get the smallest cone containing them
            result = self.cone_containing(*ray_indices)
            # If there is a cone containing all of the rays of the given cone,
            # they must be among its generating rays and we only need to worry
            # if there are any extra ones.
            if cone.nrays() != result.nrays():
                raise ValueError
        except ValueError:
            raise ValueError("%s does not belong to %s!" % (cone, self))
        return result

    @cached_method
    def Gale_transform(self):
        r"""
        Return the Gale transform of ``self``.

        OUTPUT:

        A matrix over `ZZ`.

        EXAMPLES::

            sage: fan = toric_varieties.P1xP1().fan()
            sage: fan.Gale_transform()
            [ 1  1  0  0 -2]
            [ 0  0  1  1 -2]
            sage: _.base_ring()
            Integer Ring
        """
        m = self.rays().matrix().stack(matrix(ZZ, 1, self.lattice_dim()))
        m = m.augment(matrix(ZZ, m.nrows(), 1, [1]*m.nrows()))
        return matrix(ZZ, m.integer_kernel().matrix())

    def generating_cone(self, n):
        r"""
        Return the ``n``-th generating cone of ``self``.

        INPUT:

        - ``n`` -- integer, the index of a generating cone.

        OUTPUT:

        - :class:`cone of fan<Cone_of_fan>`.

        EXAMPLES::

            sage: fan = toric_varieties.P1xP1().fan()
            sage: fan.generating_cone(0)
            2-d cone of Rational polyhedral fan in 2-d lattice N
        """
        return self._generating_cones[n]

    def generating_cones(self):
        r"""
        Return generating cones of ``self``.

        OUTPUT:

        - :class:`tuple` of :class:`cones of fan<Cone_of_fan>`.

        EXAMPLES::

            sage: fan = toric_varieties.P1xP1().fan()
            sage: fan.generating_cones()
            (2-d cone of Rational polyhedral fan in 2-d lattice N,
             2-d cone of Rational polyhedral fan in 2-d lattice N,
             2-d cone of Rational polyhedral fan in 2-d lattice N,
             2-d cone of Rational polyhedral fan in 2-d lattice N)
            sage: cone1 = Cone([(1,0), (0,1)])
            sage: cone2 = Cone([(-1,0)])
            sage: fan = Fan([cone1, cone2])
            sage: fan.generating_cones()
            (2-d cone of Rational polyhedral fan in 2-d lattice N,
             1-d cone of Rational polyhedral fan in 2-d lattice N)
        """
        return self._generating_cones

    @cached_method
    def vertex_graph(self):
        """
        Return the graph of 1- and 2-cones.

        OUTPUT:

        An edge-colored graph. The vertices correspond to the 1-cones
        (i.e. rays) of
        the fan. Two vertices are joined by an edge iff the rays span
        a 2-cone of the fan. The edges are colored by pairs of
        integers that classify the 2-cones up to `GL(2,\ZZ)`
        transformation, see
        :func:`~sage.geometry.cone.classify_cone_2d`.

        EXAMPLES::

            sage: dP8 = toric_varieties.dP8()
            sage: g = dP8.fan().vertex_graph()
            sage: g
            Graph on 4 vertices
            sage: set(dP8.fan(1)) == set(g.vertices())
            True
            sage: g.edge_labels()  # all edge labels the same since every cone is smooth
            [(1, 0), (1, 0), (1, 0), (1, 0)]

            sage: g = toric_varieties.Cube_deformation(10).fan().vertex_graph()
            sage: g.automorphism_group().order()
            48
            sage: g.automorphism_group(edge_labels=True).order()
            4
        """
        from sage.geometry.cone import classify_cone_2d
        graph = {}
        cones_1d = list(self(1))
        while len(cones_1d) > 0:
            c0 = cones_1d.pop()
            c0_edges = {}
            for c1 in c0.adjacent():
                if c1 not in cones_1d: continue
                label = classify_cone_2d(c0.ray(0), c1.ray(0), check=False)
                c0_edges[c1] = label
            graph[c0] = c0_edges
        from sage.graphs.graph import Graph
        return Graph(graph)

    def is_complete(self):
        r"""
        Check if ``self`` is complete.

        A rational polyhedral fan is *complete* if its cones fill the whole
        space.

        OUTPUT:

        - ``True`` if ``self`` is complete and ``False`` otherwise.

        EXAMPLES::

            sage: fan = toric_varieties.P1xP1().fan()
            sage: fan.is_complete()
            True
            sage: cone1 = Cone([(1,0), (0,1)])
            sage: cone2 = Cone([(-1,0)])
            sage: fan = Fan([cone1, cone2])
            sage: fan.is_complete()
            False
        """
        if "_is_complete" in self.__dict__:
            return self._is_complete
        d = self.lattice_dim()
        if self.dim() != d:
            self._is_complete = False
            return False
        for cone in self:
            if cone.dim() != d:
                self._is_complete = False
                return False
        # Now we know that all generating cones are full-dimensional.
        # Then boundary cones are (d-1)-dimensional.
        for cone in self(codim=1):
            if len(cone.star_generator_indices()) != 2:
                self._is_complete = False
                return False
        self._is_complete = True
        return True

    def is_equivalent(self, other):
        r"""
        Check if ``self`` is "mathematically" the same as ``other``.

        INPUT:

        - ``other`` - fan.

        OUTPUT:

        - ``True`` if ``self`` and ``other`` define the same fans as
          collections of equivalent cones in the same lattice, ``False``
          otherwise.

        There are three different equivalences between fans `F_1` and `F_2`
        in the same lattice:

        #. They have the same rays in the same order and the same generating
           cones in the same order.
           This is tested by ``F1 == F2``.
        #. They have the same rays and the same generating cones without
           taking into account any order.
           This is tested by ``F1.is_equivalent(F2)``.
        #. They are in the same orbit of `GL(n,\ZZ)` (and, therefore,
           correspond to isomorphic toric varieties).
           This is tested by ``F1.is_isomorphic(F2)``.

        Note that :meth:`virtual_rays` are included into consideration for all
        of the above equivalences.

        EXAMPLES::

            sage: fan1 = Fan(cones=[(0,1), (1,2)],
            ...              rays=[(1,0), (0,1), (-1,-1)],
            ...              check=False)
            sage: fan2 = Fan(cones=[(2,1), (0,2)],
            ...              rays=[(1,0), (-1,-1), (0,1)],
            ...              check=False)
            sage: fan3 = Fan(cones=[(0,1), (1,2)],
            ...              rays=[(1,0), (0,1), (-1,1)],
            ...              check=False)
            sage: fan1 == fan2
            False
            sage: fan1.is_equivalent(fan2)
            True
            sage: fan1 == fan3
            False
            sage: fan1.is_equivalent(fan3)
            False
        """
        if (self.lattice() != other.lattice()
            or self.dim() != other.dim()
            or self.ngenerating_cones() != other.ngenerating_cones()
            or self.rays().set() != other.rays().set()
            or self.virtual_rays().set() != other.virtual_rays().set()):
            return False
        # Now we need to really compare cones, which can take a while
        return sorted(sorted(cone.rays()) for cone in self) \
               == sorted(sorted(cone.rays()) for cone in other)

    def is_isomorphic(self, other):
        r"""
        Check if ``self`` is in the same `GL(n, \ZZ)`-orbit as ``other``.

        There are three different equivalences between fans `F_1` and `F_2`
        in the same lattice:

        #. They have the same rays in the same order and the same generating
           cones in the same order.
           This is tested by ``F1 == F2``.
        #. They have the same rays and the same generating cones without
           taking into account any order.
           This is tested by ``F1.is_equivalent(F2)``.
        #. They are in the same orbit of `GL(n,\ZZ)` (and, therefore,
           correspond to isomorphic toric varieties).
           This is tested by ``F1.is_isomorphic(F2)``.

        Note that :meth:`virtual_rays` are included into consideration for all
        of the above equivalences.

        INPUT:

        - ``other`` -- a :class:`fan <RationalPolyhedralFan>`.

        OUTPUT:

        - ``True`` if ``self`` and ``other`` are in the same
          `GL(n, \ZZ)`-orbit, ``False`` otherwise.

        .. SEEALSO::

            If you want to obtain the actual fan isomorphism, use
            :meth:`isomorphism`.

        EXAMPLES:

        Here we pick an `SL(2,\ZZ)` matrix ``m`` and then verify that
        the image fan is isomorphic::

            sage: rays = ((1, 1), (0, 1), (-1, -1), (1, 0))
            sage: cones = [(0,1), (1,2), (2,3), (3,0)]
            sage: fan1 = Fan(cones, rays)
            sage: m = matrix([[-2,3],[1,-1]])
            sage: fan2 = Fan(cones, [vector(r)*m for r in rays])
            sage: fan1.is_isomorphic(fan2)
            True
            sage: fan1.is_equivalent(fan2)
            False
            sage: fan1 == fan2
            False

        These fans are "mirrors" of each other::

            sage: fan1 = Fan(cones=[(0,1), (1,2)],
            ...              rays=[(1,0), (0,1), (-1,-1)],
            ...              check=False)
            sage: fan2 = Fan(cones=[(0,1), (1,2)],
            ...              rays=[(1,0), (0,-1), (-1,1)],
            ...              check=False)
            sage: fan1 == fan2
            False
            sage: fan1.is_equivalent(fan2)
            False
            sage: fan1.is_isomorphic(fan2)
            True
            sage: fan1.is_isomorphic(fan1)
            True
        """
        from sage.geometry.fan_isomorphism import \
            fan_isomorphic_necessary_conditions, fan_isomorphism_generator
        if not fan_isomorphic_necessary_conditions(self, other):
            return False
        if self.lattice_dim() == 2:
            if self._2d_echelon_forms.get_cache() is None:
                return self._2d_echelon_form() in other._2d_echelon_forms()
            else:
                return other._2d_echelon_form() in self._2d_echelon_forms()
        generator = fan_isomorphism_generator(self, other)
        try:
            next(generator)
            return True
        except StopIteration:
            return False

    @cached_method
    def _2d_echelon_forms(self):
        """
        Return all echelon forms of the cyclically ordered rays of a 2-d fan.

        OUTPUT:

        A set of integer matrices.

        EXAMPLES::

            sage: fan = toric_varieties.dP8().fan()
            sage: fan._2d_echelon_forms()
            frozenset({[ 1  0 -1 -1]
                       [ 0  1  0 -1], [ 1  0 -1  0]
                       [ 0  1 -1 -1], [ 1  0 -1  0]
                       [ 0  1  1 -1], [ 1  0 -1  1]
                       [ 0  1  0 -1]})
        """
        from sage.geometry.fan_isomorphism import fan_2d_echelon_forms
        return fan_2d_echelon_forms(self)

    @cached_method
    def _2d_echelon_form(self):
        """
        Return the echelon form of one particular cyclical order of rays of a 2-d fan.

        OUTPUT:

        An integer matrix whose columns are the rays in the echelon form.

        EXAMPLES::

            sage: fan = toric_varieties.dP8().fan()
            sage: fan._2d_echelon_form()
            [ 1  0 -1 -1]
            [ 0  1  0 -1]
        """
        from sage.geometry.fan_isomorphism import fan_2d_echelon_form
        return fan_2d_echelon_form(self)

    def isomorphism(self, other):
        r"""
        Return a fan isomorphism from ``self`` to ``other``.

        INPUT:

        - ``other`` -- fan.

        OUTPUT:

        A fan isomorphism. If no such isomorphism exists, a
        :class:`~sage.geometry.fan_isomorphism.FanNotIsomorphicError`
        is raised.

        EXAMPLES::

            sage: rays = ((1, 1), (0, 1), (-1, -1), (3, 1))
            sage: cones = [(0,1), (1,2), (2,3), (3,0)]
            sage: fan1 = Fan(cones, rays)
            sage: m = matrix([[-2,3],[1,-1]])
            sage: fan2 = Fan(cones, [vector(r)*m for r in rays])

            sage: fan1.isomorphism(fan2)
            Fan morphism defined by the matrix
            [-2  3]
            [ 1 -1]
            Domain fan: Rational polyhedral fan in 2-d lattice N
            Codomain fan: Rational polyhedral fan in 2-d lattice N

            sage: fan2.isomorphism(fan1)
            Fan morphism defined by the matrix
            [1 3]
            [1 2]
            Domain fan: Rational polyhedral fan in 2-d lattice N
            Codomain fan: Rational polyhedral fan in 2-d lattice N

            sage: fan1.isomorphism(toric_varieties.P2().fan())
            Traceback (most recent call last):
            ...
            FanNotIsomorphicError
        """
        from sage.geometry.fan_isomorphism import find_isomorphism
        return find_isomorphism(self, other, check=False)

    def is_simplicial(self):
        r"""
        Check if ``self`` is simplicial.

        A rational polyhedral fan is **simplicial** if all of its cones are,
        i.e. primitive vectors along generating rays of every cone form a part
        of a *rational* basis of the ambient space.

        OUTPUT:

        - ``True`` if ``self`` is simplicial and ``False`` otherwise.

        EXAMPLES::

            sage: fan = toric_varieties.P1xP1().fan()
            sage: fan.is_simplicial()
            True
            sage: cone1 = Cone([(1,0), (0,1)])
            sage: cone2 = Cone([(-1,0)])
            sage: fan = Fan([cone1, cone2])
            sage: fan.is_simplicial()
            True

        In fact, any fan in a two-dimensional ambient space is simplicial.
        This is no longer the case in dimension three::

            sage: fan = NormalFan(lattice_polytope.cross_polytope(3))
            sage: fan.is_simplicial()
            False
            sage: fan.generating_cone(0).nrays()
            4
        """
        if "is_simplicial" not in self.__dict__:
            self._is_simplicial = all(cone.is_simplicial() for cone in self)
        return self._is_simplicial

    @cached_method
    def is_smooth(self, codim=None):
        r"""
        Check if ``self`` is smooth.

        A rational polyhedral fan is **smooth** if all of its cones
        are, i.e. primitive vectors along generating rays of every
        cone form a part of an *integral* basis of the ambient
        space. In this case the corresponding toric variety is smooth.

        A fan in an `n`-dimensional lattice is smooth up to codimension `c`
        if all cones of codimension greater than or equal to `c` are smooth,
        i.e. if all cones of dimension less than or equal to `n-c` are smooth.
        In this case the singular set of the corresponding toric variety is of
        dimension less than `c`.

        INPUT:

        - ``codim`` -- codimension in which smoothness has to be checked, by
          default complete smoothness will be checked.

        OUTPUT:

        - ``True`` if ``self`` is smooth (in codimension ``codim``, if it was
          given) and ``False`` otherwise.

        EXAMPLES::

            sage: fan = toric_varieties.P1xP1().fan()
            sage: fan.is_smooth()
            True
            sage: cone1 = Cone([(1,0), (0,1)])
            sage: cone2 = Cone([(-1,0)])
            sage: fan = Fan([cone1, cone2])
            sage: fan.is_smooth()
            True
            sage: fan = NormalFan(lattice_polytope.cross_polytope(2))
            sage: fan.is_smooth()
            False
            sage: fan.is_smooth(codim=1)
            True
            sage: fan.generating_cone(0).rays()
            N(-1,  1),
            N(-1, -1)
            in 2-d lattice N
            sage: fan.generating_cone(0).rays().matrix().det()
            2
        """
        if codim is None or codim < 0:
            codim = 0
        if codim > self.lattice_dim() - 2:
            return True
        return all(cone.is_smooth() for cone in self(codim=codim)) and \
               self.is_smooth(codim + 1)

    def make_simplicial(self, **kwds):
        r"""
        Construct a simplicial fan subdividing ``self``.

        It is a synonym for :meth:`subdivide` with ``make_simplicial=True``
        option.

        INPUT:

        - this functions accepts only keyword arguments. See :meth:`subdivide`
          for documentation.

        OUTPUT:

        - :class:`rational polyhedral fan
          <sage.geometry.fan.RationalPolyhedralFan>`.

        EXAMPLES::

            sage: fan = NormalFan(lattice_polytope.cross_polytope(3))
            sage: fan.is_simplicial()
            False
            sage: fan.ngenerating_cones()
            6
            sage: new_fan = fan.make_simplicial()
            sage: new_fan.is_simplicial()
            True
            sage: new_fan.ngenerating_cones()
            12
        """
        return self.subdivide(make_simplicial=True, **kwds)

    def ngenerating_cones(self):
        r"""
        Return the number of generating cones of ``self``.

        OUTPUT:

        - integer.

        EXAMPLES::

            sage: fan = toric_varieties.P1xP1().fan()
            sage: fan.ngenerating_cones()
            4
            sage: cone1 = Cone([(1,0), (0,1)])
            sage: cone2 = Cone([(-1,0)])
            sage: fan = Fan([cone1, cone2])
            sage: fan.ngenerating_cones()
            2
        """
        return len(self.generating_cones())

    def plot(self, **options):
        r"""
        Plot ``self``.

        INPUT:

        - any options for toric plots (see :func:`toric_plotter.options
          <sage.geometry.toric_plotter.options>`), none are mandatory.

        OUTPUT:

        - a plot.

        EXAMPLES::

            sage: fan = toric_varieties.dP6().fan()
            sage: fan.plot()
            Graphics object consisting of 31 graphics primitives
        """
        tp = ToricPlotter(options, self.lattice().degree(), self.rays())
        result = tp.plot_lattice() + tp.plot_rays() + tp.plot_generators()
        if self.dim() >= 2:
            result += tp.plot_walls(self(2))
        return result

    def subdivide(self, new_rays=None, make_simplicial=False,
                  algorithm="default", verbose=False):
        r"""
        Construct a new fan subdividing ``self``.

        INPUT:

        - ``new_rays`` - list of new rays to be added during subdivision, each
          ray must be a list or a vector. May be empty or ``None`` (default);

        - ``make_simplicial`` - if ``True``, the returned fan is guaranteed to
          be simplicial, default is ``False``;

        - ``algorithm`` - string with the name of the algorithm used for
          subdivision. Currently there is only one available algorithm called
          "default";

        - ``verbose`` - if ``True``, some timing information may be printed
          during the process of subdivision.

        OUTPUT:

        - :class:`rational polyhedral fan
          <sage.geometry.fan.RationalPolyhedralFan>`.

        Currently the "default" algorithm corresponds to iterative stellar
        subdivision for each ray in ``new_rays``.

        EXAMPLES::

            sage: fan = NormalFan(lattice_polytope.cross_polytope(3))
            sage: fan.is_simplicial()
            False
            sage: fan.ngenerating_cones()
            6
            sage: fan.nrays()
            8
            sage: new_fan = fan.subdivide(new_rays=[(1,0,0)])
            sage: new_fan.is_simplicial()
            False
            sage: new_fan.ngenerating_cones()
            9
            sage: new_fan.nrays()
            9

        TESTS:

        We check that Trac #11902 is fixed::

            sage: fan = toric_varieties.P2().fan()
            sage: fan.subdivide(new_rays=[(0,0)])
            Traceback (most recent call last):
            ...
            ValueError: the origin cannot be used for fan subdivision!
        """
        # Maybe these decisions should be done inside the algorithms
        # We can figure it out once we have at least two of them.
        if make_simplicial and not self.is_simplicial():
            rays = list(self.rays())
        else:
            rays = []
        rays.extend(ray for ray in normalize_rays(new_rays, self.lattice())
                        if ray not in self.rays().set())
        if not rays:
            return self # Nothing has to be done
        if self.lattice().zero() in rays:
            raise ValueError("the origin cannot be used for fan subdivision!")
        if algorithm == "default":
            algorithm = "stellar"
        method_name = "_subdivide_" + algorithm
        if not hasattr(self, method_name):
            raise ValueError('"%s" is an unknown subdivision algorithm!'
                             % algorithm)
        return getattr(self, method_name)(rays, verbose)

    def virtual_rays(self, *args):
        r"""
        Return (some of the) virtual rays of ``self``.

        Let `N` be the `D`-dimensional
        :meth:`~sage.geometry.cone.IntegralRayCollection.lattice`
        of a `d`-dimensional fan `\Sigma` in `N_\RR`. Then the corresponding
        toric variety is of the form `X \times (\CC^*)^{D-d}`. The actual
        :meth:`~sage.geometry.cone.IntegralRayCollection.rays` of `\Sigma`
        give a canonical choice of homogeneous coordinates on `X`. This function
        returns an arbitrary but fixed choice of virtual rays corresponding to a
        (non-canonical) choice of homogeneous coordinates on the torus factor.
        Combinatorially primitive integral generators of virtual rays span the
        `D-d` dimensions of `N_\QQ` "missed" by the actual rays. (In general
        addition of virtual rays is not sufficient to span `N` over `\ZZ`.)

        ..note::

            You may use a particular choice of virtual rays by passing optional
            argument ``virtual_rays`` to the :func:`Fan` constructor.

        INPUT:

        - ``ray_list`` -- a list of integers, the indices of the
          requested virtual rays. If not specified, all virtual rays of ``self``
          will be returned.

        OUTPUT:

        - a :class:`~sage.geometry.point_collection.PointCollection` of
          primitive integral ray generators. Usually (if the fan is
          full-dimensional) this will be empty.

        EXAMPLES::

            sage: f = Fan([Cone([(1,0,1,0), (0,1,1,0)])])
            sage: f.virtual_rays()
            N(0, 0, 0, 1),
            N(0, 0, 1, 0)
            in 4-d lattice N

            sage: f.rays()
            N(1, 0, 1, 0),
            N(0, 1, 1, 0)
            in 4-d lattice N

            sage: f.virtual_rays([0])
            N(0, 0, 0, 1)
            in 4-d lattice N

        You can also give virtual ray indices directly, without
        packing them into a list::

            sage: f.virtual_rays(0)
            N(0, 0, 0, 1)
            in 4-d lattice N

        Make sure that :trac:`16344` is fixed and one can compute
        the virtual rays of fans in non-saturated lattices::

            sage: N = ToricLattice(1)
            sage: B = N.submodule([(2,)]).basis()
            sage: f = Fan([Cone([B[0]])])
            sage: len(f.virtual_rays())
            0

        TESTS::

            sage: N = ToricLattice(4)
            sage: for i in range(10):
            ...        c = Cone([N.random_element() for j in range(i/2)], lattice=N)
            ...        f = Fan([c])
            ...        assert matrix(f.rays() + f.virtual_rays()).rank() == 4
            ...        assert f.dim() + len(f.virtual_rays()) == 4
        """
        try:
            virtual = self._virtual_rays
        except AttributeError:
            N = self.lattice()
            Np = N.ambient_module()
            qp = Np.quotient(self.rays().matrix().saturation().rows())
            quotient = qp.submodule(N.gens())
            virtual = [gen.lift() for gen in quotient.gens()]
            for v in virtual:
                v.set_immutable()
            virtual = PointCollection(virtual, N)
            self._virtual_rays = virtual
        if args:
            return virtual(*args)
        else:
            return virtual

    def primitive_collections(self):
        r"""
        Return the primitive collections.

        OUTPUT:

        Returns the subsets `\{i_1,\dots,i_k\} \subset \{ 1,\dots,n\}`
        such that

        * The points `\{p_{i_1},\dots,p_{i_k}\}` do not span a cone of
          the fan.

        * If you remove any one `p_{i_j}` from the set, then they do
          span a cone of the fan.

        .. NOTE::

            By replacing the multiindices `\{i_1,\dots,i_k\}` of each
            primitive collection with the monomials `x_{i_1}\cdots
            x_{i_k}` one generates the Stanley-Reisner ideal in
            `\ZZ[x_1,\dots]`.

        REFERENCES:

        ..

            V.V. Batyrev, On the classification of smooth projective
            toric varieties, Tohoku Math.J. 43 (1991), 569-585

        EXAMPLES::

            sage: fan = Fan([[0,1,3],[3,4],[2,0],[1,2,4]], [(-3, -2, 1), (0, 0, 1), (3, -2, 1), (-1, -1, 1), (1, -1, 1)])
            sage: fan.primitive_collections()
            [frozenset({0, 4}),
             frozenset({2, 3}),
             frozenset({0, 1, 2}),
             frozenset({1, 3, 4})]
        """
        try:
            return self._primitive_collections
        except AttributeError:
            pass

        def is_not_facet(I):
            return all( not(I<=f) for f in facets )

        def is_in_SR(I):
            return all( not(I>=sr) for sr in SR)

        # Generators of SR are index sets I = {i1, ..., ik}
        # called "primitve collections" such that
        # 1) I is not contained in a face
        # 2) if you remove any one entry j, then I-{j} is contained in a facet
        facets = map(frozenset, [ c.ambient_ray_indices() for c in self.generating_cones() ])
        # print "facets = " + str(facets)
        all_points = frozenset( range(0,self.nrays()) )
        d_max = max(map(len,facets))+1
        SR = []
        for d in range(1,d_max):
            checked = set([])
            for facet in facets:
                for I_minus_j_list in Combinations(facet, d):
                    I_minus_j = frozenset(I_minus_j_list)
                    for j in all_points - I_minus_j:
                        I = I_minus_j.union( frozenset([j]) )

                        if I in checked:
                            continue
                        else:
                            checked.add(I)
                        # print "Trying " + str(I)

                        if is_not_facet(I) and is_in_SR(I):
                            SR.append(I)

        self._primitive_collections = SR
        return self._primitive_collections

    def Stanley_Reisner_ideal(self, ring):
        """
        Return the Stanley-Reisner ideal.

        INPUT:

        - A polynomial ring in ``self.nrays()`` variables.

        OUTPUT:

        - The Stanley-Reisner ideal in the given polynomial ring.

        EXAMPLES::

            sage: fan = Fan([[0,1,3],[3,4],[2,0],[1,2,4]], [(-3, -2, 1), (0, 0, 1), (3, -2, 1), (-1, -1, 1), (1, -1, 1)])
            sage: fan.Stanley_Reisner_ideal( PolynomialRing(QQ,5,'A, B, C, D, E') )
            Ideal (A*E, C*D, A*B*C, B*D*E) of Multivariate Polynomial Ring in A, B, C, D, E over Rational Field
        """
        generators_indices = self.primitive_collections()
        SR = ring.ideal([ prod([ ring.gen(i) for i in sr]) for sr in generators_indices ])
        return SR

    def linear_equivalence_ideal(self, ring):
        """
        Return the ideal generated by linear relations

        INPUT:

        - A polynomial ring in ``self.nrays()`` variables.

        OUTPUT:

        Returns the ideal, in the given ``ring``, generated by the
        linear relations of the rays. In toric geometry, this
        corresponds to rational equivalence of divisors.

        EXAMPLES::

            sage: fan = Fan([[0,1,3],[3,4],[2,0],[1,2,4]], [(-3, -2, 1), (0, 0, 1), (3, -2, 1), (-1, -1, 1), (1, -1, 1)])
            sage: fan.linear_equivalence_ideal( PolynomialRing(QQ,5,'A, B, C, D, E') )
            Ideal (-3*A + 3*C - D + E, -2*A - 2*C - D - E, A + B + C + D + E) of Multivariate Polynomial Ring in A, B, C, D, E over Rational Field
        """
        gens = []
        for d in range(0,self.dim()):
            gens.append( sum([ self.ray(i)[d] * ring.gen(i)
                               for i in range(0, self.nrays()) ]) )
        return ring.ideal(gens)

    def oriented_boundary(self, cone):
        r"""
        Return the facets bounding ``cone`` with their induced
        orientation.

        INPUT:

        - ``cone`` -- a cone of the fan or the whole fan.

        OUTPUT:

        The boundary cones of ``cone`` as a formal linear combination
        of cones with coefficients `\pm 1`. Each summand is a facet of
        ``cone`` and the coefficient indicates whether their (chosen)
        orientation argrees or disagrees with the "outward normal
        first" boundary orientation. Note that the orientation of any
        individial cone is arbitrary. This method once and for all
        picks orientations for all cones and then computes the
        boundaries relative to that chosen orientation.

        If ``cone`` is the fan itself, the generating cones with their
        orientation relative to the ambient space are returned.

        See :meth:`complex` for the associated chain complex. If you
        do not require the orientation, use :meth:`cone.facets()
        <sage.geometry.cone.ConvexRationalPolyhedralCone.facets>`
        instead.

        EXAMPLES::

            sage: fan = toric_varieties.P(3).fan()
            sage: cone = fan(2)[0]
            sage: bdry = fan.oriented_boundary(cone);  bdry
            1-d cone of Rational polyhedral fan in 3-d lattice N
            - 1-d cone of Rational polyhedral fan in 3-d lattice N
            sage: bdry[0]
            (1, 1-d cone of Rational polyhedral fan in 3-d lattice N)
            sage: bdry[1]
            (-1, 1-d cone of Rational polyhedral fan in 3-d lattice N)
            sage: fan.oriented_boundary(bdry[0][1])
            -0-d cone of Rational polyhedral fan in 3-d lattice N
            sage: fan.oriented_boundary(bdry[1][1])
            -0-d cone of Rational polyhedral fan in 3-d lattice N

        If you pass the fan itself, this method returns the
        orientation of the generating cones which is determined by the
        order of the rays in :meth:`cone.ray_basis()
        <sage.geometry.cone.IntegralRayCollection.ray_basis>` ::

            sage: fan.oriented_boundary(fan)
            -3-d cone of Rational polyhedral fan in 3-d lattice N
            + 3-d cone of Rational polyhedral fan in 3-d lattice N
            - 3-d cone of Rational polyhedral fan in 3-d lattice N
            + 3-d cone of Rational polyhedral fan in 3-d lattice N
            sage: [cone.rays().basis().matrix().det()
            ...    for cone in fan.generating_cones()]
            [-1, 1, -1, 1]

        A non-full dimensional fan::

            sage: cone = Cone([(4,5)])
            sage: fan = Fan([cone])
            sage: fan.oriented_boundary(cone)
            0-d cone of Rational polyhedral fan in 2-d lattice N
            sage: fan.oriented_boundary(fan)
            1-d cone of Rational polyhedral fan in 2-d lattice N

        TESTS::

            sage: fan = toric_varieties.P2().fan()
            sage: trivial_cone = fan(0)[0]
            sage: fan.oriented_boundary(trivial_cone)
            0
        """
        if not cone is self:
            cone = self.embed(cone)
        if '_oriented_boundary' in self.__dict__:
            return self._oriented_boundary[cone]

        # Fix (arbitrary) orientations of the generating cones. Induced
        # by ambient space orientation for full-dimensional cones
        from sage.structure.formal_sum import FormalSum
        def sign(x):
            assert x != 0
            if x>0: return +1
            else: return -1
        N_QQ = self.lattice().base_extend(QQ)
        dim = self.lattice_dim()
        outward_vectors = dict()
        generating_cones = []
        for c in self.generating_cones():
            if c.dim()==dim:
                outward_v = []
            else:
                Q = N_QQ.quotient(c.rays())
                outward_v = [ Q.lift(q) for q in Q.gens() ]

            outward_vectors[c] = outward_v
            orientation = sign(matrix(outward_v + list(c.rays().basis())).det())
            generating_cones.append(tuple([orientation, c]))
        boundaries = {self:FormalSum(generating_cones)}

        # The orientation of each facet is arbitrary, but the
        # partititon of the boundary in positively and negatively
        # oriented facets is not.
        for d in range(dim, -1, -1):
            for c in self(d):
                c_boundary = []
                c_matrix = matrix(outward_vectors[c] + list(c.rays().basis()))
                c_matrix_inv = c_matrix.inverse()
                for facet in c.facets():
                    outward_ray_indices = set(c.ambient_ray_indices()) \
                              .difference(set(facet.ambient_ray_indices()))
                    outward_vector = - sum(self.ray(i) for i in outward_ray_indices)
                    outward_vectors[facet] = [outward_vector] + outward_vectors[c]
                    facet_matrix = matrix(outward_vectors[facet] + list(facet.rays().basis()))
                    orientation = sign((c_matrix_inv * facet_matrix).det())
                    c_boundary.append(tuple([orientation, facet]))
                boundaries[c] = FormalSum(c_boundary)

        self._oriented_boundary = boundaries
        return boundaries[cone]

    def complex(self, base_ring=ZZ, extended=False):
        r"""
        Return the chain complex of the fan.

        To a `d`-dimensional fan `\Sigma`, one can canonically
        associate a chain complex `K^\bullet`

        .. math::

            0 \longrightarrow
            \ZZ^{\Sigma(d)} \longrightarrow
            \ZZ^{\Sigma(d-1)} \longrightarrow
            \cdots \longrightarrow
            \ZZ^{\Sigma(0)} \longrightarrow
            0

        where the leftmost non-zero entry is in degree `0` and the
        rightmost entry in degree `d`. See [Klyachko], eq. (3.2). This
        complex computes the homology of `|\Sigma|\subset N_\RR` with
        arbitrary support,

        .. math::

            H_i(K) = H_{d-i}(|\Sigma|, \ZZ)_{\text{non-cpct}}

        For a complete fan, this is just the non-compactly supported
        homology of `\RR^d`. In this case, `H_0(K)=\ZZ` and `0` in all
        non-zero degrees.

        For a complete fan, there is an extended chain complex

        .. math::

            0 \longrightarrow
            \ZZ \longrightarrow
            \ZZ^{\Sigma(d)} \longrightarrow
            \ZZ^{\Sigma(d-1)} \longrightarrow
            \cdots \longrightarrow
            \ZZ^{\Sigma(0)} \longrightarrow
            0

        where we take the first `\ZZ` term to be in degree -1. This
        complex is an exact sequence, that is, all homology groups
        vanish.

        The orientation of each cone is chosen as in
        :meth:`oriented_boundary`.

        INPUT:

        - ``extended`` -- Boolean (default:False). Whether to
          construct the extended complex, that is, including the
          `\ZZ`-term at degree -1 or not.

        - ``base_ring`` -- A ring (default: ``ZZ``). The ring to use
          instead of `\ZZ`.

        OUTPUT:

        The complex associated to the fan as a :class:`ChainComplex
        <sage.homology.chain_complex.ChainComplex>`. Raises a
        ``ValueError`` if the extended complex is requested for a
        non-complete fan.

        EXAMPLES::

            sage: fan = toric_varieties.P(3).fan()
            sage: K_normal = fan.complex(); K_normal
            Chain complex with at most 4 nonzero terms over Integer Ring
            sage: K_normal.homology()
            {0: Z, 1: 0, 2: 0, 3: 0}
            sage: K_extended = fan.complex(extended=True); K_extended
            Chain complex with at most 5 nonzero terms over Integer Ring
            sage: K_extended.homology()
            {-1: 0, 0: 0, 1: 0, 2: 0, 3: 0}

        Homology computations are much faster over `\QQ` if you don't
        care about the torsion coefficients::

            sage: toric_varieties.P2_123().fan().complex(extended=True, base_ring=QQ)
            Chain complex with at most 4 nonzero terms over Rational Field
            sage: _.homology()
            {-1: Vector space of dimension 0 over Rational Field,
             0: Vector space of dimension 0 over Rational Field,
             1: Vector space of dimension 0 over Rational Field,
             2: Vector space of dimension 0 over Rational Field}

        The extended complex is only defined for complete fans::

            sage: fan = Fan([ Cone([(1,0)]) ])
            sage: fan.is_complete()
            False
            sage: fan.complex(extended=True)
            Traceback (most recent call last):
            ...
            ValueError: The extended complex is only defined for complete fans!

        The definition of the complex does not refer to the ambient
        space of the fan, so it does not distinguish a fan from the
        same fan embedded in a subspace::

            sage: K1 = Fan([Cone([(-1,)]), Cone([(1,)])]).complex()
            sage: K2 = Fan([Cone([(-1,0,0)]), Cone([(1,0,0)])]).complex()
            sage: K1 == K2
            True

        Things get more complicated for non-complete fans::

            sage: fan = Fan([Cone([(1,1,1)]),
            ...              Cone([(1,0,0),(0,1,0)]),
            ...              Cone([(-1,0,0),(0,-1,0),(0,0,-1)])])
            sage: fan.complex().homology()
            {0: 0, 1: 0, 2: Z x Z, 3: 0}
            sage: fan = Fan([Cone([(1,0,0),(0,1,0)]),
            ...              Cone([(-1,0,0),(0,-1,0),(0,0,-1)])])
            sage: fan.complex().homology()
            {0: 0, 1: 0, 2: Z, 3: 0}
            sage: fan = Fan([Cone([(-1,0,0),(0,-1,0),(0,0,-1)])])
            sage: fan.complex().homology()
            {0: 0, 1: 0, 2: 0, 3: 0}

        REFERENCES:

        ..  [Klyachko]
            A. A. Klyachko,
            Equivariant Bundles on Toral Varieties.
            Mathematics of the USSR - Izvestiya 35 (1990), 337-375.
        """
        dim = self.dim()
        delta = dict()
        for degree in range(1, dim+1):
            m = matrix(base_ring, len(self(degree-1)), len(self(degree)), base_ring.zero())
            for i, cone in enumerate(self(degree)):
                boundary = self.oriented_boundary(cone)
                for orientation, d_cone in boundary:
                    m[self(degree-1).index(d_cone), i] = orientation
            delta[dim-degree] = m

        from sage.homology.chain_complex import ChainComplex
        if not extended:
            return ChainComplex(delta, base_ring=base_ring)

        # add the extra entry for the extended complex
        if not self.is_complete():
            raise ValueError('The extended complex is only defined for complete fans!')
        extension = matrix(base_ring, len(self(dim)), 1, base_ring.zero())
        generating_cones = self.oriented_boundary(self)
        for orientation, d_cone in generating_cones:
            extension[self(dim).index(d_cone), 0] = orientation
        delta[-1] = extension
        return ChainComplex(delta, base_ring=base_ring)


def discard_faces(cones):
    r"""
    Return the cones of the given list which are not faces of each other.

    INPUT:

    - ``cones`` -- a list of
      :class:`cones <sage.geometry.cone.ConvexRationalPolyhedralCone>`.

    OUTPUT:

    - a list of
      :class:`cones <sage.geometry.cone.ConvexRationalPolyhedralCone>`,
      sorted by dimension in decreasing order.

    EXAMPLES:

    Consider all cones of a fan::

        sage: Sigma = toric_varieties.P2().fan()
        sage: cones = flatten(Sigma.cones())
        sage: len(cones)
        7

    Most of them are not necessary to generate this fan::

        sage: from sage.geometry.fan import discard_faces
        sage: len(discard_faces(cones))
        3
        sage: Sigma.ngenerating_cones()
        3
    """
    # Convert to a list or make a copy, so that the input is unchanged.
    cones = list(cones)
    cones.sort(key=lambda cone: cone.dim(), reverse=True)
    generators = []
    for cone in cones:
        if not any(cone.is_face_of(other) for other in generators):
            generators.append(cone)
    return generators

_discard_faces = discard_faces  # Due to a name conflict in Fan constructor<|MERGE_RESOLUTION|>--- conflicted
+++ resolved
@@ -1588,7 +1588,6 @@
         except AttributeError: # The result is either incomplete or unknown.
             return RationalPolyhedralFan(new_cones, rc.rays(), rc.lattice())
 
-<<<<<<< HEAD
     def __neg__(self):
         """
         Return the fan where each cone is replaced by the opposite cone.
@@ -1614,7 +1613,7 @@
             r.set_immutable()
         self_cones = [cone.ambient_ray_indices() for cone in self]
         return RationalPolyhedralFan(self_cones, new_rays, self.lattice())
-=======
+
     def common_refinement(self, other):
         """
         Compute the common refinement of ``self`` and ``other``.
@@ -1673,7 +1672,6 @@
                 raise ValueError('only implemented for complete fans')
         id = FanMorphism(End(latt).identity(), self, other, subdivide=True)
         return id.domain_fan()
->>>>>>> 0ca9d108
 
     def _latex_(self):
         r"""
