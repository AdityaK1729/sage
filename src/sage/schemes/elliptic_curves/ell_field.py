--- conflicted
+++ resolved
@@ -1041,12 +1041,6 @@
         - Lorenz Panny (2023): extend to composite `n`.
         """
         from sage.misc.verbose import verbose
-<<<<<<< HEAD
-        l = Integer(l)
-        if not l.is_prime():
-            raise ValueError("l must be a prime number")
-=======
->>>>>>> 439065ec
 
         n = Integer(n)
         if n <= 0:
