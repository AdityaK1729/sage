--- conflicted
+++ resolved
@@ -363,15 +363,9 @@
     def series(self, n=2, prec=5):
         r"""
         Return the $n$-th approximation to the $p$-adic $L$-series as
-<<<<<<< HEAD
         a power series in $T$ (corresponding to $\gamma-1$ with
         $\gamma=1+p$ as a generator of $1+p\mathbb{Z}_p$).  Each
         coefficient is a $p$-adic number whose precision is provably
-=======
-        a power series in T (corresponding to $\gamma-1$ with
-        $\gamma=1+p$ as a generator of $1+p\mathbb{Z}_p$).  Each
-        coefficient is a p-adic number whose precision is provably
->>>>>>> a100c928
         correct.
 
         INPUT:
@@ -380,12 +374,9 @@
                     to compute; to compute as many as possible just
                     give a very large number for prec; the result will
                     still be correct.
-<<<<<<< HEAD
 
         ALIAS:
             power_series is identical to series.
-=======
->>>>>>> a100c928
 
         EXAMPLES:
         We compute some $p$-adic $L$-functions associated to the elliptic
@@ -436,20 +427,12 @@
         padic_prec = max(bounds[1:]) + 5
         res_series_prec = min(p**(n-1), prec)
 
-<<<<<<< HEAD
         ans = self._get_series_from_cache(n, res_series_prec)
         if not ans is None:
             return ans
 
         p = self._p
-=======
-        try:
-            return self.__series[(n,res_series_prec)]
-        except AttributeError:
-            self.__series = {}
-        except KeyError:
             pass
->>>>>>> a100c928
 
         K = QQ
         gamma = K(1 + p)
@@ -477,24 +460,16 @@
         if len(aj) > 0:
             aj = [aj[0].add_bigoh(padic_prec-2)] + [aj[j].add_bigoh(bounds[j]) for j in range(1,len(aj))]
         L = R(aj,res_series_prec ) * self._quotient_of_periods
-<<<<<<< HEAD
 
         self._set_series_in_cache(n, res_series_prec, L)
 
-=======
-        self.__series[(n,res_series_prec)] = L
->>>>>>> a100c928
         return L
 
     power_series = series
 
     def is_ordinary(self):
         """
-<<<<<<< HEAD
         Return True if the elliptic that this $L$-function is attached
-=======
-        Return True if the elliptic that this L function is attached
->>>>>>> a100c928
         to is ordinary.
 
         EXAMPLES:
@@ -541,7 +516,6 @@
 
 
 class pAdicLseriesSupersingular(pAdicLseries):
-<<<<<<< HEAD
     def series(self, n=2, prec=5):
         r"""
         Return the $n$-th approximation to the $p$-adic $L$-series as a
@@ -551,14 +525,6 @@
         {\em not} correct.
 
         WARNING: ** The output precision is not as high as claimed! **
-=======
-    def series(self, n, prec=20):
-        """
-        Return the n-th approximation to the p-adic L-series as a
-        power series in T (corresponding to $\gamma-1$ with $\gamma=1+p$ as a generator of $1+p\mathbb{Z}_p$).
-        Each coefficient is a p-adic number whose
-        precision is _not_ correct.
->>>>>>> a100c928
 
         INPUT:
             n -- (default: 2) a positive integer
@@ -581,39 +547,20 @@
         if n < 1:
             raise ValueError, "n (=%s) must be a positive integer"%n
 
-<<<<<<< HEAD
 
         bounds = self._prec_bounds(n)
-        padic_prec = max(bounds[1:]) + 5
-        p = self._p
-
-
+        padic_prec = max(sum(bounds[1:],[])) + 5
+        p = self._p
+
+        prec = min(p**(n-1), prec)
         ans = self._get_series_from_cache(n, prec)
         if not ans is None:
             return ans
-=======
-        try:
-            return self.__series[(n,res_series_prec)]
-        except AttributeError:
-            self.__series = {}
-        except KeyError:
-            pass
-
-        bounds = self._prec_bounds(n)
-        padic_prec = max(sum(bounds[1:],[])) + 5
-        p = self._p
-
-        res_series_prec = min(p**(n-1), prec)
->>>>>>> a100c928
 
         alpha = self.alpha(prec=padic_prec)
         K = alpha.parent()
         gamma = 1 + p
-<<<<<<< HEAD
         R = PowerSeriesRing(K,'T',prec)
-=======
-        R = PowerSeriesRing(K,'T',res_series_prec)
->>>>>>> a100c928
         T = R(R.gen(), p**(n-1))
         L = R(0)
         one_plus_T_factor = R(1)
@@ -628,26 +575,15 @@
             one_plus_T_factor *= 1+T
             gamma_power *= gamma
 
-<<<<<<< HEAD
-        # To fix this, just need to use p-adic extension rings, which
-        # are not quite finished yet.
-
-        #print 'WARNING: supersingular prime -- answer is *not* to as high of precision as claimed.'
-        L *= self._quotient_of_periods
-
-        self._set_series_in_cache(n, prec, L)
-
-=======
         # Now create series but with each coefficient truncated
         # so it is proven correct:
-        L = R(L,res_series_prec)
+        L = R(L,prec)
         aj = L.list()
         if len(aj) > 0:
             aj = [aj[0][0].add_bigoh(padic_prec-2) + alpha * aj[0][1].add_bigoh(padic_prec-2)]
             aj += [aj[j][0].add_bigoh(bounds[j][0]) + alpha * aj[j][1].add_bigoh(bounds[j][1]) for j in range(1,len(aj))]
-        L = R(aj,res_series_prec ) * self._quotient_of_periods
-        self.__series[(n,res_series_prec)] = L
->>>>>>> a100c928
+        L = R(aj,prec ) * self._quotient_of_periods
+        self._set_series_in_cache(n, prec, L)
         return L
 
     power_series = series
