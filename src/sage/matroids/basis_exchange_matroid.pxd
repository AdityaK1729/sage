# sage_setup: distribution = sagemath-modules
from sage.data_structures.bitset cimport *
from sage.data_structures.bitset_base cimport bitset_t, bitset_s

from sage.matroids.matroid cimport Matroid
from sage.matroids.set_system cimport SetSystem

cdef class BasisExchangeMatroid(Matroid):
    cdef long _groundset_size, _matroid_rank, _bitset_size
    cdef bitset_t _current_basis, _inside, _outside, _input, _input2, _output, _temp
    cdef tuple _E
    cdef dict _idx
    cdef frozenset _groundset

    cdef _bcount
    cdef _weak_invariant_var, _strong_invariant_var, _heuristic_invariant_var
    cdef SetSystem _weak_partition_var, _strong_partition_var, _heuristic_partition_var

    cdef _relabel(self, l)

    cdef _pack(self, bitset_t, X)
    cdef __unpack(self, bitset_t)
    cdef bint _is_exchange_pair(self, long x, long y) except -1
    cdef int _exchange(self, long x, long y) except -1
    cdef int _move(self, bitset_t X, bitset_t Y) except -1
    cdef __fundamental_cocircuit(self, bitset_t, long x)
    cdef __fundamental_circuit(self, bitset_t, long y)

    cdef __max_independent(self, bitset_t, bitset_t)
    cdef __circuit(self, bitset_t, bitset_t)
    cdef __closure(self, bitset_t, bitset_t)
    cdef __max_coindependent(self, bitset_t, bitset_t)
    cdef __cocircuit(self, bitset_t, bitset_t)
    cdef _coclosure_internal(self, bitset_t, bitset_t)

    cdef __augment(self, bitset_t, bitset_t, bitset_t)
    cdef bint __is_independent(self, bitset_t F) except -1
    cdef __move_current_basis(self, bitset_t, bitset_t)

    cdef bint _set_current_basis(self, F) noexcept

    cpdef groundset(self)
    cpdef groundset_list(self)
    cpdef full_rank(self)
    cpdef full_corank(self)

    cpdef basis(self)
    cpdef _move_current_basis(self, X, Y)

    cpdef _max_independent(self, F)
    cpdef _rank(self, F)
    cpdef _circuit(self, F)
    cpdef _fundamental_circuit(self, B, e)
    cpdef _closure(self, F)

    cpdef _max_coindependent(self, F)
    cpdef _corank(self, F)
    cpdef _cocircuit(self, F)
    cpdef _fundamental_cocircuit(self, B, e)
    cpdef _coclosure(self, F)

    cpdef _augment(self, X, Y)
    cpdef _is_independent(self, F)

<<<<<<< HEAD
    cpdef f_vector(self)
    cdef  _f_vector_rec(self, object f_vec, bitset_t* flats, bitset_t* todo, long elt, long rnk)
=======
    cpdef whitney_numbers2(self)
    cdef  _whitney_numbers2_rec(self, object f_vec, bitset_t* flats, bitset_t* todo, long elt, long rnk)
>>>>>>> 18cb7121
    cpdef flats(self, R)
    cdef  _flats_rec(self, SetSystem Rflats, long R, bitset_t* flats, bitset_t* todo, long elt, long rnk)
    cpdef coflats(self, R)
    cdef  _coflats_rec(self, SetSystem Rcoflats, long R, bitset_t* coflats, bitset_t* todo, long elt, long cornk)
    cdef _flat_element_inv(self, long k)
    cdef  _flat_element_inv_rec(self, object f_inc, long R, bitset_t* flats, bitset_t* todo, long elt, long i)

    cpdef bases_count(self)
    cpdef independent_r_sets(self, long r)
    cpdef bases(self)
    cpdef dependent_r_sets(self, long r)
    cpdef nonbases(self)

    cpdef nonspanning_circuits(self)
    cpdef cocircuits(self)
    cpdef circuits(self)

    cpdef _characteristic_setsystem(self)
    cpdef _weak_invariant(self)
    cpdef _weak_partition(self)
    cpdef _strong_invariant(self)
    cpdef _strong_partition(self)
    cpdef _heuristic_invariant(self)
    cpdef _heuristic_partition(self)
    cdef _flush(self)

    cpdef _equitable_partition(self, P=*)
    cpdef _is_isomorphic(self, other, certificate=*)
    cpdef _isomorphism(self, other)
    cpdef _is_isomorphism(self, other, morphism)
    cdef bint __is_isomorphism(self, BasisExchangeMatroid other, morphism) noexcept

    cpdef is_valid(self)

cdef bint nxksrd(bitset_s *b, long n, long k, bint succ) noexcept<|MERGE_RESOLUTION|>--- conflicted
+++ resolved
@@ -62,13 +62,8 @@
     cpdef _augment(self, X, Y)
     cpdef _is_independent(self, F)
 
-<<<<<<< HEAD
-    cpdef f_vector(self)
-    cdef  _f_vector_rec(self, object f_vec, bitset_t* flats, bitset_t* todo, long elt, long rnk)
-=======
     cpdef whitney_numbers2(self)
     cdef  _whitney_numbers2_rec(self, object f_vec, bitset_t* flats, bitset_t* todo, long elt, long rnk)
->>>>>>> 18cb7121
     cpdef flats(self, R)
     cdef  _flats_rec(self, SetSystem Rflats, long R, bitset_t* flats, bitset_t* todo, long elt, long rnk)
     cpdef coflats(self, R)
