"""
This file contains test functions that can be used to search
bugs by testing random finite posets and lattices.

As an examples: if a lattice is distributive, then it must be also
modular, and if a poset is ranked, then the dual poset must also
be ranked.
"""
<<<<<<< HEAD
from sage.misc.prandom import randint
from sage.misc.misc import attrcall
=======
from functools import reduce
>>>>>>> 010ba97d

implications = {
 'doubling_convex': ['doubling_any'],
 'doubling_interval': ['doubling_lower'],
 'doubling_interval': ['doubling_upper'],
 'doubling_lower': ['doubling_convex', 'meet_semidistributive'],
 'doubling_upper': ['doubling_convex', 'join_semidistributive'],
 'cosectionally_complemented': ['complemented', 'coatomic', 'regular'],
 'distributive': ['modular', 'semidistributive', 'join_distributive', 'meet_distributive', 'subdirectly_reducible', 'doubling_interval'],
 'geometric': ['upper_semimodular', 'relatively_complemented'],
 'isoform': ['uniform'],
 'join_distributive': ['meet_semidistributive', 'upper_semimodular'],
 'join_semidistributive': ['join_pseudocomplemented', 'interval_dismantlable'],
 'lower_semimodular': ['graded'],
 'meet_distributive': ['join_semidistributive', 'lower_semimodular'],
 'meet_semidistributive': ['pseudocomplemented', 'interval_dismantlable'],
 'modular': ['upper_semimodular', 'lower_semimodular', 'supersolvable'],
 'orthocomplemented': ['self_dual', 'complemented'],
 'planar': ['dismantlable'],
 'dismantlable': ['sublattice_dismantlable'],
 'interval_dismantlable': ['sublattice_dismantlable'],
 'relatively_complemented': ['sectionally_complemented', 'cosectionally_complemented', 'isoform'],
 'sectionally_complemented': ['complemented', 'atomic', 'regular'],
 'semidistributive': ['join_semidistributive', 'meet_semidistributive'],
 'simple': ['isoform'],
 'supersolvable': ['graded'],
 'uniform': ['regular'],
 'uniq_orthocomplemented': ['orthocomplemented'],
 'upper_semimodular': ['graded'],
 'vertically_decomposable': ['subdirectly_reducible'],
}

dual_properties = [
 ['atomic', 'coatomic'],
 ['upper_semimodular', 'lower_semimodular'],
 ['sectionally_complemented', 'cosectionally_complemented'],
 ['join_distributive', 'meet_distributive'],
 ['join_semidistributive', 'meet_semidistributive'],
 ['pseudocomplemented', 'join_pseudocomplemented'],
 ['doubling_lower', 'doubling_upper'],
]

selfdual_properties = ['distributive', 'modular', 'semidistributive', 'complemented',
 'relatively_complemented', 'orthocomplemented', 'uniq_orthocomplemented', 'supersolvable', 'planar',
 'dismantlable', 'vertically_decomposable', 'simple', 'isoform', 'uniform', 'regular',
 'subdirectly_reducible', 'doubling_any', 'doubling_convex', 'doubling_interval',
 'interval_dismantlable', 'interval_dismantlable']

dual_elements = [
 ['atoms', 'coatoms'],
 ['meet_irreducibles', 'join_irreducibles'],
 ['meet_primes', 'join_primes']
]

two_to_one = [ ['distributive', 'dismantlable', 'planar'],
               ['upper_semimodular', 'lower_semimodular', 'modular'],
               ['meet_distributive', 'join_distributive', 'distributive'],
               ['meet_semidistributive', 'join_semidistributive', 'semidistributive'],
               ['lower_semimodular', 'meet_semidistributive', 'distributive'],
               ['upper_semimodular', 'join_semidistributive', 'distributive'],
             ]

mutually_exclusive = [
 ['doubling_any', 'simple'],
]

set_inclusions = [
 ['atoms', 'join_irreducibles'],
 ['coatoms', 'meet_irreducibles'],
 ['double_irreducibles', 'join_irreducibles'],
 ['double_irreducibles', 'meet_irreducibles'],
 ['meet_primes', 'meet_irreducibles'],
 ['join_primes', 'join_irreducibles'],
]

sublattice_closed = ['distributive', 'modular', 'semidistributive', 'join_semidistributive', 'meet_semidistributive']

def test_attrcall(name, L):
    """
    Return a function by name.

    This is a helper function for test_finite_lattice(). This
    will unify all Boolean-valued functions to a function without
    parameters.

    EXAMPLES::

        sage: from sage.tests.finite_poset import test_attrcall
        sage: N5 = posets.PentagonPoset()
        sage: N5.is_modular() == test_attrcall('is_modular', N5)
        True
        sage: N5.is_constructible_by_doublings('convex') == test_attrcall('is_doubling_convex', N5)
        True
    """
    if name == 'is_doubling_any':
        return L.is_constructible_by_doublings('any')
    if name == 'is_doubling_lower':
        return L.is_constructible_by_doublings('upper')
    if name == 'is_doubling_upper':
        return L.is_constructible_by_doublings('lower')
    if name == 'is_doubling_convex':
        return L.is_constructible_by_doublings('convex')
    if name == 'is_doubling_interval':
        return L.is_constructible_by_doublings('interval')
    if name == 'is_uniq_orthocomplemented':
        return L.is_orthocomplemented(unique=True)
    return attrcall(name)(L)

def test_finite_lattice(L):
    """
    Test several functions on a given finite lattice.

    The function contains tests of different kinds:

    - Implications of Boolean properties. Examples: a distributive lattice is modular,
      a dismantlable and distributive lattice is planar, a simple lattice can not be
      constructible by Day's doublings.
    - Dual and self-dual properties. Examples: Dual of a modular lattice is modular,
      dual of an atomic lattice is co-atomic.
    - Certificate tests. Example: certificate for a non-complemented lattice must be
      an element without a complement.
    - Verification of some property by known property or by a random test.
      Examples: A lattice is distributive iff join-primes are exactly
      join-irreducibles and an interval of a relatively complemented
      lattice is complemented.
    - Set inclusions. Example: Every co-atom must be meet-irreducible.
    - And several other tests. Example: The skeleton of a pseudocomplemented
      lattice must be Boolean.

    EXAMPLES::

        sage: from sage.tests.finite_poset import test_finite_lattice
        sage: L = posets.RandomLattice(10, 0.98)
        sage: test_finite_lattice(L) is None  # Long time
        True
    """
    from sage.combinat.posets.lattices import LatticePoset

    from sage.sets.set import Set
    from sage.combinat.subset import Subsets

    from sage.misc.prandom import randint
    from sage.misc.flatten import flatten
    from sage.misc.misc import attrcall

    if L.cardinality() < 4:
        # Special cases should be tested in specific TESTS-sections.
        return None

    all_props = set(list(implications) + flatten(implications.values()))
    P = {x: test_attrcall('is_' + x, L) for x in all_props}

    ### Relations between boolean-valued properties ###

    # Direct one-property implications
    for prop1 in implications:
        if P[prop1]:
            for prop2 in implications[prop1]:
                if not P[prop2]:
                    raise ValueError("error: %s should implicate %s" % (prop1, prop2))

    # Impossible combinations
    for p1, p2 in mutually_exclusive:
        if P[p1] and P[p2]:
            raise ValueError("error: %s and %s should be impossible combination" % (p1, p2))

    # Two-property implications
    for p1, p2, p3 in two_to_one:
        if P[p1] and P[p2] and not P[p3]:
            raise ValueError("error: %s and %s, so should be %s" % (p1, p2, p3))

    Ldual = L.dual()
    # Selfdual properties
    for p in selfdual_properties:
        if P[p] != test_attrcall('is_'+p, Ldual):
            raise ValueError("selfdual property %s error" % p)
    # Dual properties and elements
    for p1, p2 in dual_properties:
        if P[p1] != test_attrcall('is_'+p2, Ldual):
            raise ValueError("dual properties error %s" % p1)
    for e1, e2 in dual_elements:
        if set(attrcall(e1)(L)) != set(attrcall(e2)(Ldual)):
            raise ValueError("dual elements error %s" % e1)

    ### Certificates ###

    # Test for "yes"-certificates
    if P['supersolvable']:
        a = L.is_supersolvable(certificate=True)[1]
        S = Subsets(L).random_element()
        if L.is_chain_of_poset(S):
            if not L.sublattice(a+list(S)).is_distributive():
                raise ValueError("certificate error in is_supersolvable")
    if P['dismantlable']:
        elms = L.is_dismantlable(certificate=True)[1]
        if len(elms) != L.cardinality():
            raise ValueError("certificate error 1 in is_dismantlable")
        elms = elms[:randint(0, len(elms)-1)]
        L_ = L.sublattice([x for x in L if x not in elms])
        if L_.cardinality() != L.cardinality() - len(elms):
            raise ValueError("certificate error 2 in is_dismantlable")
    if P['vertically_decomposable']:
        c = L.is_vertically_decomposable(certificate=True)[1]
        if c == L.bottom() or c == L.top():
            raise ValueError("certificate error 1 in is_vertically_decomposable")
        e = L.random_element()
        if L.compare_elements(c, e) is None:
            raise ValueError("certificate error 2 in is_vertically_decomposable")

    # Test for "no"-certificates
    if not P['atomic']:
        a = L.is_atomic(certificate=True)[1]
        if a in L.atoms() or a not in L.join_irreducibles():
            raise ValueError("certificate error in is_atomic")
    if not P['coatomic']:
        a = L.is_coatomic(certificate=True)[1]
        if a in L.coatoms() or a not in L.meet_irreducibles():
            raise ValueError("certificate error in is_coatomic")

    if not P['complemented']:
        a = L.is_complemented(certificate=True)[1]
        if L.complements(a) != []:
            raise ValueError("compl. error 1")
    if not P['sectionally_complemented']:
        a, b = L.is_sectionally_complemented(certificate=True)[1]
        L_ = L.sublattice(L.interval(L.bottom(), a))
        if L_.is_complemented():
            raise ValueError("sec. compl. error 1")
        if len(L_.complements(b)) > 0:
            raise ValueError("sec. compl. error 2")
    if not P['cosectionally_complemented']:
        a, b = L.is_cosectionally_complemented(certificate=True)[1]
        L_ = L.sublattice(L.interval(a, L.top()))
        if L_.is_complemented():
            raise ValueError("cosec. compl. error 1")
        if len(L_.complements(b)) > 0:
            raise ValueError("cosec. compl. error 2")
    if not P['relatively_complemented']:
        a, b, c = L.is_relatively_complemented(certificate=True)[1]
        I = L.interval(a, c)
        if len(I) != 3 or b not in I:
            raise ValueError("rel. compl. error 1")

    if not P['upper_semimodular']:
        a, b = L.is_upper_semimodular(certificate=True)[1]
        if not set(L.lower_covers(a)).intersection(set(L.lower_covers(b))) or set(L.upper_covers(a)).intersection(set(L.upper_covers(b))):
            raise ValueError("certificate error in is_upper_semimodular")
    if not P['lower_semimodular']:
        a, b = L.is_lower_semimodular(certificate=True)[1]
        if set(L.lower_covers(a)).intersection(set(L.lower_covers(b))) or not set(L.upper_covers(a)).intersection(set(L.upper_covers(b))):
            raise ValueError("certificate error in is_lower_semimodular")

    if not P['distributive']:
        x, y, z = L.is_distributive(certificate=True)[1]
        if L.meet(x, L.join(y, z)) == L.join(L.meet(x, y), L.meet(x, z)):
            raise ValueError("certificate error in is_distributive")
    if not P['modular']:
        x, a, b = L.is_modular(certificate=True)[1]
        if not L.is_less_than(x, b) or L.join(x, L.meet(a, b)) == L.meet(L.join(x, a), b):
            raise ValueError("certificate error in is_modular")

    if not P['pseudocomplemented']:
        a = L.is_pseudocomplemented(certificate=True)[1]
        L_ = L.subposet([e for e in L if L.meet(e, a) == L.bottom()])
        if L_.has_top():
            raise ValueError("certificate error in is_pseudocomplemented")
    if not P['join_pseudocomplemented']:
        a = L.is_join_pseudocomplemented(certificate=True)[1]
        L_ = L.subposet([e for e in L if L.join(e, a) == L.top()])
        if L_.has_bottom():
            raise ValueError("certificate error in is_join_pseudocomplemented")

    if not P['join_semidistributive']:
        e, x, y = L.is_join_semidistributive(certificate=True)[1]
        if L.join(e, x) != L.join(e, y) or L.join(e, x) == L.join(e, L.meet(x, y)):
            raise ValueError("certificate error in is_join_semidistributive")
    if not P['meet_semidistributive']:
        e, x, y = L.is_meet_semidistributive(certificate=True)[1]
        if L.meet(e, x) != L.meet(e, y) or L.meet(e, x) == L.meet(e, L.join(x, y)):
            raise ValueError("certificate error in is_meet_semidistributive")

    if not P['simple']:
        c = L.is_simple(certificate=True)[1]
        if len(L.congruence([c[randint(0, len(c)-1)]])) == 1:
            raise ValueError("certificate error in is_simple")
    if not P['isoform']:
        c = L.is_isoform(certificate=True)[1]
        if len(c) == 1:
            raise ValueError("certificate error in is_isoform")
        if all(L.subposet(c[i]).is_isomorphic(L.subposet(c[i+1])) for i in range(len(c)-1)):
            raise ValueError("certificate error in is_isoform")
    if not P['uniform']:
        c = L.is_uniform(certificate=True)[1]
        if len(c) == 1:
            raise ValueError("certificate error in is_uniform")
        if all(len(c[i]) == len(c[i+1]) for i in range(len(c)-1)):
            raise ValueError("certificate error in is_uniform")
    if not P['regular']:
        c = L.is_regular(certificate=True)[1]
        if len(c[0]) == 1:
            raise ValueError("certificate error 1 in is_regular")
        if Set(c[1]) not in c[0]:
            raise ValueError("certificate error 2 in is_regular")
        if L.congruence([c[1]]) == c[0]:
            raise ValueError("certificate error 3 in is_regular")

    if not P['subdirectly_reducible']:
        x, y = L.is_subdirectly_reducible(certificate=True)[1]
        a = L.random_element(); b = L.random_element()
        c = L.congruence([[a, b]])
        if len(c) != L.cardinality():
            for c_ in c:
                if x in c_:
                    if y not in c_:
                        raise ValueError("certificate error 1 in is_subdirectly_reducible")
                    break
            else:
                raise ValueError("certificate error 2 in is_subdirectly_reducible")

    if not P['join_distributive']:
        a = L.is_join_distributive(certificate=True)[1]
        L_ = L.sublattice(L.interval(a, L.join(L.upper_covers(a))))
        if L_.is_distributive():
            raise ValueError("certificate error in is_join_distributive")
    if not P['meet_distributive']:
        a = L.is_meet_distributive(certificate=True)[1]
        L_ = L.sublattice(L.interval(L.meet(L.lower_covers(a)), a))
        if L_.is_distributive():
            raise ValueError("certificate error in is_meet_distributive")

    ### Other ###

    # Other ways to recognize some boolean property
    if P['distributive'] != (set(L.join_primes()) == set(L.join_irreducibles())):
        raise ValueError("every join-irreducible of a distributive lattice should be join-prime")
    if P['distributive'] != (set(L.meet_primes()) == set(L.meet_irreducibles())):
        raise ValueError("every meet-irreducible of a distributive lattice should be meet-prime")
    if P['join_semidistributive'] != all(L.canonical_joinands(e) is not None for e in L):
        raise ValueError("every element of join-semidistributive lattice should have canonical joinands")
    if P['meet_semidistributive'] != all(L.canonical_meetands(e) is not None for e in L):
        raise ValueError("every element of meet-semidistributive lattice should have canonical meetands")

    # Random verification of a Boolean property
    if P['relatively_complemented']:
        a = L.random_element()
        b = L.random_element()
        if not L.sublattice(L.interval(a, b)).is_complemented():
            raise ValueError("rel. compl. error 3")
    if P['sectionally_complemented']:
        a = L.random_element()
        if not L.sublattice(L.interval(L.bottom(), a)).is_complemented():
            raise ValueError("sec. compl. error 3")
    if P['cosectionally_complemented']:
        a = L.random_element()
        if not L.sublattice(L.interval(a, L.top())).is_complemented():
            raise ValueError("cosec. compl. error 2")

    # Element set inclusions
    for s1, s2 in set_inclusions:
        if not set(attrcall(s1)(L)).issubset(set(attrcall(s2)(L))):
            raise ValueError("%s should be a subset of %s" % (s1, s2))

    # Sublattice-closed properties
    L_ = L.sublattice(Subsets(L).random_element())
    for p in sublattice_closed:
        if P[p] and not test_attrcall('is_'+p, L_):
            raise ValueError("property %s should apply to sublattices" % p)

    # Some sublattices
    L_ = L.center()  # Center is a Boolean lattice
    if not L_.is_atomic() or not L_.is_distributive():
        raise ValueError("error in center")
    if P['pseudocomplemented']:
        L_ = L.skeleton()  # Skeleton is a Boolean lattice
        if not L_.is_atomic() or not L_.is_distributive():
            raise ValueError("error in skeleton")
    L_ = L.frattini_sublattice()
    S = Subsets(L).random_element()
    if L.sublattice(S) == L and L.sublattice([e for e in S if e not in L_]) != L:
        raise ValueError("error in Frattini sublattice")
    L_ = L.maximal_sublattices()
    L_ = L_[randint(0, len(L_)-1)]
    e = L.random_element()
    if e not in L_ and L.sublattice(list(L_)+[e]) != L:
        raise ValueError("error in maximal_sublattices")

    # Reverse functions: vertical composition and decomposition
    L_ = reduce(lambda a, b: a.vertical_composition(b), L.vertical_decomposition(), LatticePoset())
    if not L.is_isomorphic(L_):
        raise ValueError("error in vertical [de]composition")

    # Meet and join
    a = L.random_element()
    b = L.random_element()
    m = L.meet(a, b)
    j = L.join(a, b)
    m_ = L.subposet([e for e in L.principal_lower_set(a) if e in L.principal_lower_set(b)]).top()
    j_ = L.subposet([e for e in L.principal_upper_set(a) if e in L.principal_upper_set(b)]).bottom()
    if m != m_ or m != Ldual.join(a, b):
        raise ValueError("error in meet")
    if j != j_ or j != Ldual.meet(a, b):
        raise ValueError("error in join")

    # Misc misc
    e = L.neutral_elements()
    e = e[randint(0, len(e)-1)]
    a = L.random_element(); b = L.random_element()
    if not L.sublattice([e, a, b]).is_distributive():
        raise ValueError("error in neutral_elements")

def _random_linear_extension(P):
    """
    Return a random linear extension of `P`.

    INPUT:

    - ``P`` -- a poset
    """
    H = P.hasse_diagram()
    result = []
    while H.order():
        mins = H.sources()
        new = mins[randint(0, len(mins)-1)]
        H.delete_vertex(new)
        result.append(new)
    return result

def _random_maximal_chain(P):
    """
    Return a random maximal chain of `P`.

    INPUT:

    - ``P`` -- a poset
    """
    mins = P.minimal_elements()
    new = mins[randint(0, len(mins)-1)]
    result = [new]
    nexts = P.upper_covers(new)
    while nexts:
        new = nexts[randint(0, len(nexts)-1)]
        result.append(new)
        nexts = P.upper_covers(new)
    return result

def _random_maximal_antichain(P):
    """
    Return a random maximal antichain of `P`.

    INPUT:

    - ``P`` -- a poset
    """
    elms = P.list()
    result = []
    while elms:
        new_i = randint(0, len(elms)-1)
        new = elms[new_i]
        if all(P.compare_elements(new, e) is None for e in result):
            result.append(new)
        elms = elms[:new_i]+elms[new_i+1:]
    return result

def test_finite_poset(P):
    """
    Test several functions on a given finite poset.

    The function contains tests of different kinds, for example

    - Numerical properties jump number, dimension etc. can't be a bigger
      in a subposet with one element less.
    - "Dual tests", for example the dual of meet-semilattice must be a join-semilattice.
    - Random tries: for example if the dimension of a poset is `k`, then it can't be the
      intersection of `k-1` random linear extensions.

    EXAMPLES::

        sage: from sage.tests.finite_poset import test_finite_poset
        sage: P = posets.RandomPoset(10, 0.15)
        sage: test_finite_poset(P) is None  # Long time
        True
    """
    from sage.combinat.posets.posets import Poset
    from sage.combinat.subset import Subsets
    from sage.misc.prandom import shuffle

    e = P.random_element()
    P_one_less = P.subposet([x for x in P if x != e])

    # Cardinality
    if len(P) != P.cardinality():
        raise ValueError("error 1 in cardinality")
    if P.cardinality()-1 != P_one_less.cardinality():
        raise ValueError("error 5 in cardinality")

    # Height
    h1 = P.height()
    h2, chain = P.height(certificate=True)
    if h1 != h2:
        raise ValueError("error 1 in height")
    if h1 != len(chain):
        raise ValueError("error 2 in height")
    if not P.is_chain_of_poset(chain):
        raise ValueError("error 3 in height")
    if len(_random_maximal_chain(P)) > h1:
        raise ValueError("error 4 in height")
    if h1-P_one_less.height() not in [0, 1]:
        raise ValueError("error 5 in height")

    # Width
    w1 = P.width()
    w2, antichain = P.width(certificate=True)
    if w1 != w2:
        raise ValueError("error 1 in width")
    if w1 != len(antichain):
        raise ValueError("error 2 in width")
    if not P.is_antichain_of_poset(antichain):
        raise ValueError("error 3 in width")
    if len(_random_maximal_antichain(P)) > w1:
        raise ValueError("error 4 in width")
    if w1-P_one_less.width() not in [0, 1]:
        raise ValueError("error 5 in width")

    # Dimension
    dim1 = P.dimension()
    dim2, linexts = P.dimension(certificate=True)
    if dim1 != dim2:
        raise ValueError("error 1 in dimension")
    if dim1 != len(linexts):
        raise ValueError("error 2 in dimension")
    P_ = Poset( (P.list(), lambda a, b: all(linext.index(a) < linext.index(b) for linext in linexts)) )
    if P_ != Poset(P.hasse_diagram()):
        raise ValueError("error 3 in dimension")
    x = [_random_linear_extension(P) for _ in range(dim1-1)]
    P_ = Poset( (P.list(), lambda a, b: all(linext.index(a) < linext.index(b) for linext in x)) )
    if P_ == Poset(P.hasse_diagram()):
        raise ValueError("error 4 in dimension")
    if dim1-P_one_less.dimension() < 0:
        raise ValueError("error 5 in dimension")

    # Jump number
    j1 = P.jump_number()
    j2, linext = P.jump_number(certificate=True)
    if j1 != j2:
        raise ValueError("error 1 in jump number")
    if P.linear_extension(linext).jump_count() != j1:
        raise ValueError("error 2 in jump number")
    if not P.is_linear_extension(linext):
        raise ValueError("error 3 in jump number")
    if P.linear_extension(_random_linear_extension(P)).jump_count() < j1:
        raise ValueError("error 4 in jump number")
    if j1-P_one_less.jump_number() not in [0, 1]:
        raise ValueError("error 5 in jump number")

    P_dual = P.dual()
    selfdual_properties = ['chain', 'bounded', 'connected', 'graded', 'ranked', 'series_parallel', 'slender', 'lattice']
    for prop in selfdual_properties:
        f = attrcall('is_'+prop)
        if f(P) != f(P_dual):
            raise ValueError("error in self-dual property %s" % prop)
    if P.is_graded():
        if P.is_bounded():
            if P.is_eulerian() != P_dual.is_eulerian():
                raise ValueError("error in self-dual property eulerian")
            if P.is_eulerian():
                P_ = P.star_product(P)
                if not P_.is_eulerian():
                    raise("error in star product / eulerian")
        chain1 = _random_maximal_chain(P)
        if len(chain1) != h1:
            raise ValueError("error in is_graded")
        if not P.is_ranked():
            raise ValueError("error in is_ranked / is_graded")

    if P.is_meet_semilattice() != P_dual.is_join_semilattice():
        raise ValueError("error in meet/join semilattice")

    if set(P.minimal_elements()) != set(P_dual.maximal_elements()):
        raise ValueError("error in min/max elements")
    if P.top() != P_dual.bottom():
        raise ValueError("error in top/bottom element")

    parts = P.connected_components()
    P_ = Poset()
    for part in parts:
        P_ = P_.disjoint_union(part)
    if not P.is_isomorphic(P_):
        raise ValueError("error in connected components / disjoint union")
    parts = P.ordinal_summands()
    P_ = Poset()
    for part in parts:
        P_ = P_.ordinal_sum(part)
    if not P.is_isomorphic(P_):
        raise ValueError("error in ordinal summands / ordinal sum")

    P_ = P.with_bounds().without_bounds()
    if not P.is_isomorphic(P_):
        raise ValueError("error in with bounds / without bounds")

    P_ = P.completion_by_cuts().irreducibles_poset()
    if not P.has_isomorphic_subposet(P_):
        raise ValueError("error in completion by cuts / irreducibles poset")

    P_ = P.subposet(Subsets(P).random_element())
    if not P_.is_induced_subposet(P):
        raise ValueError("error in subposet / is induced subposet")

    if not P.is_linear_extension(_random_linear_extension(P)):
        raise ValueError("error in is linear extension")

    x = list(P)
    shuffle(x)
    if not P.is_linear_extension(P.sorted(x)):
        raise ValueError("error in sorted")

    dil = P.dilworth_decomposition()
    chain = dil[randint(0, len(dil)-1)]
    if not P.is_chain_of_poset(chain):
        raise ValueError("error in Dilworth decomposition")
    lev = P.level_sets()
    level = lev[randint(0, len(lev)-1)]
    if not P.is_antichain_of_poset(level):
        raise ValueError("error in level sets")<|MERGE_RESOLUTION|>--- conflicted
+++ resolved
@@ -6,12 +6,10 @@
 modular, and if a poset is ranked, then the dual poset must also
 be ranked.
 """
-<<<<<<< HEAD
+
 from sage.misc.prandom import randint
 from sage.misc.misc import attrcall
-=======
 from functools import reduce
->>>>>>> 010ba97d
 
 implications = {
  'doubling_convex': ['doubling_any'],
