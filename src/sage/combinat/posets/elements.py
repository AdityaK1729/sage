--- conflicted
+++ resolved
@@ -79,21 +79,13 @@
 
         EXAMPLES::
 
-<<<<<<< HEAD
-            sage: m = matrix(2, [1,2,3,4])                                              # optional - sage.modules
-            sage: m.set_immutable()                                                     # optional - sage.modules
-            sage: P = Poset(([m],[]), facade=False)                                     # optional - sage.modules
-            sage: [e] = P                                                               # optional - sage.modules
-            sage: type(e)                                                               # optional - sage.modules
-=======
             sage: m = matrix(2, [1,2,3,4])
             sage: m.set_immutable()
             sage: P = Poset(([m],[]), facade=False)
             sage: [e] = P
             sage: type(e)
->>>>>>> 6ea1fe93
             <class 'sage.combinat.posets.posets.FinitePoset_with_category.element_class'>
-            sage: latex(e)                 #indirect doctest                            # optional - sage.modules
+            sage: latex(e)                 #indirect doctest
             \left(\begin{array}{rr}
             1 & 2 \\
             3 & 4
@@ -253,17 +245,13 @@
         EXAMPLES::
 
             sage: D = posets.DiamondPoset(5, facade=False)
-<<<<<<< HEAD
-            sage: D(1) * D(2)                                                           # optional - sage.modules
-=======
             sage: D(1) * D(2)
->>>>>>> 6ea1fe93
-            0
-            sage: D(1) * D(1)                                                           # optional - sage.modules
-            1
-            sage: D(1) * D(0)                                                           # optional - sage.modules
-            0
-            sage: D(1) * D(4)                                                           # optional - sage.modules
+            0
+            sage: D(1) * D(1)
+            1
+            sage: D(1) * D(0)
+            0
+            sage: D(1) * D(4)
             1
         """
         return self.parent().meet(self, other)
@@ -277,13 +265,13 @@
         EXAMPLES::
 
             sage: D = posets.DiamondPoset(5,facade=False)
-            sage: D(1) + D(2)                                                           # optional - sage.modules
+            sage: D(1) + D(2)
             4
-            sage: D(1) + D(1)                                                           # optional - sage.modules
-            1
-            sage: D(1) + D(4)                                                           # optional - sage.modules
+            sage: D(1) + D(1)
+            1
+            sage: D(1) + D(4)
             4
-            sage: D(1) + D(0)                                                           # optional - sage.modules
+            sage: D(1) + D(0)
             1
         """
         return self.parent().join(self, other)
