--- conflicted
+++ resolved
@@ -246,20 +246,6 @@
         """
         return hash(tuple(self))
 
-<<<<<<< HEAD
-    def size(self):
-        r"""
-        Return the cardinality of the base set of ``self``.
-
-        EXAMPLES::
-
-            sage: OS = OrderedSetPartitions(4)
-            sage: s = OS([[1, 3], [2, 4]])
-            sage: s.size()
-            4
-        """
-        return sum(map(len, self))
-=======
     def base_set(self):
         """
         Return the base set of ``self``, which is the union of all parts
@@ -294,7 +280,6 @@
         return sum(len(x) for x in self)
 
     size = base_set_cardinality
->>>>>>> e13a0ce1
 
     def length(self):
         r"""
@@ -327,12 +312,6 @@
         """
         return Composition([len(_) for _ in self])
 
-<<<<<<< HEAD
-    @combinatorial_map(name='to packed word')
-    def to_packed_word(self):
-        r"""
-        Return the packed word on alphabet `\{1,2,3,\ldots\}`
-=======
     @staticmethod
     def sum(osps):
         """
@@ -738,8 +717,7 @@
     @combinatorial_map(name='to packed word')
     def to_packed_word(self):
         r"""
-        Return the packed word on alphabet `\{1,2,3,\ldots}`
->>>>>>> e13a0ce1
+        Return the packed word on alphabet `\{1,2,3,\ldots\}`
         corresponding to ``self``.
 
         A *packed word* on alphabet `\{1,2,3,\ldots\}` is any word whose
