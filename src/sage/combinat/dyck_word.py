r"""
Dyck Words

A class of an object enumerated by the
:func:`Catalan numbers<sage.combinat.combinat.catalan_number>`,
see [StaEC2]_, [StaCat98]_ for details.

AUTHORS:

- Mike Hansen

- Dan Drake (2008--05-30): DyckWordBacktracker support

- Florent Hivert (2009--02-01): Bijections with NonDecreasingParkingFunctions

- Christian Stump (2011--12): added combinatorial maps and statistics

- Mike Zabrocki:

  * (2012--10): added pretty print, characteristic function, more functions
  * (2013--01): added inverse of area/dinv, bounce/area map

- Jean--Baptiste Priez, Travis Scrimshaw (2013--05-17): Added ASCII art

- Travis Scrimshaw (2013--07-09): Removed ``CombinatorialClass`` and added
  global options.

REFERENCES:

.. [StaEC2] Richard P. Stanley.
   *Enumerative Combinatorics*, Volume 2.
   Cambridge University Press, 2001.

.. [StaCat98] Richard Stanley. *Exercises on Catalan and Related Numbers
   excerpted from Enumerative Combinatorics, vol. 2 (CUP 1999)*,
   version of 23 June 1998.
   http://www-math.mit.edu/~rstan/ec/catalan.pdf

.. [Hag2008] James Haglund. *The* `q,t` -- *Catalan Numbers and the
   Space of Diagonal Harmonics:
   With an Appendix on the Combinatorics of Macdonald Polynomials*.
   University of Pennsylvania, Philadelphia -- AMS, 2008, 167 pp.
"""

#*****************************************************************************
#       Copyright (C) 2007 Mike Hansen <mhansen@gmail.com>,
#
#  Distributed under the terms of the GNU General Public License (GPL)
#
#    This code is distributed in the hope that it will be useful,
#    but WITHOUT ANY WARRANTY; without even the implied warranty of
#    MERCHANTABILITY or FITNESS FOR A PARTICULAR PURPOSE.  See the GNU
#    General Public License for more details.
#
#  The full text of the GPL is available at:
#
#                  http://www.gnu.org/licenses/
#*****************************************************************************

from combinat import CombinatorialObject, catalan_number
from sage.combinat.combinatorial_map import combinatorial_map
from backtrack import GenericBacktracker

from sage.structure.global_options import GlobalOptions
from sage.structure.parent import Parent
from sage.structure.element import Element
from sage.structure.unique_representation import UniqueRepresentation
from sage.categories.finite_enumerated_sets import FiniteEnumeratedSets
from sage.categories.infinite_enumerated_sets import InfiniteEnumeratedSets
from sage.categories.all import Posets

from sage.rings.all import QQ
from sage.combinat.permutation import Permutation, Permutations
from sage.combinat.words.word import Word
from sage.combinat.alternating_sign_matrix import AlternatingSignMatrices
from sage.misc.latex import latex
from sage.misc.classcall_metaclass import ClasscallMetaclass
from sage.misc.superseded import deprecated_function_alias


DyckWordOptions = GlobalOptions(name='Dyck words',
    doc=r"""
    Set and display the global options for Dyck words. If no parameters
    are set, then the function returns a copy of the options dictionary.

    The ``options`` to Dyck words can be accessed as the method
    :obj:`DyckWords.global_options` of :class:`DyckWords` and
    related parent classes.
    """,
    end_doc=r"""
    EXAMPLES::

        sage: D = DyckWord([1, 1, 0, 1, 0, 0])
        sage: D
        [1, 1, 0, 1, 0, 0]
        sage: DyckWords.global_options(display="lattice")
        sage: D
           ___
         _| x
        | x  .
        |  . .
        sage: DyckWords.global_options(diagram_style="line")
        sage: D
         /\/\
        /    \
        sage: DyckWords.global_options.reset()
    """,
    display=dict(default="list",
                 description='Specifies how Dyck words should be printed',
                 values=dict(list='displayed as a list',
                             lattice='displayed on the lattice defined by ``diagram_style``'),
                 case_sensitive=False),
    ascii_art=dict(default="path",
                   description='Specifies how the ascii art of Dyck words should be printed',
                   values=dict(path="Using the path string",
                               pretty_output="Using pretty printing"),
                   alias=dict(pretty_print="pretty_output", path_string="path"),
                   case_sensitive=False),
    diagram_style=dict(default="grid",
                       values=dict(grid='printing as paths on a grid using N and E steps',
                                   line='printing as paths on a line using NE and SE steps',),
                       alias={'N-E': 'grid', 'NE-SE': 'line'},
                       case_sensitive=False),
    latex_tikz_scale=dict(default=1,
                          description='The default value for the tikz scale when latexed',
                          checker=lambda x: True),  # More trouble than it's worth to check
    latex_diagonal=dict(default=False,
                        description='The default value for displaying the diagonal when latexed',
                        checker=lambda x: isinstance(x, bool)),
    latex_line_width_scalar=dict(default=2,
                                 description='The default value for the line width as a'
                                             'multiple of the tikz scale when latexed',
                                 checker=lambda x: True),  # More trouble than it's worth to check
    latex_color=dict(default="black",
                     description='The default value for the color when latexed',
                     checker=lambda x: isinstance(x, str)),
    latex_bounce_path=dict(default=False,
                           description='The default value for displaying the bounce path when latexed',
                           checker=lambda x: isinstance(x, bool)),
    latex_peaks=dict(default=False,
                     description='The default value for displaying the peaks when latexed',
                     checker=lambda x: isinstance(x, bool)),
    latex_valleys=dict(default=False,
                      description='The default value for displaying the valleys when latexed',
                      checker=lambda x: isinstance(x, bool)),
)

open_symbol = 1
close_symbol = 0


def replace_parens(x):
    r"""
    A map sending ``'('`` to ``open_symbol`` and ``')'`` to
    ``close_symbol``, and raising an error on any input other than
    ``'('``  and ``')'``. The values of the constants ``open_symbol``
    and ``close_symbol`` are subject to change.

    This is the inverse map of :func:`replace_symbols`.

    INPUT:

    - ``x`` -- either an opening or closing parenthesis

    OUTPUT:

    - If ``x`` is an opening parenthesis, replace ``x`` with the
      constant ``open_symbol``.

    - If ``x`` is a closing parenthesis, replace ``x`` with the
      constant ``close_symbol``.

    - Raise a ``ValueError`` if ``x`` is neither an opening nor a
      closing parenthesis.

    .. SEEALSO:: :func:`replace_symbols`

    EXAMPLES::

        sage: from sage.combinat.dyck_word import replace_parens
        sage: replace_parens('(')
        1
        sage: replace_parens(')')
        0
        sage: replace_parens(1)
        Traceback (most recent call last):
        ...
        ValueError
    """
    if x == '(':
        return open_symbol
    elif x == ')':
        return close_symbol
    else:
        raise ValueError


def replace_symbols(x):
    r"""
    A map sending ``open_symbol`` to ``'('`` and ``close_symbol`` to ``')'``,
    and raising an error on any input other than ``open_symbol`` and
    ``close_symbol``. The values of the constants ``open_symbol``
    and ``close_symbol`` are subject to change.

    This is the inverse map of :func:`replace_parens`.

    INPUT:

    - ``x`` -- either ``open_symbol`` or ``close_symbol``.

    OUTPUT:

    - If ``x`` is ``open_symbol``, replace ``x`` with ``'('``.

    - If ``x`` is ``close_symbol``, replace ``x`` with ``')'``.

    - If ``x`` is neither ``open_symbol`` nor ``close_symbol``, a
      ``ValueError`` is raised.

    .. SEEALSO:: :func:`replace_parens`

    EXAMPLES::

        sage: from sage.combinat.dyck_word import replace_symbols
        sage: replace_symbols(1)
        '('
        sage: replace_symbols(0)
        ')'
        sage: replace_symbols(3)
        Traceback (most recent call last):
        ...
        ValueError
    """
    if x == open_symbol:
        return '('
    elif x == close_symbol:
        return ')'
    else:
        raise ValueError


class DyckWord(CombinatorialObject, Element):
    r"""
    A Dyck word.

    A Dyck word is a sequence of open and close symbols such that every close
    symbol has a corresponding open symbol preceding it. That is to say, a
    Dyck word of length `n` is a list with `k` entries 1 and `n - k`
    entries 0 such that the first `i` entries always have at least as many 1s
    among them as 0s. (Here, the 1 serves as the open symbol and the 0 as the
    close symbol.)  Alternatively, the alphabet 1 and 0 can be replaced by
    other characters such as '(' and ')'.

    A Dyck word is *complete* if every open symbol moreover has a corresponding
    close symbol.

    A Dyck word may also be specified by either a noncrossing partition or
    by an area sequence or the sequence of heights.

    A Dyck word may also be thought of as a lattice path in the `\mathbb{Z}^2`
    grid, starting at the origin `(0,0)`, and with steps in the North
    `N = (0,1)` and east `E = (1,0)` directions such that it does not pass
    below the `x = y` diagonal. The diagonal is referred to as the "main
    diagonal" in the documentation. A North step is represented by a 1 in
    the list and an East step is represented by a 0.

    Equivalently, the path may be represented with steps in
    the `NE = (1,1)` and the `SE = (1,-1)` direction such that it does not
    pass below the horizontal axis.

    A path representing a Dyck word (either using `N` and `E` steps, or
    using `NE` and `SE` steps) is called a Dyck path.

    EXAMPLES::

        sage: dw = DyckWord([1, 0, 1, 0]); dw
        [1, 0, 1, 0]
        sage: print dw
        ()()
        sage: print dw.height()
        1
        sage: dw.to_noncrossing_partition()
        [[1], [2]]

    ::

        sage: DyckWord('()()')
        [1, 0, 1, 0]
        sage: DyckWord('(())')
        [1, 1, 0, 0]
        sage: DyckWord('((')
        [1, 1]
        sage: DyckWord('')
        []

    ::

        sage: DyckWord(noncrossing_partition=[[1],[2]])
        [1, 0, 1, 0]
        sage: DyckWord(noncrossing_partition=[[1,2]])
        [1, 1, 0, 0]
        sage: DyckWord(noncrossing_partition=[])
        []

    ::

        sage: DyckWord(area_sequence=[0,0])
        [1, 0, 1, 0]
        sage: DyckWord(area_sequence=[0,1])
        [1, 1, 0, 0]
        sage: DyckWord(area_sequence=[0,1,2,2,0,1,1,2])
        [1, 1, 1, 0, 1, 0, 0, 0, 1, 1, 0, 1, 1, 0, 0, 0]
        sage: DyckWord(area_sequence=[])
        []

    ::

        sage: DyckWord(heights_sequence=(0,1,0,1,0))
        [1, 0, 1, 0]
        sage: DyckWord(heights_sequence=(0,1,2,1,0))
        [1, 1, 0, 0]
        sage: DyckWord(heights_sequence=(0,))
        []

    ::

        sage: print DyckWord([1,0,1,1,0,0]).to_path_string()
           /\
        /\/  \
        sage: DyckWord([1,0,1,1,0,0]).pretty_print()
           ___
          | x
         _|  .
        |  . .
    """
    __metaclass__ = ClasscallMetaclass

    @staticmethod
    def __classcall_private__(cls, dw=None, noncrossing_partition=None,
                              area_sequence=None, heights_sequence=None,
                              catalan_code=None):
        """
        Return an element with the appropriate parent.

        EXAMPLES::

            sage: DyckWord([1,0,1,1,0,0])
            [1, 0, 1, 1, 0, 0]
            sage: DyckWord(heights_sequence=(0,1,2,1,0))
            [1, 1, 0, 0]
            sage: DyckWord(noncrossing_partition=[[1],[2]])
            [1, 0, 1, 0]
        """
        if dw is None:
            if catalan_code is not None:
                return CompleteDyckWords_all().from_Catalan_code(catalan_code)
            if area_sequence is not None:
                return CompleteDyckWords_all().from_area_sequence(area_sequence)
            if noncrossing_partition is not None:
                return CompleteDyckWords_all().from_noncrossing_partition(noncrossing_partition)
            if heights_sequence is not None:
                if heights_sequence[-1] == 0:
                    P = CompleteDyckWords_all()
                else:
                    P = DyckWords_all()
                return P.from_heights(heights_sequence)

            raise ValueError("You have not specified a Dyck word.")

        if isinstance(dw, str):
            l = map(replace_parens, dw)
        else:
            l = dw

        if isinstance(l, DyckWord):
            return l

        # CS: what happens here? there is a loop after a return (which is thus never used)
        #elif l in DyckWords() or is_a(l):
            #return DyckWord(l)
            #for opt in l._latex_options:
                #if opt not in latex_options:
                    #latex_options[opt] = l._latex_options[opt]
            #return DyckWord(l,latex_options=latex_options)
        if l in CompleteDyckWords_all():
            return CompleteDyckWords_all()(l)
        if is_a(l):
            return DyckWords_all()(l)

        raise ValueError("invalid Dyck word")

    def __init__(self, parent, l, latex_options={}):
        r"""
        TESTS::

            sage: DW = DyckWords(complete=False).from_heights((0,))
            sage: TestSuite(DW).run()
            sage: DW = DyckWords(complete=False).min_from_heights((0,))
            sage: TestSuite(DW).run()
            sage: DW = DyckWords().from_Catalan_code([])
            sage: TestSuite(DW).run()
            sage: DW = DyckWords().from_area_sequence([])
            sage: TestSuite(DW).run()
        """
        Element.__init__(self, parent)
        CombinatorialObject.__init__(self, l)
        self._latex_options = dict(latex_options)

    _has_2D_print = False

    def set_latex_options(self, D):
        r"""
        Set the latex options for use in the ``_latex_`` function.  The
        default values are set in the ``__init__`` function.

        - ``tikz_scale`` -- (default: 1) scale for use with the tikz package.

        - ``diagonal`` -- (default: ``False``) boolean value to draw the
          diagonal or not.

        - ``line width`` -- (default: 2*``tikz_scale``) value representing the
          line width.

        - ``color`` -- (default: black) the line color.

        - ``bounce path`` -- (default: ``False``) boolean value to indicate
          if the bounce path should be drawn.

        - ``peaks`` -- (default: ``False``) boolean value to indicate if the
          peaks should be displayed.

        - ``valleys`` -- (default: ``False``) boolean value to indicate if the
          valleys should be displayed.

        INPUT:

        - ``D`` -- a dictionary with a list of latex parameters to change

        EXAMPLES::

            sage: D = DyckWord([1,0,1,0,1,0])
            sage: D.set_latex_options({"tikz_scale":2})
            sage: D.set_latex_options({"valleys":True, "color":"blue"})
        """
        for opt in D:
            self._latex_options[opt] = D[opt]

    def latex_options(self):
        r"""
        Return the latex options for use in the ``_latex_`` function as a
        dictionary. The default values are set using the global options.

        - ``tikz_scale`` -- (default: 1) scale for use with the tikz package.

        - ``diagonal`` -- (default: ``False``) boolean value to draw the
          diagonal or not.

        - ``line width`` -- (default: 2*``tikz_scale``) value representing the
          line width.

        - ``color`` -- (default: black) the line color.

        - ``bounce path`` -- (default: ``False``) boolean value to indicate
          if the bounce path should be drawn.

        - ``peaks`` -- (default: ``False``) boolean value to indicate if the
          peaks should be displayed.

        - ``valleys`` -- (default: ``False``) boolean value to indicate if the
          valleys should be displayed.

        EXAMPLES::

            sage: D = DyckWord([1,0,1,0,1,0])
            sage: D.latex_options()
            {'valleys': False, 'peaks': False, 'tikz_scale': 1, 'color': 'black', 'diagonal': False, 'bounce path': False, 'line width': 2}
        """
        d = self._latex_options.copy()
        if "tikz_scale" not in d:
            d["tikz_scale"] = self.parent().global_options["latex_tikz_scale"]
        if "diagonal" not in d:
            d["diagonal"] = self.parent().global_options["latex_diagonal"]
        if "line width" not in d:
            d["line width"] = self.parent().global_options["latex_line_width_scalar"]*d["tikz_scale"]
        if "color" not in d:
            d["color"] = self.parent().global_options["latex_color"]
        if "bounce path" not in d:
            d["bounce path"] = self.parent().global_options["latex_bounce_path"]
        if "peaks" not in d:
            d["peaks"] = self.parent().global_options["latex_peaks"]
        if "valleys" not in d:
            d["valleys"] = self.parent().global_options["latex_valleys"]
        return d

    def _repr_(self):
        r"""
        TESTS::

            sage: DyckWord([1, 0, 1, 0])
            [1, 0, 1, 0]
            sage: DyckWord([1, 1, 0, 0])
            [1, 1, 0, 0]
            sage: type(DyckWord([]))._has_2D_print = True
            sage: DyckWord([1, 0, 1, 0])
            /\/\
            sage: DyckWord([1, 1, 0, 0])
             /\
            /  \
            sage: type(DyckWord([]))._has_2D_print = False
        """
        if self._has_2D_print:
            return self.to_path_string()
        else:
            return super(DyckWord, self)._repr_()

    def _repr_lattice(self, type=None, labelling=None, underpath=True):
        r"""
        See :meth:`pretty_print()`.

        TESTS::

            sage: print DyckWord(area_sequence=[0,1,0])._repr_lattice(type="NE-SE")
             /\
            /  \/\
            sage: print DyckWord(area_sequence=[0,1,0])._repr_lattice(labelling=[1,3,2],underpath=False)
                 _
             ___|  2
            | x  . 3
            |  . . 1
        """
        if type is None:
            type = self.parent().global_options['diagram_style']
            if type == "grid":
                type = "N-E"
            elif type == "line":
                type = "NE-SE"

        if type == "NE-SE":
            if labelling is not None or underpath is not True:
                raise ValueError("The labelling cannot be shown with Northeast-Southeast paths.")
            return self.to_path_string()
        elif type == "N-E":
            alst = self.to_area_sequence()
            n = len(alst)
            if n == 0:
                return ".\n"
            if labelling is None:
                labels = [" "]*n
            else:
                if len(labelling) != n:
                    raise ValueError("The given labelling has the wrong length.")
                labels = [str(label) for label in labelling]
                if not underpath:
                    max_length = max(len(label) for label in labels)
                    labels = [lbl.rjust(max_length + 1) for lbl in labels]

            length_of_final_fall = list(reversed(self)).index(open_symbol)
            if length_of_final_fall == 0:
                final_fall = " "
            else:
                final_fall = " _" + "__"*(length_of_final_fall-1)
            row = "  "*(n - alst[-1]-1) + final_fall + "\n"
            for i in range(n - 1):
                c = 0
                row = row + "  "*(n-i-2-alst[-i-2])
                c += n-i-2-alst[-i-2]
                if alst[-i-2]+1 != alst[-i-1]:
                    row += " _"
                c += alst[-i-2] - alst[-i-1]
                if underpath:
                    row += "__"*(alst[-i-2]-alst[-i-1])+"|" + labels[-1] + "x "*(n-c-2-i) + " ."*i + "\n"
                else:
                    row += "__"*(alst[-i-2]-alst[-i-1])+"| " + "x "*(n-c-2-i) + " ."*i + labels[-1] + "\n"
                labels.pop()
            if underpath:
                row += "|" + labels[-1] + " ."*(n-1) + "\n"
            else:
                row += "| "+" ."*(n-1) + labels[-1] + "\n"
            return row
        else:
            raise ValueError("The given type (=\s) is not valid." % type)

    @staticmethod
    def set_ascii_art(rep="path"):
        r"""
        TESTS::

            sage: DyckWord.set_ascii_art("path")
            doctest:...: DeprecationWarning: set_ascii_art is deprecated. Use DyckWords.global_options instead.
            See http://trac.sagemath.org/14875 for details.
        """
        from sage.misc.superseded import deprecation
        deprecation(14875, 'set_ascii_art is deprecated. Use DyckWords.global_options instead.')
        DyckWords.global_options(ascii_art=rep)

    def _ascii_art_(self):
        r"""
        Return an ASCII art representation of ``self``.

        TESTS::

            sage: ascii_art(list(DyckWords(3)))
            [                                   /\   ]
            [            /\    /\      /\/\    /  \  ]
            [ /\/\/\, /\/  \, /  \/\, /    \, /    \ ]
        """
        from sage.misc.ascii_art import AsciiArt
        rep = self.parent().global_options['ascii_art']
        if rep == "path":
            ret = self.to_path_string()
        elif rep == "pretty_output":
            ret = self._repr_lattice()
        return AsciiArt(ret.splitlines(), baseline=0)

    def __str__(self):
        r"""
        Return a string consisting of matched parentheses corresponding to
        the Dyck word.

        EXAMPLES::

            sage: print DyckWord([1, 0, 1, 0])
            ()()
            sage: print DyckWord([1, 1, 0, 0])
            (())
        """
        if self._has_2D_print:
            return self.to_path_string()
        else:
            return "".join(map(replace_symbols, [x for x in self]))

    def to_path_string(self):
        r"""
        A path representation of the Dyck word consisting of steps
        ``/`` and ``\`` .

        EXAMPLES::

            sage: print DyckWord([1, 0, 1, 0]).to_path_string()
            /\/\
            sage: print DyckWord([1, 1, 0, 0]).to_path_string()
             /\
            /  \
            sage: print DyckWord([1,1,0,1,1,0,0,1,0,1,0,0]).to_path_string()
                /\
             /\/  \/\/\
            /          \
        """
        res = [([" "]*len(self)) for _ in range(self.height())]
        h = 1
        for i, p in enumerate(self):
            if p == open_symbol:
                res[-h][i] = "/"
                h += 1
            else:
                h -= 1
                res[-h][i] = "\\"
        return "\n".join("".join(l) for l in res)

    def pretty_print(self, type=None, labelling=None, underpath=True):
        r"""
        Display a DyckWord as a lattice path in the `\ZZ^2` grid.

        If the ``type`` is "N-E", then the a cell below the diagonal is
        indicated by a period, whereas a cell below the path but above
        the diagonal is indicated by an x. If a list of labels is
        included, they are displayed along the vertical edges of the
        Dyck path.

        If the ``type`` is "NE-SE", then the path is simply printed
        as up steps and down steps.

        INPUT:

        - ``type`` -- (default: ``None``) can either be:

          - ``None`` to use the global option default
          - "N-E" to show ``self`` as a path of north and east steps, or
          - "NE-SE" to show ``self`` as a path of north-east and
            south-east steps.

        - ``labelling`` -- (if type is "N-E") a list of labels assigned to
          the up steps in ``self``.

        - ``underpath`` -- (if type is "N-E", default:``True``) If ``True``,
          the labelling is shown under the path; otherwise, it is shown to
          the right of the path.

        EXAMPLES::

            sage: for D in DyckWords(3): D.pretty_print()
                 _
               _|
             _|  .
            |  . .
               ___
              | x
             _|  .
            |  . .
                 _
             ___|
            | x  .
            |  . .
               ___
             _| x
            | x  .
            |  . .
             _____
            | x x
            | x  .
            |  . .

        ::

            sage: for D in DyckWords(3): D.pretty_print(type="NE-SE")
            /\/\/\
               /\
            /\/  \
             /\
            /  \/\
             /\/\
            /    \
              /\
             /  \
            /    \

        ::

            sage: D = DyckWord([1,1,1,0,1,0,0,1,1])
            sage: D.pretty_print()
                  | x x
               ___| x  .
             _| x x  . .
            | x x  . . .
            | x  . . . .
            |  . . . . .

            sage: D = DyckWord([1,1,1,0,1,0,0,1,1,0])
            sage: D.pretty_print()
                   _
                  | x x
               ___| x  .
             _| x x  . .
            | x x  . . .
            | x  . . . .
            |  . . . . .

            sage: D = DyckWord([1,1,1,0,1,0,0,1,1,0,0])
            sage: D.pretty_print()
                   ___
                  | x x
               ___| x  .
             _| x x  . .
            | x x  . . .
            | x  . . . .
            |  . . . . .

        ::

            sage: DyckWord(area_sequence=[0,1,0]).pretty_print(labelling=[1,3,2])
                 _
             ___|2
            |3x  .
            |1 . .

            sage: DyckWord(area_sequence=[0,1,0]).pretty_print(labelling=[1,3,2],underpath=False)
                 _
             ___|  2
            | x  . 3
            |  . . 1

        ::

            sage: DyckWord(area_sequence=[0,1,1,2,3,2,3,3,2,0,1,1,2,3,4,2,3]).pretty_print()
                                       _______
                                      | x x x
                                 _____| x x  .
                                | x x x x  . .
                                | x x x  . . .
                                | x x  . . . .
                               _| x  . . . . .
                              | x  . . . . . .
                         _____|  . . . . . . .
                     ___| x x  . . . . . . . .
                   _| x x x  . . . . . . . . .
                  | x x x  . . . . . . . . . .
               ___| x x  . . . . . . . . . . .
              | x x x  . . . . . . . . . . . .
              | x x  . . . . . . . . . . . . .
             _| x  . . . . . . . . . . . . . .
            | x  . . . . . . . . . . . . . . .
            |  . . . . . . . . . . . . . . . .

            sage: DyckWord(area_sequence=[0,1,1,2,3,2,3,3,2,0,1,1,2,3,4,2,3]).pretty_print(labelling=range(17),underpath=False)
                                       _______
                                      | x x x  16
                                 _____| x x  . 15
                                | x x x x  . . 14
                                | x x x  . . . 13
                                | x x  . . . . 12
                               _| x  . . . . . 11
                              | x  . . . . . . 10
                         _____|  . . . . . . .  9
                     ___| x x  . . . . . . . .  8
                   _| x x x  . . . . . . . . .  7
                  | x x x  . . . . . . . . . .  6
               ___| x x  . . . . . . . . . . .  5
              | x x x  . . . . . . . . . . . .  4
              | x x  . . . . . . . . . . . . .  3
             _| x  . . . . . . . . . . . . . .  2
            | x  . . . . . . . . . . . . . . .  1
            |  . . . . . . . . . . . . . . . .  0

        ::

            sage: DyckWord([]).pretty_print()
            .
        """
        print self._repr_lattice(type, labelling, underpath)

    pp = pretty_print

    def _latex_(self):
        r"""
        A latex representation of ``self`` using the tikzpicture package.

        EXAMPLES:

            sage: D = DyckWord([1,0,1,1,1,0,1,1,0,0,0,1,0,0])
            sage: D.set_latex_options({"valleys":True, "peaks":True, "bounce path":True})
            sage: latex(D)
            \vcenter{\hbox{$\begin{tikzpicture}[scale=1]
              \draw[line width=2,color=red,fill=red] (2, 0) circle (0.21);
              \draw[line width=2,color=red,fill=red] (6, 2) circle (0.21);
              \draw[line width=2,color=red,fill=red] (11, 1) circle (0.21);
              \draw[line width=2,color=red,fill=red] (1, 1) circle (0.21);
              \draw[line width=2,color=red,fill=red] (5, 3) circle (0.21);
              \draw[line width=2,color=red,fill=red] (8, 4) circle (0.21);
              \draw[line width=2,color=red,fill=red] (12, 2) circle (0.21);
              \draw[rounded corners=1, color=green, line width=4] (0, 0) -- (1, 1) -- (2, 0) -- (3, 1) -- (4, 0) -- (5, 1) -- (6, 2) -- (7, 3) -- (8, 2) -- (9, 1) -- (10, 0) -- (11, 1) -- (12, 2) -- (13, 1) -- (14, 0);
              \draw[dotted] (0, 0) grid (14, 4);
              \draw[rounded corners=1, color=black, line width=2] (0, 0) -- (1, 1) -- (2, 0) -- (3, 1) -- (4, 2) -- (5, 3) -- (6, 2) -- (7, 3) -- (8, 4) -- (9, 3) -- (10, 2) -- (11, 1) -- (12, 2) -- (13, 1) -- (14, 0);
            \end{tikzpicture}$}}
            sage: DyckWord([1,0])._latex_()
            '\\vcenter{\\hbox{$\\begin{tikzpicture}[scale=1]\n  \\draw[dotted] (0, 0) grid (2, 1);\n  \\draw[rounded corners=1, color=black, line width=2] (0, 0) -- (1, 1) -- (2, 0);\n\\end{tikzpicture}$}}'
            sage: DyckWord([1,0,1,1,0,0])._latex_()
            '\\vcenter{\\hbox{$\\begin{tikzpicture}[scale=1]\n  \\draw[dotted] (0, 0) grid (6, 2);\n  \\draw[rounded corners=1, color=black, line width=2] (0, 0) -- (1, 1) -- (2, 0) -- (3, 1) -- (4, 2) -- (5, 1) -- (6, 0);\n\\end{tikzpicture}$}}'
        """
        latex.add_package_to_preamble_if_available("tikz")
        heights = self.heights()
        latex_options = self.latex_options()
        diagonal = latex_options["diagonal"]
        ht = [(0, 0)]
        valleys = []
        peaks = []
        for i in range(1, len(heights)):
            a, b = ht[-1]
            if heights[i] > heights[i-1]:
                if diagonal:
                    ht.append((a, b+1))
                else:
                    ht.append((a+1, b+1))
                if i < len(heights)-1 and heights[i+1] < heights[i]:
                    peaks.append(ht[-1])
            else:
                if diagonal:
                    ht.append((a+1, b))
                else:
                    ht.append((a+1, b-1))
                if i < len(heights)-1 and heights[i+1] > heights[i]:
                    valleys.append(ht[-1])
        ht = iter(ht)
        if diagonal:
            grid = [((0, i), (i, i+1))
                    for i in range(self.number_of_open_symbols())]
        else:
            grid = [((0, 0), (len(self), self.height()))]
        res = "\\vcenter{\\hbox{$\\begin{tikzpicture}[scale="+str(latex_options['tikz_scale'])+"]\n"
        mark_points = []
        if latex_options['valleys']:
            mark_points.extend(valleys)
        if latex_options['peaks']:
            mark_points.extend(peaks)
        for v in mark_points:
            res += "  \\draw[line width=2,color=red,fill=red] %s circle (%s);\n" % (str(v), 0.15 + .03 * latex_options['line width'])
        if latex_options["bounce path"]:
            D = self.bounce_path()
            D.set_latex_options(latex_options)
            D.set_latex_options({"color": "green",
                                 "line width": 2 * latex_options['line width'],
                                 "bounce path": False,
                                 "peaks": False, "valleys": False})
            res += D._latex_().split("\n")[-2] + "\n"
        for v1, v2 in grid:
            res += "  \\draw[dotted] %s grid %s;\n" % (str(v1), str(v2))
        if diagonal:
            res += "  \\draw (0,0) -- %s;\n" % str((self.number_of_open_symbols(), self.number_of_open_symbols()))
        res += "  \\draw[rounded corners=1, color=%s, line width=%s] (0, 0)" % (latex_options['color'], str(latex_options['line width']))
        ht.next()
        for i, j in ht:
            res += " -- (%s, %s)" % (i, j)
        res += ";\n"
        res += "\\end{tikzpicture}$}}"
        return res

    def length(self):
        r"""
        Return the length of ``self``.

        EXAMPLES::

            sage: DyckWord([1, 0, 1, 0]).length()
            4
            sage: DyckWord([1, 0, 1, 1, 0]).length()
            5

        TESTS::

            sage: DyckWord([]).length()
            0
        """
        return len(self)

    def number_of_open_symbols(self):
        r"""
        Return the number of open symbols in ``self``.

        EXAMPLES::

            sage: DyckWord([1, 0, 1, 0]).number_of_open_symbols()
            2
            sage: DyckWord([1, 0, 1, 1, 0]).number_of_open_symbols()
            3

        TESTS::

            sage: DyckWord([]).number_of_open_symbols()
            0
        """
        return len(filter(lambda x: x == open_symbol, self))

    size = deprecated_function_alias(13550, number_of_open_symbols)

    def number_of_close_symbols(self):
        r"""
        Return the number of close symbols in ``self``.

        EXAMPLES::

            sage: DyckWord([1, 0, 1, 0]).number_of_close_symbols()
            2
            sage: DyckWord([1, 0, 1, 1, 0]).number_of_close_symbols()
            2

        TESTS::

            sage: DyckWord([]).number_of_close_symbols()
            0
        """
        return len(filter(lambda x: x == close_symbol, self))

    def is_complete(self):
        r"""
        Return ``True`` if ``self`` is complete.

        A Dyck word `d` is complete if `d` contains as many closers as openers.

        EXAMPLES::

            sage: DyckWord([1, 0, 1, 0]).is_complete()
            True
            sage: DyckWord([1, 0, 1, 1, 0]).is_complete()
            False

        TESTS::

            sage: DyckWord([]).is_complete()
            True
        """
        return self.number_of_open_symbols() == self.number_of_close_symbols()

    def height(self):
        r"""
        Return the height of ``self``.

        We view the Dyck word as a Dyck path from `(0, 0)` to
        `(2n, 0)` in the first quadrant by letting ``1``'s represent
        steps in the direction `(1, 1)` and ``0``'s represent steps in
        the direction `(1, -1)`.

        The height is the maximum `y`-coordinate reached.

        .. SEEALSO:: :meth:`heights`

        EXAMPLES::

            sage: DyckWord([]).height()
            0
            sage: DyckWord([1,0]).height()
            1
            sage: DyckWord([1, 1, 0, 0]).height()
            2
            sage: DyckWord([1, 1, 0, 1, 0]).height()
            2
            sage: DyckWord([1, 1, 0, 0, 1, 0]).height()
            2
            sage: DyckWord([1, 0, 1, 0]).height()
            1
            sage: DyckWord([1, 1, 0, 0, 1, 1, 1, 0, 0, 0]).height()
            3
        """
        # calling max(self.heights()) has a significant overhead (20%)
        height = 0
        height_max = 0
        for letter in self:
            if letter == open_symbol:
                height += 1
                height_max = max(height, height_max)
            elif letter == close_symbol:
                height -= 1
        return height_max

    def heights(self):
        r"""
        Return the heights of ``self``.

        We view the Dyck word as a Dyck path from `(0,0)` to
        `(2n,0)` in the first quadrant by letting ``1``'s represent
        steps in the direction `(1,1)` and ``0``'s represent steps in
        the direction `(1,-1)`.

        The heights is the sequence of the `y`-coordinates of all
        `2n+1` lattice points along the path.

        .. SEEALSO:: :meth:`from_heights`, :meth:`min_from_heights`

        EXAMPLES::

            sage: DyckWord([]).heights()
            (0,)
            sage: DyckWord([1,0]).heights()
            (0, 1, 0)
            sage: DyckWord([1, 1, 0, 0]).heights()
            (0, 1, 2, 1, 0)
            sage: DyckWord([1, 1, 0, 1, 0]).heights()
            (0, 1, 2, 1, 2, 1)
            sage: DyckWord([1, 1, 0, 0, 1, 0]).heights()
            (0, 1, 2, 1, 0, 1, 0)
            sage: DyckWord([1, 0, 1, 0]).heights()
            (0, 1, 0, 1, 0)
            sage: DyckWord([1, 1, 0, 0, 1, 1, 1, 0, 0, 0]).heights()
            (0, 1, 2, 1, 0, 1, 2, 3, 2, 1, 0)
        """
        height = 0
        heights = [0] * (len(self) + 1)
        for i, letter in enumerate(self):
            if letter == open_symbol:
                height += 1
            elif letter == close_symbol:
                height -= 1
            heights[i + 1] = height
        return tuple(heights)

    @classmethod
    def from_heights(cls, heights):
        r"""
        This is deprecated in :trac:`14875`. Use instead
        :class:`DyckWords_all().from_heights()`.

        EXAMPLES::

            sage: from sage.combinat.dyck_word import DyckWord
            sage: DyckWord.from_heights((0,))
            doctest:...: DeprecationWarning: this method is deprecated. Use DyckWords(complete=False).from_heights instead.
            See http://trac.sagemath.org/14875 for details.
            []
        """
        from sage.misc.superseded import deprecation
        deprecation(14875, 'this method is deprecated. Use DyckWords(complete=False).from_heights instead.')
        return DyckWords_all().from_heights(heights)

    @classmethod
    def min_from_heights(cls, heights):
        r"""
        This is deprecated in :trac:`14875`. Use instead
        :class:`DyckWords_all.min_from_heights()`.

        EXAMPLES::

            sage: from sage.combinat.dyck_word import DyckWord
            sage: DyckWord.min_from_heights((0,))
            doctest:...: DeprecationWarning: this method is deprecated. Use DyckWords(complete=False).from_min_heights instead.
            See http://trac.sagemath.org/14875 for details.
            []
        """
        from sage.misc.superseded import deprecation
        deprecation(14875, 'this method is deprecated. Use DyckWords(complete=False).from_min_heights instead.')
        return DyckWords_all().from_heights(heights)

    def associated_parenthesis(self, pos):
        r"""
        Report the position for the parenthesis in ``self`` that matches the
        one at position ``pos``.

        The positions in ``self`` are counted from `0`.

        INPUT:

        - ``pos`` -- the index of the parenthesis in the list

        OUTPUT:

        - Integer representing the index of the matching parenthesis.
          If no parenthesis matches, return ``None``.

        EXAMPLES::

            sage: DyckWord([1, 0]).associated_parenthesis(0)
            1
            sage: DyckWord([1, 0, 1, 0]).associated_parenthesis(0)
            1
            sage: DyckWord([1, 0, 1, 0]).associated_parenthesis(1)
            0
            sage: DyckWord([1, 0, 1, 0]).associated_parenthesis(2)
            3
            sage: DyckWord([1, 0, 1, 0]).associated_parenthesis(3)
            2
            sage: DyckWord([1, 1, 0, 0]).associated_parenthesis(0)
            3
            sage: DyckWord([1, 1, 0, 0]).associated_parenthesis(2)
            1
            sage: DyckWord([1, 1, 0]).associated_parenthesis(1)
            2
            sage: DyckWord([1, 1]).associated_parenthesis(0)
        """
        d = 0
        height = 0
        if pos >= len(self):
            raise ValueError("invalid index")

        if self[pos] == open_symbol:
            d += 1
            height += 1
        elif self[pos] == close_symbol:
            d -= 1
            height -= 1
        else:
<<<<<<< HEAD
            raise ValueError("unknown symbol {}".format(self[pos]))
=======
            raise ValueError("unknown symbol %s" % self[pos - 1])
>>>>>>> 87b41790

        while height != 0:
            pos += d
            if pos < 0 or pos >= len(self):
                return None
            if self[pos] == open_symbol:
                height += 1
            elif self[pos] == close_symbol:
                height -= 1
        return pos

    def number_of_initial_rises(self):
        r"""
        Return the length of the initial run of ``self``

        OUPUT:

        - a non--negative integer indicating the length of the initial rise

        EXAMPLES::

            sage: DyckWord([1, 0, 1, 0]).number_of_initial_rises()
            1
            sage: DyckWord([1, 1, 0, 0]).number_of_initial_rises()
            2
            sage: DyckWord([1, 1, 0, 0, 1, 0]).number_of_initial_rises()
            2
            sage: DyckWord([1, 0, 1, 1, 0, 0]).number_of_initial_rises()
            1

        TESTS::

            sage: DyckWord([]).number_of_initial_rises()
            0
            sage: DyckWord([1, 0]).number_of_initial_rises()
            1
        """
        if not self:
            return 0
        i = 1
        while self[i] == open_symbol:
            i += 1
        return i

    def peaks(self):
        r"""
        Return a list of the positions of the peaks of a Dyck word.

        A peak is `1` followed by a `0`.  Note that this does not agree with
        the definition given in [Hag2008]_.

        EXAMPLES::

            sage: DyckWord([1, 0, 1, 0]).peaks()
            [0, 2]
            sage: DyckWord([1, 1, 0, 0]).peaks()
            [1]
            sage: DyckWord([1,1,0,1,0,1,0,0]).peaks() # Haglund's def gives 2
            [1, 3, 5]
        """
        return [i for i in range(len(self)-1)
                if self[i] == open_symbol and self[i+1] == close_symbol]

    def number_of_peaks(self):
        r"""
        The number of peaks of the Dyck path associated to ``self`` .

        .. SEEALSO:: :meth:`peaks`

        EXAMPLES::

            sage: DyckWord([1, 0, 1, 0]).number_of_peaks()
            2
            sage: DyckWord([1, 1, 0, 0]).number_of_peaks()
            1
            sage: DyckWord([1,1,0,1,0,1,0,0]).number_of_peaks()
            3
            sage: DyckWord([]).number_of_peaks()
            0
        """
        return len(self.peaks())

    def valleys(self):
        r"""
        Return a list of the positions of the valleys of a Dyck word.

        A valley is `0` followed by a `1`.

        EXAMPLES::

            sage: DyckWord([1, 0, 1, 0]).valleys()
            [1]
            sage: DyckWord([1, 1, 0, 0]).valleys()
            []
            sage: DyckWord([1,1,0,1,0,1,0,0]).valleys()
            [2, 4]
        """
        return [i for i in xrange(len(self)-1)
                if self[i] == close_symbol and self[i+1] == open_symbol]

    def number_of_valleys(self):
        r"""
        Return the number of valleys of ``self``.

        EXAMPLES::

            sage: DyckWord([1, 0, 1, 0]).number_of_valleys()
            1
            sage: DyckWord([1, 1, 0, 0]).number_of_valleys()
            0
            sage: DyckWord([1, 1, 0, 0, 1, 0]).number_of_valleys()
            1
            sage: DyckWord([1, 0, 1, 1, 0, 0]).number_of_valleys()
            1

        TESTS::

            sage: DyckWord([]).number_of_valleys()
            0
            sage: DyckWord([1, 0]).number_of_valleys()
            0
        """
        return len(self.valleys())

    def position_of_first_return(self):
        r"""
        Return the number of vertical steps before the Dyck path returns to
        the main diagonal.

        EXAMPLES::

            sage: DyckWord([1, 0, 1, 1, 0, 1, 1, 0, 0, 1, 0, 0, 1, 0]).position_of_first_return()
            1
            sage: DyckWord([1, 1, 1, 0, 1, 1, 0, 0, 1, 0, 0, 1, 0, 0]).position_of_first_return()
            7
            sage: DyckWord([1, 1, 0, 0]).position_of_first_return()
            2
            sage: DyckWord([1, 0, 1, 0]).position_of_first_return()
            1
            sage: DyckWord([]).position_of_first_return()
            0
        """
        touches = self.touch_points()
        if touches == []:
            return 0
        else:
            return touches[0]

    def positions_of_double_rises(self):
        r"""
        Return a list of positions in ``self`` where there are two
        consecutive `1`'s.

        EXAMPLES::

            sage: DyckWord([1, 0, 1, 1, 0, 1, 1, 0, 0, 1, 0, 0, 1, 0]).positions_of_double_rises()
            [2, 5]
            sage: DyckWord([1, 1, 0, 0]).positions_of_double_rises()
            [0]
            sage: DyckWord([1, 0, 1, 0]).positions_of_double_rises()
            []
        """
        return [i for i in xrange(len(self)-1)
                if self[i] == self[i+1] == open_symbol]

    def number_of_double_rises(self):
        r"""
        Return a the number of positions in ``self`` where there are two
        consecutive `1`'s.

        EXAMPLES::

            sage: DyckWord([1, 0, 1, 1, 0, 1, 1, 0, 0, 1, 0, 0, 1, 0]).number_of_double_rises()
            2
            sage: DyckWord([1, 1, 0, 0]).number_of_double_rises()
            1
            sage: DyckWord([1, 0, 1, 0]).number_of_double_rises()
            0
        """
        return len(self.positions_of_double_rises())

    def returns_to_zero(self):
        r"""
        Return a list of positions where ``self`` has height `0`,
        excluding the position `0`.

        EXAMPLES::

            sage: DyckWord([]).returns_to_zero()
            []
            sage: DyckWord([1, 0]).returns_to_zero()
            [2]
            sage: DyckWord([1, 0, 1, 0]).returns_to_zero()
            [2, 4]
            sage: DyckWord([1, 1, 0, 0]).returns_to_zero()
            [4]
        """
        h = self.heights()
        return [i for i in xrange(2, len(h), 2) if h[i] == 0]

    return_to_zero = deprecated_function_alias(13550, returns_to_zero)

    def touch_points(self):
        r"""
        Return the abscissae (or, equivalently, ordinates) of the
        points where the Dyck path corresponding to ``self`` (comprising
        `NE` and `SE` steps) touches the main diagonal. This includes
        the last point (if it is on the main diagonal) but excludes the
        beginning point.

        Note that these abscissae are precisely the entries of
        :meth:`returns_to_zero` divided by `2`.

        OUTPUT:

        - a list of integers indicating where the path touches the diagonal

        EXAMPLES::

            sage: DyckWord([1, 0, 1, 0]).touch_points()
            [1, 2]
            sage: DyckWord([1, 1, 0, 0]).touch_points()
            [2]
            sage: DyckWord([1, 1, 0, 0, 1, 0]).touch_points()
            [2, 3]
            sage: DyckWord([1, 0, 1, 1, 0, 0]).touch_points()
            [1, 3]
        """
        return [i // 2 for i in self.returns_to_zero()]

    def touch_composition(self):
        r"""
        Return a composition which indicates the positions where ``self``
        returns to the diagonal.

        This assumes ``self`` to be a complete Dyck word.

        OUTPUT:

        - a composition of length equal to the length of the Dyck word.

        EXAMPLES::

            sage: DyckWord([1, 0, 1, 0]).touch_composition()
            [1, 1]
            sage: DyckWord([1, 1, 0, 0]).touch_composition()
            [2]
            sage: DyckWord([1, 1, 0, 0, 1, 0]).touch_composition()
            [2, 1]
            sage: DyckWord([1, 0, 1, 1, 0, 0]).touch_composition()
            [1, 2]
            sage: DyckWord([]).touch_composition()
            []
        """
        from sage.combinat.composition import Composition
        if self.length() == 0:
            return Composition([])
        return Composition(descents=[i-1 for i in self.touch_points()])

    def number_of_touch_points(self):
        r"""
        Return the number of touches of ``self`` at the main diagonal.

        OUTPUT:

        - a non--negative integer

        EXAMPLES::

            sage: DyckWord([1, 0, 1, 0]).number_of_touch_points()
            2
            sage: DyckWord([1, 1, 0, 0]).number_of_touch_points()
            1
            sage: DyckWord([1, 1, 0, 0, 1, 0]).number_of_touch_points()
            2
            sage: DyckWord([1, 0, 1, 1, 0, 0]).number_of_touch_points()
            2

        TESTS::

            sage: DyckWord([]).number_of_touch_points()
            0
        """
        return len(self.touch_points())

    def rise_composition(self):
        r"""
        The sequences of lengths of runs of `1`'s in ``self``. Also equal to
        the sequence of lengths of vertical segments in the Dyck path.

        EXAMPLES::

            sage: DyckWord([1, 1, 0, 1, 1, 1, 0, 0, 0, 0, 1, 1, 0, 0]).pretty_print()
                       ___
                      | x
               _______|  .
              | x x x  . .
              | x x  . . .
             _| x  . . . .
            | x  . . . . .
            |  . . . . . .

            sage: DyckWord([1, 1, 0, 1, 1, 1, 0, 0, 0, 0, 1, 1, 0, 0]).rise_composition()
            [2, 3, 2]
            sage: DyckWord([1,1,0,0]).rise_composition()
            [2]
            sage: DyckWord([1,0,1,0]).rise_composition()
            [1, 1]
        """
        from sage.combinat.composition import Composition
        L = list(self)
        rise_comp = []
        while L:
            i = L.index(0)
            L = L[i+1:]
            if i > 0:
                rise_comp.append(i)
        return Composition(rise_comp)

    @combinatorial_map(name='to two-row standard tableau')
    def to_standard_tableau(self):
        r"""
        Return a standard tableau of shape `(a,b)` where
        `a` is the number of open symbols and `b` is the number of
        close symbols in ``self``.

        EXAMPLES::

            sage: DyckWord([]).to_standard_tableau()
            []
            sage: DyckWord([1, 0]).to_standard_tableau()
            [[1], [2]]
            sage: DyckWord([1, 1, 0, 0]).to_standard_tableau()
            [[1, 2], [3, 4]]
            sage: DyckWord([1, 0, 1, 0]).to_standard_tableau()
            [[1, 3], [2, 4]]
            sage: DyckWord([1]).to_standard_tableau()
            [[1]]
            sage: DyckWord([1, 0, 1]).to_standard_tableau()
            [[1, 3], [2]]
        """
        open_positions = []
        close_positions = []
        for i in range(len(self)):
            if self[i] == open_symbol:
                open_positions.append(i + 1)
            else:
                close_positions.append(i + 1)
        from sage.combinat.tableau import StandardTableau
        return StandardTableau(filter(lambda x: x != [], [open_positions,
                                                          close_positions]))

    @combinatorial_map(name="to binary trees: up step, left tree, down step, right tree")
    def to_binary_tree(self, usemap="1L0R"):
        r"""
        Return a binary tree recursively constructed from the Dyck path
        ``self`` by the map ``usemap``. The default ``usemap`` is ``'1L0R'``
        which means:

        - an empty Dyck word is a leaf,

        - a non empty Dyck word reads `1 L 0 R` where `L` and `R` correspond
          to respectively its left and right subtrees.

        INPUT:

        - ``usemap`` -- a string, either ``'1L0R'``, ``'1R0L'``, ``'L1R0'``,
          ``'R1L0'``

        Other valid ``usemap`` are ``'1R0L'``, ``'L1R0'``, and ``'R1L0'``.
        These correspond to different maps from Dyck paths to binary
        trees, whose recursive definitions are hopefully clear from the
        names.

        EXAMPLES::

            sage: dw = DyckWord([1,0])
            sage: dw.to_binary_tree()
            [., .]
            sage: dw = DyckWord([])
            sage: dw.to_binary_tree()
            .
            sage: dw = DyckWord([1,0,1,1,0,0])
            sage: dw.to_binary_tree()
            [., [[., .], .]]
            sage: dw.to_binary_tree("L1R0")
            [[., .], [., .]]
            sage: dw = DyckWord([1,0,1,1,0,0,1,1,1,0,1,0,0,0])
            sage: dw.to_binary_tree() == dw.to_binary_tree("1R0L").left_right_symmetry()
            True
            sage: dw.to_binary_tree() == dw.to_binary_tree("L1R0").left_border_symmetry()
            False
            sage: dw.to_binary_tree("1R0L") == dw.to_binary_tree("L1R0").left_border_symmetry()
            True
            sage: dw.to_binary_tree("R1L0") == dw.to_binary_tree("L1R0").left_right_symmetry()
            True
            sage: dw.to_binary_tree("R10L")
            Traceback (most recent call last):
            ...
            ValueError: R10L is not a correct map
        """
        if usemap not in ["1L0R", "1R0L", "L1R0", "R1L0"]:
            raise ValueError("%s is not a correct map" % (usemap))
        from sage.combinat.binary_tree import BinaryTree
        if len(self) == 0:
            return BinaryTree()
        tp = [0]
        tp.extend(self.touch_points())
        l = len(self)
        if usemap[0] == '1':  # we check what kind of reduction we want
            s0 = 1  # start point for first substree
            e0 = tp[1] * 2 - 1  # end point for first subtree
            s1 = e0 + 1  # start point for second subtree
            e1 = l  # end point for second subtree
        else:
            s0 = 0
            e0 = tp[len(tp) - 2] * 2
            s1 = e0 + 1
            e1 = l - 1
        trees = [DyckWord(self[s0:e0]).to_binary_tree(usemap),
                 DyckWord(self[s1:e1]).to_binary_tree(usemap)]
        if usemap[0] == "R" or usemap[1] == "R":
            trees.reverse()
        return BinaryTree(trees)

    @combinatorial_map(name="to the Tamari corresponding Binary tree")
    def to_binary_tree_tamari(self):
        r"""
        Return the binary tree corresponding to ``self`` in a way which
        is consistent with the Tamari orders on the set of Dyck paths and
        on the set of binary trees.

        This is the ``'L1R0'`` map documented in :meth:`to_binary_tree`.

        EXAMPLES::

            sage: DyckWord([1,0]).to_binary_tree_tamari()
            [., .]
            sage: DyckWord([1,0,1,1,0,0]).to_binary_tree_tamari()
            [[., .], [., .]]
            sage: DyckWord([1,0,1,0,1,0]).to_binary_tree_tamari()
            [[[., .], .], .]
        """
        return self.to_binary_tree("L1R0")

    def tamari_interval(self, other):
        r"""
        Return the Tamari interval between ``self`` and ``other`` as a
        :class:`~sage.combinat.interval_posets.TamariIntervalPoset`.

        A "Tamari interval" means an interval in the Tamari order. The
        Tamari order on the set of Dyck words of size `n` is the
        partial order obtained from the Tamari order on the set of
        binary trees of size `n` (see
        :meth:`~sage.combinat.binary_tree.BinaryTree.tamari_lequal`)
        by means of the Tamari bijection between Dyck words and binary
        trees
        (:meth:`~sage.combinat.binary_tree.BinaryTree.to_dyck_word_tamari`).

        INPUT:

        - ``other`` -- a Dyck word greater or equal to ``self`` in the
          Tamari order

        EXAMPLES::

            sage: dw = DyckWord([1, 1, 0, 1, 0, 0, 1, 0])
            sage: ip = dw.tamari_interval(DyckWord([1, 1, 1, 0, 0, 1, 0, 0])); ip
            The tamari interval of size 4 induced by relations [(2, 4), (3, 4), (3, 1), (2, 1)]
            sage: ip.lower_dyck_word()
            [1, 1, 0, 1, 0, 0, 1, 0]
            sage: ip.upper_dyck_word()
            [1, 1, 1, 0, 0, 1, 0, 0]
            sage: ip.interval_cardinality()
            4
            sage: ip.number_of_tamari_inversions()
            2
            sage: list(ip.dyck_words())
            [[1, 1, 1, 0, 0, 1, 0, 0],
             [1, 1, 1, 0, 0, 0, 1, 0],
             [1, 1, 0, 1, 0, 1, 0, 0],
             [1, 1, 0, 1, 0, 0, 1, 0]]
            sage: dw.tamari_interval(DyckWord([1,1,0,0,1,1,0,0]))
            Traceback (most recent call last):
            ...
            ValueError: The two Dyck words are not comparable on the Tamari lattice.
        """
        from sage.combinat.interval_posets import TamariIntervalPosets
        return TamariIntervalPosets.from_dyck_words(self, other)

    def to_area_sequence(self):
        r"""
        Return the area sequence of the Dyck word ``self``.

        The area sequence of a Dyck word `w` is defined as follows:
        Representing the Dyck word `w` as a Dyck path from `(0, 0)` to
        `(n, n)` using `N` and `E` steps (this involves padding `w` by
        `E` steps until `w` reaches the main diagonal if `w` is not
        already a complete Dyck path), the area sequence of `w` is the
        sequence `(a_1, a_2, \ldots, a_n)`, where `a_i` is the number
        of full cells in the `i`-th row of the rectangle
        `[0, n] \times [0, n]` which lie completely above the diagonal.
        (The cells are the regions into which the rectangle is
        subdivided by the lines `x = i` with `i` integer and the lines
        `y = j` with `j` integer. The `i`-th row consists of all the
        cells between the lines `y = i-1` and `y = i`.)

        An alternative definition:
        Representing the Dyck word `w` as a Dyck path consisting of
        `NE` and `SE` steps, the area sequence is the sequence of
        ordinates of all lattice points on the path which are
        starting points of `NE` steps.

        A list of integers `l` is the area sequence of some Dyck path
        if and only if it satisfies `l_0 = 0` and
        `0 \leq l_{i+1} \leq l_i + 1` for `i > 0`.

        EXAMPLES::

            sage: DyckWord([]).to_area_sequence()
            []
            sage: DyckWord([1, 0]).to_area_sequence()
            [0]
            sage: DyckWord([1, 1, 0, 0]).to_area_sequence()
            [0, 1]
            sage: DyckWord([1, 0, 1, 0]).to_area_sequence()
            [0, 0]
            sage: all(dw ==
            ....:     DyckWords().from_area_sequence(dw.to_area_sequence())
            ....:     for i in range(6) for dw in DyckWords(i))
            True
            sage: DyckWord([1,0,1,0,1,0,1,0,1,0]).to_area_sequence()
            [0, 0, 0, 0, 0]
            sage: DyckWord([1,1,1,1,1,0,0,0,0,0]).to_area_sequence()
            [0, 1, 2, 3, 4]
            sage: DyckWord([1,1,1,1,0,1,0,0,0,0]).to_area_sequence()
            [0, 1, 2, 3, 3]
            sage: DyckWord([1,1,0,1,0,0,1,1,0,1,0,1,0,0]).to_area_sequence()
            [0, 1, 1, 0, 1, 1, 1]
        """
        seq = []
        a = 0
        for move in self:
            if move == open_symbol:
                seq.append(a)
                a += 1
            else:
                a -= 1
        return seq


class DyckWord_complete(DyckWord):
    r"""
    The class of complete
    :class:`Dyck words<sage.combinat.dyck_word.DyckWord>`.
    A Dyck word is complete, if it contains as many closers as openers.

    For further information on Dyck words, see
    :class:`DyckWords_class<sage.combinat.dyck_word.DyckWord>`.
    """
    def semilength(self):
        r"""
        Return the semilength of ``self``.

        The semilength of a complete Dyck word `d` is the number of openers
        and the number of closers.

        EXAMPLES::

            sage: DyckWord([1, 0, 1, 0]).semilength()
            2

        TESTS::

            sage: DyckWord([]).semilength()
            0
        """
        return len(self) // 2

    @combinatorial_map(name='to partition')
    def to_partition(self):
        r"""
        Return the partition associated to ``self`` .

        This partition is determined by thinking of ``self`` as a lattice path
        and considering the cells which are above the path but within the
        `n \times n`  grid and the partition is formed by reading the sequence
        of the number of cells in this collection in each row.

        OUTPUT:

        - a partition representing the rows of cells in the square lattice
          and above the path

        EXAMPLES::

            sage: DyckWord([]).to_partition()
            []
            sage: DyckWord([1,0]).to_partition()
            []
            sage: DyckWord([1,1,0,0]).to_partition()
            []
            sage: DyckWord([1,0,1,0]).to_partition()
            [1]
            sage: DyckWord([1,0,1,0,1,0]).to_partition()
            [2, 1]
            sage: DyckWord([1,1,0,0,1,0]).to_partition()
            [2]
            sage: DyckWord([1,0,1,1,0,0]).to_partition()
            [1, 1]
        """
        from sage.combinat.partition import Partition
        n = len(self) // 2
        res = []
        for c in reversed(self):
            if c == close_symbol:
                n -= 1
            else:
                res.append(n)
        return Partition(res)

    def number_of_parking_functions(self):
        r"""
        Return the number of parking functions with ``self`` as the supporting
        Dyck path.

        One representation of a parking function is as a pair consisting of a
        Dyck path and a permutation `\pi` such that if
        `[a_0, a_1, \ldots, a_{n-1}]` is the area_sequence of the Dyck path
        (see :meth:`to_area_sequence<DyckWord.to_area_sequence>`) then the
        permutation `\pi` satisfies `\pi_i < \pi_{i+1}` whenever
        `a_{i} < a_{i+1}`. This function counts the number of permutations `\pi`
        which satisfy this condition.

        EXAMPLES::

            sage: DyckWord(area_sequence=[0,1,2]).number_of_parking_functions()
            1
            sage: DyckWord(area_sequence=[0,1,1]).number_of_parking_functions()
            3
            sage: DyckWord(area_sequence=[0,1,0]).number_of_parking_functions()
            3
            sage: DyckWord(area_sequence=[0,0,0]).number_of_parking_functions()
            6
        """
        from sage.rings.arith import multinomial
        return multinomial(list(self.rise_composition()))

    def list_parking_functions(self):
        r"""
        Return all parking functions whose supporting Dyck path is ``self``.

        EXAMPLES::

            sage: DyckWord([1,1,0,0,1,0]).list_parking_functions()
            Permutations of the multi-set [1, 1, 3]
            sage: DyckWord([1,1,1,0,0,0]).list_parking_functions()
            Permutations of the multi-set [1, 1, 1]
            sage: DyckWord([1,0,1,0,1,0]).list_parking_functions()
            Permutations of the set [1, 2, 3]
        """
        alist = self.to_area_sequence()
        return Permutations([i - alist[i]+1 for i in range(len(alist))])
        # TODO: upon implementation of ParkingFunction class
        # map(ParkingFunction, Permutations([i - alist[i]+1 for i in range(len(alist))]))

    def reading_permutation(self):
        r"""
        The permutation formed by taking the reading word of the Dyck path
        representing ``self`` (with `N` and `E` steps) if the vertical
        edges of the Dyck path are labeled from bottom to top with `1`
        through `n` and the diagonals are read from top to bottom starting
        with the diagonal furthest from the main diagonal.

        EXAMPLES::

            sage: DyckWord([1,0,1,0]).reading_permutation()
            [2, 1]
            sage: DyckWord([1,1,0,0]).reading_permutation()
            [2, 1]
            sage: DyckWord([1,1,0,1,0,0]).reading_permutation()
            [3, 2, 1]
            sage: DyckWord([1,1,0,0,1,0]).reading_permutation()
            [2, 3, 1]
            sage: DyckWord([1,0,1,1,0,0,1,0]).reading_permutation()
            [3, 4, 2, 1]
        """
        alist = self.to_area_sequence()
        if len(alist) == 0:
            return Permutation([])
        m = max(alist)
        p1 = Word([m-alist[-i-1]
                   for i in range(len(alist))]).standard_permutation()
        return p1.inverse().complement()

    def characteristic_symmetric_function(self, q=None,
                                          R=QQ['q', 't'].fraction_field()):
        r"""
        The characteristic function of ``self`` is the sum of
        `q^{dinv(D,F)} Q_{ides(read(D,F))}` over all permutation
        fillings of the Dyck path representing ``self``, where
        `ides(read(D,F))` is the descent composition of the inverse of the
        reading word of the filling.

        INPUT:

        - ``q`` -- (default: ``q = R('q')``) a parameter for the generating
          function power

        - ``R`` -- (default : ``R = QQ['q','t'].fraction_field()``) the base
          ring to do the calculations over

        OUTPUT:

        - an element of the symmetric functions over the ring ``R``
          (in the Schur basis).

        EXAMPLES::

            sage: R = QQ['q','t'].fraction_field()
            sage: (q,t) = R.gens()
            sage: f = sum(t**D.area()*D.characteristic_symmetric_function() for D in DyckWords(3)); f
            (q^3+q^2*t+q*t^2+t^3+q*t)*s[1, 1, 1] + (q^2+q*t+t^2+q+t)*s[2, 1] + s[3]
            sage: f.nabla(power=-1)
            s[1, 1, 1]
        """
        from sage.combinat.ncsf_qsym.qsym import QuasiSymmetricFunctions
        from sage.combinat.sf.sf import SymmetricFunctions
        if q is None:
            q = R('q')
        else:
            if not q in R:
                raise ValueError("q=%s must be an element of the base ring %s" % (q, R))
        F = QuasiSymmetricFunctions(R).Fundamental()
        p = self.reading_permutation().inverse()
        perms = [Word(perm).standard_permutation()
                 for perm in self.list_parking_functions()]
        QSexpr = sum(q**self.dinv(pv.inverse())*F(Permutation([p(i) for i in pv]).descents_composition()) for pv in perms)
        s = SymmetricFunctions(R).s()
        return s(QSexpr.to_symmetric_function())

    def to_pair_of_standard_tableaux(self):
        r"""
        Convert ``self`` to a pair of standard tableaux of the same shape and
        of length less than or equal to two.

        EXAMPLES::

            sage: DyckWord([1,0,1,0]).to_pair_of_standard_tableaux()
            ([[1], [2]], [[1], [2]])
            sage: DyckWord([1,1,0,0]).to_pair_of_standard_tableaux()
            ([[1, 2]], [[1, 2]])
            sage: DyckWord([1,1,0,1,0,0,1,1,0,1,0,1,0,0]).to_pair_of_standard_tableaux()
            ([[1, 2, 4, 7], [3, 5, 6]], [[1, 2, 4, 6], [3, 5, 7]])
        """
        from sage.combinat.tableau import Tableau
        n = self.semilength()
        if n == 0:
            return (Tableau([]), Tableau([]))
        elif self.height() == n:
            return (Tableau([range(1, n + 1)]), Tableau([range(1, n + 1)]))
        else:
            left = [[], []]
            right = [[], []]
            for pos in range(n):
                if self[pos] == open_symbol:
                    left[0].append(pos + 1)
                else:
                    left[1].append(pos + 1)
                if self[-pos-1] == close_symbol:
                    right[0].append(pos+1)
                else:
                    right[1].append(pos+1)
            return (Tableau(left), Tableau(right))

    @combinatorial_map(name='to 312 avoiding permutation')
    def to_312_avoiding_permutation(self):
        r"""
        Convert ``self`` to a `312`-avoiding permutation using the bijection by
        Bandlow and Killpatrick in [BK2001]_.  Sends the area to the
        inversion number.

        REFERENCES:

        .. [BK2001] J. Bandlow, K. Killpatrick -- An area-to_inv bijection
           between Dyck paths and 312-avoiding permutations, Electronic Journal
           of Combinatorics, Volume 8, Issue 1 (2001).

        EXAMPLES::

            sage: DyckWord([1,1,0,0]).to_312_avoiding_permutation()
            [2, 1]
            sage: DyckWord([1,0,1,0]).to_312_avoiding_permutation()
            [1, 2]
            sage: p = DyckWord([1,1,0,1,0,0,1,1,0,1,0,1,0,0]).to_312_avoiding_permutation(); p
            [2, 3, 1, 5, 6, 7, 4]
            sage: DyckWord([1,1,0,1,0,0,1,1,0,1,0,1,0,0]).area()
            5
            sage: p.length()
            5

        TESTS::

            sage: PD = [D.to_312_avoiding_permutation() for D in DyckWords(5)]
            sage: all(pi.avoids([3,1,2]) for pi in PD)
            True
            sage: all(D.area()==D.to_312_avoiding_permutation().length() for D in DyckWords(5))
            True
        """
        n = self.semilength()
        area = self.to_area_sequence()
        from sage.groups.perm_gps.permgroup_named import SymmetricGroup
        pi = SymmetricGroup(n).one()
        for j in range(n):
            for i in range(area[j]):
                pi = pi.apply_simple_reflection(j-i)
        return Permutation(~pi)

    @combinatorial_map(name='to non-crossing permutation')
    def to_noncrossing_permutation(self):
        r"""
        Use the bijection by C. Stump in [Stu2008]_ to send ``self`` to a
        non-crossing permutation.

        A non-crossing permutation when written in cyclic notation has cycles
        which are strictly increasing.  Sends the area to the inversion number
        and ``self.major_index()`` to `n(n-1) - maj(\sigma) - maj(\sigma^{-1})`.
        Uses the function :func:`~sage.combinat.dyck_word.pealing`

        REFERENCES:

        .. [Stu2008] C. Stump -- More bijective Catalan combinatorics on
           permutations and on colored permutations, Preprint.
           :arXiv:`0808.2822`.

        EXAMPLES::

            sage: DyckWord([1,1,0,0]).to_noncrossing_permutation()
            [2, 1]
            sage: DyckWord([1,0,1,0]).to_noncrossing_permutation()
            [1, 2]
            sage: p = DyckWord([1,1,0,1,0,0,1,1,0,1,0,1,0,0]).to_noncrossing_permutation(); p
            [2, 3, 1, 5, 6, 7, 4]
            sage: DyckWord([1,1,0,1,0,0,1,1,0,1,0,1,0,0]).area()
            5
            sage: p.length()
            5

        TESTS::

            sage: all(D.area()==D.to_noncrossing_permutation().length() for D in DyckWords(5))
            True
            sage: all(20-D.major_index()==D.to_noncrossing_permutation().major_index()
            ....:     +D.to_noncrossing_permutation().imajor_index() for D in DyckWords(5))
            True
        """
        n = self.semilength()
        if n == 0:
            return Permutation([])
        D, touch_sequence = pealing(self, return_touches=True)
        from sage.groups.perm_gps.permgroup_named import SymmetricGroup
        S = SymmetricGroup(n)
        pi = S.one()
        while touch_sequence:
            for touches in touch_sequence:
                pi = pi * S(tuple(touches))
            D, touch_sequence = pealing(D, return_touches=True)
        return Permutation(pi)

    @combinatorial_map(name='to 321 avoiding permutation')
    def to_321_avoiding_permutation(self):
        r"""
        Use the bijection (pp. 60-61 of [Knu1973]_ or section 3.1 of [CK2008]_)
        to send ``self`` to a `321`-avoiding permutation.

        It is shown in [EP2004]_ that it sends the number of centered tunnels
        to the number of fixed points, the number of right tunnels to the
        number of exceedences, and the semilength plus the height of the middle
        point to 2 times the length of the longest increasing subsequence.

        REFERENCES:

        .. [EP2004] S. Elizalde, I. Pak. *Bijections for refined restricted
           permutations**. JCTA 105(2) 2004.
        .. [CK2008] A. Claesson, S. Kitaev. *Classification of bijections
           between `321`- and `132`- avoiding permutations*. Seminaire
           Lotharingien de Combinatoire **60** 2008. :arxiv:`0805.1325`.
        .. [Knu1973] D. Knuth. *The Art of Computer Programming, Vol. III*.
           Addison-Wesley. Reading, MA. 1973.

        EXAMPLES::

            sage: DyckWord([1,0,1,0]).to_321_avoiding_permutation()
            [2, 1]
            sage: DyckWord([1,1,0,0]).to_321_avoiding_permutation()
            [1, 2]
            sage: D = DyckWord([1,1,0,1,0,0,1,1,0,1,0,1,0,0])
            sage: p = D.to_321_avoiding_permutation()
            sage: p
            [3, 5, 1, 6, 2, 7, 4]
            sage: D.number_of_tunnels()
            0
            sage: p.number_of_fixed_points()
            0
            sage: D.number_of_tunnels('right')
            4
            sage: len(p.weak_excedences())-p.number_of_fixed_points()
            4
            sage: n = D.semilength()
            sage: D.heights()[n] + n
            8
            sage: 2*p.longest_increasing_subsequence_length()
            8

        TESTS::

            sage: PD = [D.to_321_avoiding_permutation() for D in DyckWords(5)]
            sage: all(pi.avoids([3,2,1]) for pi in PD)
            True
            sage: to_perm = lambda x: x.to_321_avoiding_permutation()
            sage: all(D.number_of_tunnels() == to_perm(D).number_of_fixed_points()
            ....:     for D in DyckWords(5))
            True
            sage: all(D.number_of_tunnels('right') == len(to_perm(D).weak_excedences())
            ....:     -to_perm(D).number_of_fixed_points() for D in DyckWords(5))
            True
            sage: all(D.heights()[5]+5 == 2*to_perm(D).longest_increasing_subsequence_length()
            ....:     for D in DyckWords(5))
            True
        """
        from sage.combinat.rsk import RSK_inverse
        A, B = self.to_pair_of_standard_tableaux()
        return RSK_inverse(A, B, output='permutation')

    @combinatorial_map(name='to 132 avoiding permutation')
    def to_132_avoiding_permutation(self):
        r"""
        Use the bijection by C. Krattenthaler in [Kra2001]_ to send ``self``
        to a `132`-avoiding permutation.

        REFERENCES:

        .. [Kra2001] C. Krattenthaler -- Permutations with restricted
           patterns and Dyck paths, Adv. Appl. Math. 27 (2001), 510--530.

        EXAMPLES::

            sage: DyckWord([1,1,0,0]).to_132_avoiding_permutation()
            [1, 2]
            sage: DyckWord([1,0,1,0]).to_132_avoiding_permutation()
            [2, 1]
            sage: DyckWord([1,1,0,1,0,0,1,1,0,1,0,1,0,0]).to_132_avoiding_permutation()
            [6, 5, 4, 7, 2, 1, 3]

        TESTS::

            sage: PD = [D.to_132_avoiding_permutation() for D in DyckWords(5)]
            sage: all(pi.avoids([1,3,2]) for pi in PD)
            True
        """
        n = self.semilength()
        area = self.to_area_sequence()
        area.append(0)
        pi = []
        values = range(1, n+1)
        for i in range(n):
            if area[n-i-1]+1 > area[n-i]:
                pi.append(n-i-area[n-i-1])
                values.remove(n-i-area[n-i-1])
            else:
                v = min(v for v in values if v > n-i-area[n-i-1])
                pi.append(v)
                values.remove(v)
        return Permutation(pi)

    def to_permutation(self, map):
        r"""
        This is simply a method collecting all implemented maps from Dyck
        words to permutations.

        INPUT:

        - ``map`` -- defines the map from Dyck words to permutations.
          These are currently:

          - ``Bandlow-Killpatrick``: :func:`to_312_avoiding_permutation`
          - ``Knuth``: :func:`to_321_avoiding_permutation`
          - ``Krattenthaler``: :func:`to_132_avoiding_permutation`
          - ``Stump``: :func:`to_noncrossing_permutation`

        EXAMPLES::

            sage: D = DyckWord([1,1,1,0,1,0,0,0])
            sage: D.pretty_print()
               _____
             _| x x
            | x x  .
            | x  . .
            |  . . .

            sage: D.to_permutation(map="Bandlow-Killpatrick")
            [3, 4, 2, 1]
            sage: D.to_permutation(map="Stump")
            [4, 2, 3, 1]
            sage: D.to_permutation(map="Knuth")
            [1, 2, 4, 3]
            sage: D.to_permutation(map="Krattenthaler")
            [2, 1, 3, 4]
        """
        if map == "Bandlow-Killpatrick":
            return self.to_312_avoiding_permutation()
        elif map == "Knuth":
            return self.to_321_avoiding_permutation()
        elif map == "Krattenthaler":
            return self.to_132_avoiding_permutation()
        elif map == "Stump":
            return self.to_noncrossing_permutation()
        else:
            raise ValueError("The given map is not valid.")

    def to_noncrossing_partition(self, bijection=None):
        r"""
        Bijection of Biane from ``self`` to a noncrossing partition.

        There is an optional parameter ``bijection`` that indicates if a
        different bijection from Dyck words to non-crossing partitions
        should be used (since there are potentially many).

        If the parameter ``bijection`` is "Stump" then the bijection used is
        from [Stu2008]_, see also the method :meth:`to_noncrossing_permutation`.

        Thanks to Mathieu Dutour for describing the bijection.  See also
        :func:`from_noncrossing_partition`.

        EXAMPLES::

            sage: DyckWord([]).to_noncrossing_partition()
            []
            sage: DyckWord([1, 0]).to_noncrossing_partition()
            [[1]]
            sage: DyckWord([1, 1, 0, 0]).to_noncrossing_partition()
            [[1, 2]]
            sage: DyckWord([1, 1, 1, 0, 0, 0]).to_noncrossing_partition()
            [[1, 2, 3]]
            sage: DyckWord([1, 0, 1, 0, 1, 0]).to_noncrossing_partition()
            [[1], [2], [3]]
            sage: DyckWord([1, 1, 0, 1, 0, 0]).to_noncrossing_partition()
            [[2], [1, 3]]
            sage: DyckWord([]).to_noncrossing_partition("Stump")
            []
            sage: DyckWord([1, 0]).to_noncrossing_partition("Stump")
            [[1]]
            sage: DyckWord([1, 1, 0, 0]).to_noncrossing_partition("Stump")
            [[1, 2]]
            sage: DyckWord([1, 1, 1, 0, 0, 0]).to_noncrossing_partition("Stump")
            [[1, 3], [2]]
            sage: DyckWord([1, 0, 1, 0, 1, 0]).to_noncrossing_partition("Stump")
            [[1], [2], [3]]
            sage: DyckWord([1, 1, 0, 1, 0, 0]).to_noncrossing_partition("Stump")
            [[1, 2, 3]]
        """
        if bijection == "Stump":
            return [[v for v in c]
                    for c in self.to_noncrossing_permutation().cycle_tuples()]
        partition = []
        stack = []
        i = 0
        p = 1

        #Invariants:
        # - self[i] = 0
        # - p is the number of opening parens at position i

        while i < len(self):
            stack.append(p)
            j = i + 1
            while j < len(self) and self[j] == close_symbol:
                j += 1

            #Now j points to the next 1 or past the end of self
            nz = j - (i + 1)  # the number of )'s between i and j
            if nz > 0:
                # Remove the nz last elements of stack and
                # make a new part in partition
                if nz > len(stack):
                    raise ValueError("incorrect Dyck word")

                partition.append(stack[-nz:])

                stack = stack[: -nz]
            i = j
            p += 1

        if len(stack) > 0:
            raise ValueError("incorrect Dyck word")

        return partition

    def to_Catalan_code(self):
        r"""
        Return the Catalan code associated to ``self``.

        A Catalan code of length `n` is a sequence
        `(a_1, a_2, \ldots, a_n)` of `n` integers `a_i` such that:

        - `0 \leq a_i \leq n-i` for every `i`;

        - if `i < j` and `a_i > 0` and `a_j > 0` and
          `a_{i+1} = a_{i+2} = \cdots = a_{j-1} = 0`,
          then `a_i - a_j < j-i`.

        It turns out that the Catalan codes of length `n` are in
        bijection with Dyck words.

        The Catalan code of a Dyck word is example (x) in Richard Stanley's
        exercises on combinatorial interpretations for Catalan objects.
        The code in this example is the reverse of the description provided
        there. See [StaEC2]_ and [StaCat98]_.

        EXAMPLES::

            sage: DyckWord([]).to_Catalan_code()
            []
            sage: DyckWord([1, 0]).to_Catalan_code()
            [0]
            sage: DyckWord([1, 1, 0, 0]).to_Catalan_code()
            [0, 1]
            sage: DyckWord([1, 0, 1, 0]).to_Catalan_code()
            [0, 0]
            sage: all(dw ==
            ....:     DyckWords().from_Catalan_code(dw.to_Catalan_code())
            ....:     for i in range(6) for dw in DyckWords(i))
            True
        """
        if not self:
            return []
        cut = self.associated_parenthesis(0)
        recdw = DyckWord(self[1:cut]+self[cut+1:])
        returns = [0]+recdw.returns_to_zero()
        res = recdw.to_Catalan_code()
        res.append(returns.index(cut-1))
        return res

    @classmethod
    def from_Catalan_code(cls, code):
        r"""
        This is deprecated in :trac:`14875`. Use instead
        :meth:`CompleteDyckWords.from_Catalan_code()`.

        EXAMPLES::

            sage: from sage.combinat.dyck_word import DyckWord_complete
            sage: DyckWord_complete.from_Catalan_code([])
            doctest:...: DeprecationWarning: this method is deprecated. Use DyckWords().from_Catalan_code instead.
            See http://trac.sagemath.org/14875 for details.
            []
        """
        from sage.misc.superseded import deprecation
        deprecation(14875, 'this method is deprecated. Use DyckWords().from_Catalan_code instead.')
        return CompleteDyckWords_all().from_Catalan_code(code)

    @classmethod
    def from_area_sequence(cls, code):
        r"""
        This is deprecated in :trac:`14875`. Use instead
        :meth:`CompleteDyckWords.from_area_sequence()`.

        EXAMPLES::

            sage: from sage.combinat.dyck_word import DyckWord_complete
            sage: DyckWord_complete.from_area_sequence([])
            doctest:...: DeprecationWarning: this method is deprecated. Use DyckWords().from_area_sequence instead.
            See http://trac.sagemath.org/14875 for details.
            []
        """
        from sage.misc.superseded import deprecation
        deprecation(14875, 'this method is deprecated. Use DyckWords().from_area_sequence instead.')
        return CompleteDyckWords_all().from_area_sequence(code)

    @combinatorial_map(name="To Ordered tree")
    def to_ordered_tree(self):
        r"""
        Return the ordered tree corresponding to ``self`` where the depth
        of the tree is the maximal height of ``self``.

        EXAMPLES::

            sage: D = DyckWord([1,1,0,0])
            sage: D.to_ordered_tree()
            [[[]]]
            sage: D = DyckWord([1,0,1,0])
            sage: D.to_ordered_tree()
            [[], []]
            sage: D = DyckWord([1, 0, 1, 1, 0, 0])
            sage: D.to_ordered_tree()
            [[], [[]]]
            sage: D = DyckWord([1, 0, 1, 1, 0, 1, 0, 0, 1, 1, 0, 1, 1, 0, 0, 0])
            sage: D.to_ordered_tree()
            [[], [[], []], [[], [[]]]]

        TESTS::

            sage: D = DyckWord([1, 0, 1, 1, 0, 1, 0, 0, 1, 1, 0, 1, 1, 0, 0, 0])
            sage: D == D.to_ordered_tree().to_dyck_word()
            True
        """
        from sage.combinat.ordered_tree import OrderedTree
        levels = [OrderedTree().clone()]
        for u in self:
            if u == 1:
                levels.append(OrderedTree().clone())
            else:
                tree = levels.pop()
                tree.set_immutable()
                root = levels.pop()
                root.append(tree)
                levels.append(root)
        root = levels[0]
        root.set_immutable()
        return root

    def to_triangulation(self):
        r"""
        Map ``self`` to a triangulation.

        .. TODO::

            Implement :meth:`DyckWord_complete.to_triangulation`.

        TESTS::

            sage: DyckWord([1, 1, 0, 0]).to_triangulation()
            Traceback (most recent call last):
            ...
            NotImplementedError: TODO
        """
        raise NotImplementedError("TODO")

    def to_non_decreasing_parking_function(self):
        r"""
        Bijection to :class:`non-decreasing parking
        functions<sage.combinat.non_decreasing_parking_function.NonDecreasingParkingFunctions>`.
        See there the method
        :meth:`~sage.combinat.non_decreasing_parking_function.NonDecreasingParkingFunction.to_dyck_word`
        for more information.

        EXAMPLES::

            sage: DyckWord([]).to_non_decreasing_parking_function()
            []
            sage: DyckWord([1,0]).to_non_decreasing_parking_function()
            [1]
            sage: DyckWord([1,1,0,0]).to_non_decreasing_parking_function()
            [1, 1]
            sage: DyckWord([1,0,1,0]).to_non_decreasing_parking_function()
            [1, 2]
            sage: DyckWord([1,0,1,1,0,1,0,0,1,0]).to_non_decreasing_parking_function()
            [1, 2, 2, 3, 5]

        TESTS::

            sage: ld=DyckWords(5);
            sage: list(ld) == [dw.to_non_decreasing_parking_function().to_dyck_word() for dw in ld]
            True
        """
        from sage.combinat.non_decreasing_parking_function import NonDecreasingParkingFunction
        return NonDecreasingParkingFunction.from_dyck_word(self)

    @classmethod
    def from_non_decreasing_parking_function(cls, pf):
        r"""
        This is deprecated in :trac:`14875`. Use instead
        :meth:`CompleteDyckWords.from_non_decreasing_parking_function()`.

        EXAMPLES::

            sage: from sage.combinat.dyck_word import DyckWord_complete
            sage: DyckWord_complete.from_non_decreasing_parking_function([])
            doctest:...: DeprecationWarning: this method is deprecated. Use DyckWords().from_non_decreasing_parking_function instead.
            See http://trac.sagemath.org/14875 for details.
            []
        """
        from sage.misc.superseded import deprecation
        deprecation(14875, 'this method is deprecated. Use DyckWords().from_non_decreasing_parking_function instead.')
        return CompleteDyckWords_all().from_area_sequence([i - pf[i] + 1 for i in range(len(pf))])

    def major_index(self):
        r"""
        Return the major index of ``self`` .

        The major index of a Dyck word `D` is the sum of the positions of
        the valleys of `D` (when started counting at position ``1``).

        EXAMPLES::

            sage: DyckWord([1, 0, 1, 0]).major_index()
            2
            sage: DyckWord([1, 1, 0, 0]).major_index()
            0
            sage: DyckWord([1, 1, 0, 0, 1, 0]).major_index()
            4
            sage: DyckWord([1, 0, 1, 1, 0, 0]).major_index()
            2

        TESTS::

            sage: DyckWord([]).major_index()
            0
            sage: DyckWord([1, 0]).major_index()
            0
        """
        valleys = self.valleys()
        return sum(valleys) + len(valleys)

    def pyramid_weight(self):
        r"""
        A pyramid of ``self`` is a subsequence of the form
        `1^h 0^h`. A pyramid is maximal if it is neither preceded by a `1`
        nor followed by a `0`.

        The pyramid weight of a Dyck path is the sum of the lengths of the
        maximal pyramids and was defined in [DS1992]_.

        EXAMPLES::

            sage: DyckWord([1,1,0,1,1,1,0,0,1,0,0,0,1,1,0,0]).pyramid_weight()
            6
            sage: DyckWord([1,1,1,0,0,0]).pyramid_weight()
            3
            sage: DyckWord([1,0,1,0,1,0]).pyramid_weight()
            3
            sage: DyckWord([1,1,0,1,0,0]).pyramid_weight()
            2

        REFERENCES:

        .. [DS1992] A. Denise, R. Simion, Two combinatorial statistics on
           Dyck paths, Discrete Math 137 (1992), 155--176.
        """
        aseq = self.to_area_sequence() + [0]
        bseq = self.reverse().to_area_sequence() + [0]
        apeak = []
        bpeak = []
        for i in range(len(aseq) - 1):
            if aseq[i + 1] <= aseq[i]:
                apeak.append(i)
            if bseq[i + 1] <= bseq[i]:
                bpeak.append(i)
        out = 0
        for i in range(len(apeak)):
            out += min(aseq[apeak[i]]-aseq[apeak[i]+1]+1,
                       bseq[bpeak[-i-1]]-bseq[bpeak[-i-1]+1]+1)
        return out

    def tunnels(self):
        r"""
        Return the list of ranges of the matching parentheses in the Dyck
        word ``self``.
        That is, if ``(a,b)`` is in ``self.tunnels()``, then the matching
        parenthesis to ``self[a]`` is ``self[b-1]``.

        EXAMPLES::

            sage: DyckWord([1, 1, 0, 1, 1, 0, 0, 1, 0, 0]).tunnels()
            [(0, 10), (1, 3), (3, 7), (4, 6), (7, 9)]
        """
        heights = self.heights()
        tunnels = []
        for i in range(len(heights)-1):
            height = heights[i]
            if height < heights[i+1]:
                tunnels.append((i, i+1+heights[i+1:].index(height)))
        return tunnels

    def number_of_tunnels(self, tunnel_type='centered'):
        r"""
        Return the number of tunnels of ``self`` of type ``tunnel_type``.

        A tunnel is a pair `(a,b)` where ``a`` is the position of an open
        parenthesis and ``b`` is the position of the matching close
        parenthesis. If `a + b = n` then the tunnel is called *centered* . If
        `a + b < n` then the tunnel is called *left* and if `a + b > n`, then
        the tunnel is called *right*.

        INPUT:

        - ``tunnel_type`` -- (default: ``'centered'``) can be one of the
          following: ``'left'``, ``'right'``, ``'centered'``, or ``'all'``.

        EXAMPLES::

            sage: DyckWord([1, 1, 0, 1, 1, 1, 0, 0, 0, 0, 1, 1, 0, 0]).number_of_tunnels()
            0
            sage: DyckWord([1, 1, 0, 1, 1, 1, 0, 0, 0, 0, 1, 1, 0, 0]).number_of_tunnels('left')
            5
            sage: DyckWord([1, 1, 0, 1, 1, 1, 0, 0, 0, 0, 1, 1, 0, 0]).number_of_tunnels('right')
            2
            sage: DyckWord([1, 1, 0, 1, 1, 1, 0, 0, 0, 0, 1, 1, 0, 0]).number_of_tunnels('all')
            7
            sage: DyckWord([1, 1, 0, 0]).number_of_tunnels('centered')
            2
        """
        n = len(self)
        tunnels = self.tunnels()
        if tunnel_type == 'left':
            return len([i for (i, j) in tunnels if i + j < n])
        elif tunnel_type == 'centered':
            return len([i for (i, j) in tunnels if i + j == n])
        elif tunnel_type == 'right':
            return len([i for (i, j) in tunnels if i + j > n])
        elif tunnel_type == 'all':
            return len(tunnels)
        else:
            raise ValueError("The given tunnel_type is not valid.")

    @combinatorial_map(order=2, name="Reverse path")
    def reverse(self):
        r"""
        Return the reverse and complement of ``self``.

        This operation corresponds to flipping the Dyck path across the
        `y=-x` line.

        EXAMPLES::

            sage: DyckWord([1,1,0,0,1,0]).reverse()
            [1, 0, 1, 1, 0, 0]
            sage: DyckWord([1,1,1,0,0,0]).reverse()
            [1, 1, 1, 0, 0, 0]
            sage: len(filter(lambda D: D.reverse() == D, DyckWords(5)))
            10

        TESTS::

            sage: DyckWord([]).reverse()
            []
        """
        list = []
        for i in range(len(self)):
            if self[i] == open_symbol:
                list.append(close_symbol)
            else:
                list.append(open_symbol)
        list.reverse()
        return DyckWord(list)

    def first_return_decomposition(self):
        r"""
        Decompose a Dyck word into a pair of Dyck words (potentially empty)
        where the first word consists of the word after the first up step and
        the corresponding matching closing parenthesis.

        EXAMPLES::

            sage: DyckWord([1,1,0,1,0,0,1,1,0,1,0,1,0,0]).first_return_decomposition()
            ([1, 0, 1, 0], [1, 1, 0, 1, 0, 1, 0, 0])
            sage: DyckWord([1,1,0,0]).first_return_decomposition()
            ([1, 0], [])
            sage: DyckWord([1,0,1,0]).first_return_decomposition()
            ([], [1, 0])
        """
        k = self.position_of_first_return() * 2
        return DyckWord(self[1:k - 1]), DyckWord(self[k:])

    def decomposition_reverse(self):
        r"""
        Return the involution of ``self`` with a recursive definition.

        If a Dyck word `D` decomposes as `1 D_1 0 D_2` where `D_1` and
        `D_2` are complete Dyck words then the decomposition reverse is
        `1 \phi(D_2) 0 \phi(D_1)`.

        EXAMPLES::

            sage: DyckWord([1, 1, 0, 1, 0, 0, 1, 1, 0, 1, 0, 1, 0, 0]).decomposition_reverse()
            [1, 1, 0, 1, 1, 1, 0, 0, 0, 0, 1, 1, 0, 0]
            sage: DyckWord([1, 1, 0, 1, 1, 1, 0, 0, 0, 0, 1, 1, 0, 0]).decomposition_reverse()
            [1, 1, 0, 1, 0, 0, 1, 1, 0, 1, 0, 1, 0, 0]
            sage: DyckWord([1,1,0,0]).decomposition_reverse()
            [1, 0, 1, 0]
            sage: DyckWord([1,0,1,0]).decomposition_reverse()
            [1, 1, 0, 0]
        """
        if self.semilength() == 0:
            return self
        else:
            D1, D2 = self.first_return_decomposition()
            return DyckWord([1] + list(D2.decomposition_reverse())
                            + [0] + list(D1.decomposition_reverse()))

    @combinatorial_map(name="Area-dinv to bounce-area")
    def area_dinv_to_bounce_area_map(self):
        r"""
        Return the image of ``self`` under the map which sends a
        Dyck word with ``area`` equal to `r` and ``dinv`` equal to `s` to a
        Dyck word with ``bounce`` equal to `r` and ``area`` equal to `s` .

        The inverse of this map is :meth:`bounce_area_to_area_dinv_map`.

        For a definition of this map, see [Hag2008]_ p. 50 where it is called
        `\zeta`. However, this map differs from Haglund's map by an application
        of :meth:`reverse` (as does the definition of the :meth:`bounce`
        statistic).

        EXAMPLES::

            sage: DyckWord([1,1,0,1,0,0,1,1,0,1,0,1,0,0]).area_dinv_to_bounce_area_map()
            [1, 1, 1, 1, 1, 0, 0, 0, 1, 0, 0, 1, 0, 0]
            sage: DyckWord([1,1,0,1,0,0,1,1,0,1,0,1,0,0]).area()
            5
            sage: DyckWord([1,1,0,1,0,0,1,1,0,1,0,1,0,0]).dinv()
            13
            sage: DyckWord([1,1,1,1,1,0,0,0,1,0,0,1,0,0]).area()
            13
            sage: DyckWord([1,1,1,1,1,0,0,0,1,0,0,1,0,0]).bounce()
            5
            sage: DyckWord([1,1,1,1,1,0,0,0,1,0,0,1,0,0]).area_dinv_to_bounce_area_map()
            [1, 0, 1, 1, 0, 1, 1, 0, 0, 1, 0, 0, 1, 0]
            sage: DyckWord([1,1,0,0]).area_dinv_to_bounce_area_map()
            [1, 0, 1, 0]
            sage: DyckWord([1,0,1,0]).area_dinv_to_bounce_area_map()
            [1, 1, 0, 0]
        """
        a = self.to_area_sequence()
        if a == []:
            return self
        a.reverse()
        image = []
        for i in range(max(a), -2, -1):
            for j in a:
                if j == i:
                    image.append(1)
                elif j == i + 1:
                    image.append(0)
        return DyckWord(image)

    @combinatorial_map(name="Bounce-area to area-dinv")
    def bounce_area_to_area_dinv_map(D):
        r"""
        Return the image of the Dyck word under the map which sends a
        Dyck word with ``bounce`` equal to `r` and ``area`` equal to `s` to a
        Dyck word with ``area`` equal to `r` and ``dinv`` equal to `s` .

        This implementation uses a recursive method by saying that
        the last entry in the area sequence of `D` is equal to the number of
        touch points of the Dyck path minus 1 of the image of this map.

        The inverse of this map is :meth:`area_dinv_to_bounce_area_map`.

        For a definition of this map, see [Hag2008]_ p. 50 where it is called
        `\zeta^{-1}`. However, this map differs from Haglund's map by an
        application of :meth:`reverse` (as does the definition of the
        :meth:`bounce` statistic).

        EXAMPLES::

            sage: DyckWord([1,1,0,1,0,0,1,1,0,1,0,1,0,0]).bounce_area_to_area_dinv_map()
            [1, 1, 0, 0, 1, 1, 1, 1, 0, 0, 1, 0, 0, 0]
            sage: DyckWord([1,1,0,1,0,0,1,1,0,1,0,1,0,0]).area()
            5
            sage: DyckWord([1,1,0,1,0,0,1,1,0,1,0,1,0,0]).bounce()
            9
            sage: DyckWord([1,1,0,0,1,1,1,1,0,0,1,0,0,0]).area()
            9
            sage: DyckWord([1,1,0,0,1,1,1,1,0,0,1,0,0,0]).dinv()
            5
            sage: all(D==D.bounce_area_to_area_dinv_map().area_dinv_to_bounce_area_map() for D in DyckWords(6))
            True
            sage: DyckWord([1,1,0,0]).bounce_area_to_area_dinv_map()
            [1, 0, 1, 0]
            sage: DyckWord([1,0,1,0]).bounce_area_to_area_dinv_map()
            [1, 1, 0, 0]
        """
        aseq = D.to_area_sequence()
        out = []
        zeros = []
        for i in range(len(aseq)):
            p = (zeros+[len(out)])[aseq[i]]
            out = [1] + out[p:]+[0] + out[:p]
            zeros = [0] + [j+len(out)-p for j in zeros[:aseq[i]]]
        return DyckWord(out)

    def area(self):
        r"""
        Return the area for ``self`` corresponding to the area
        of the Dyck path.

        One can view a balanced Dyck word as a lattice path from
        `(0,0)` to `(n,n)` in the first quadrant by letting
        '1's represent steps in the direction `(1,0)` and '0's
        represent steps in the direction `(0,1)`. The resulting
        path will remain weakly above the diagonal `y = x`.

        The area statistic is the number of complete
        squares in the integer lattice which are below the path and above
        the line `y = x`. The 'half-squares' directly above the
        line `y = x` do not contribute to this statistic.

        EXAMPLES::

            sage: dw = DyckWord([1,0,1,0])
            sage: dw.area() # 2 half-squares, 0 complete squares
            0

        ::

            sage: dw = DyckWord([1,1,1,0,1,1,1,0,0,0,1,1,0,0,1,0,0,0])
            sage: dw.area()
            19

        ::

            sage: DyckWord([1,1,1,1,0,0,0,0]).area()
            6
            sage: DyckWord([1,1,1,0,1,0,0,0]).area()
            5
            sage: DyckWord([1,1,1,0,0,1,0,0]).area()
            4
            sage: DyckWord([1,1,1,0,0,0,1,0]).area()
            3
            sage: DyckWord([1,0,1,1,0,1,0,0]).area()
            2
            sage: DyckWord([1,1,0,1,1,0,0,0]).area()
            4
            sage: DyckWord([1,1,0,0,1,1,0,0]).area()
            2
            sage: DyckWord([1,0,1,1,1,0,0,0]).area()
            3
            sage: DyckWord([1,0,1,1,0,0,1,0]).area()
            1
            sage: DyckWord([1,0,1,0,1,1,0,0]).area()
            1
            sage: DyckWord([1,1,0,0,1,0,1,0]).area()
            1
            sage: DyckWord([1,1,0,1,0,0,1,0]).area()
            2
            sage: DyckWord([1,1,0,1,0,1,0,0]).area()
            3
            sage: DyckWord([1,0,1,0,1,0,1,0]).area()
            0
        """
        above = 0
        diagonal = 0
        a = 0
        for move in self:
            if move == open_symbol:
                above += 1
            elif move == close_symbol:
                diagonal += 1
                a += above - diagonal
        return a

    a_statistic = deprecated_function_alias(13550, area)

    def bounce_path(self):
        r"""
        Return the bounce path of ``self`` formed by starting at `(n,n)` and
        traveling West until encountering the first vertical step of ``self``,
        then South until encountering the diagonal, then West again to hit
        the path, etc. until the `(0,0)` point is reached.  The path followed
        by this walk is the bounce path.

        .. SEEALSO:: :meth:`bounce`

        EXAMPLES::

            sage: DyckWord([1,1,0,1,0,0]).bounce_path()
            [1, 0, 1, 1, 0, 0]
            sage: DyckWord([1,1,1,0,0,0]).bounce_path()
            [1, 1, 1, 0, 0, 0]
            sage: DyckWord([1,0,1,0,1,0]).bounce_path()
            [1, 0, 1, 0, 1, 0]
            sage: DyckWord([1,1,1,1,0,0,1,0,0,0]).bounce_path()
            [1, 1, 0, 0, 1, 1, 1, 0, 0, 0]

        TESTS::

            sage: DyckWord([]).bounce_path()
            []
            sage: DyckWord([1,0]).bounce_path()
            [1, 0]

        """
        area_seq = self.to_area_sequence()
        i = len(area_seq) - 1
        n = 5
        while i > 0:
            n -= 1
            a = area_seq[i]
            i_new = i - a
            while i > i_new:
                i -= 1
                area_seq[i] = area_seq[i + 1] - 1
            i -= 1
        return DyckWord(area_sequence=area_seq)

    def bounce(self):
        r"""
        Return the bounce statistic of ``self`` due to J. Haglund,
        see [Hag2008]_.

        One can view a balanced Dyck word as a lattice path from `(0,0)` to
        `(n,n)` in the first quadrant by letting '1's represent steps in
        the direction `(0,1)` and '0's represent steps in the direction
        `(1,0)`.  The resulting path will remain weakly above the diagonal
        `y = x`.

        We describe the bounce statistic of such a path in terms of what is
        known as the "bounce path".

        We can think of our bounce path as describing the trail of a billiard
        ball shot West from `(n, n)`, which "bounces" down whenever it
        encounters a vertical step and "bounces" left when it encounters the
        line `y = x`.

        The bouncing ball will strike the diagonal at the places

        .. MATH::

            (0, 0), (j_1, j_1), (j_2, j_2), \ldots, (j_r-1, j_r-1), (j_r, j_r)
            = (n, n).

        We define the bounce to be the sum `\sum_{i=1}^{r-1} j_i`.

        EXAMPLES::

            sage: DyckWord([1,1,1,0,1,1,1,0,0,0,1,1,0,0,1,0,0,0]).bounce()
            7
            sage: DyckWord([1,1,1,1,0,0,0,0]).bounce()
            0
            sage: DyckWord([1,1,1,0,1,0,0,0]).bounce()
            1
            sage: DyckWord([1,1,1,0,0,1,0,0]).bounce()
            2
            sage: DyckWord([1,1,1,0,0,0,1,0]).bounce()
            3
            sage: DyckWord([1,0,1,1,0,1,0,0]).bounce()
            3
            sage: DyckWord([1,1,0,1,1,0,0,0]).bounce()
            1
            sage: DyckWord([1,1,0,0,1,1,0,0]).bounce()
            2
            sage: DyckWord([1,0,1,1,1,0,0,0]).bounce()
            1
            sage: DyckWord([1,0,1,1,0,0,1,0]).bounce()
            4
            sage: DyckWord([1,0,1,0,1,1,0,0]).bounce()
            3
            sage: DyckWord([1,1,0,0,1,0,1,0]).bounce()
            5
            sage: DyckWord([1,1,0,1,0,0,1,0]).bounce()
            4
            sage: DyckWord([1,1,0,1,0,1,0,0]).bounce()
            2
            sage: DyckWord([1,0,1,0,1,0,1,0]).bounce()
            6
        """
        x_pos = len(self) // 2
        y_pos = len(self) // 2

        b = 0

        mode = "left"
        makeup_steps = 0
        l = self._list[:]
        l.reverse()

        for move in l:
            #print x_pos, y_pos, mode, move
            if mode == "left":
                if move == close_symbol:
                    x_pos -= 1
                elif move == open_symbol:
                    y_pos -= 1
                    if x_pos == y_pos:
                        b += x_pos
                    else:
                        mode = "drop"
            elif mode == "drop":
                if move == close_symbol:
                    makeup_steps += 1
                elif move == open_symbol:
                    y_pos -= 1
                    if x_pos == y_pos:
                        b += x_pos
                        mode = "left"
                        x_pos -= makeup_steps
                        makeup_steps = 0

        return b

    b_statistic = deprecated_function_alias(13550, bounce)

    def dinv(self, labeling=None):
        r"""
        Return the dinv statistic of ``self`` due to M. Haiman, see [Hag2008]_.

        If a labeling is provided then this function returns the dinv of the
        labeled Dyck word.

        INPUT:

        - ``labeling`` -- an optional argument to be viewed as the labelings
          of the vertical edges of the Dyck path

        OUTPUT:

        - an integer representing the ``dinv`` statistic of the Dyck path
          or the labelled Dyck path.

        EXAMPLES::

            sage: DyckWord([1,0,1,0,1,0,1,0,1,0]).dinv()
            10
            sage: DyckWord([1,1,1,1,1,0,0,0,0,0]).dinv()
            0
            sage: DyckWord([1,1,1,1,0,1,0,0,0,0]).dinv()
            1
            sage: DyckWord([1,1,0,1,0,0,1,1,0,1,0,1,0,0]).dinv()
            13
            sage: DyckWord([1,1,0,1,0,0,1,1,0,1,0,1,0,0]).dinv([1,2,3,4,5,6,7])
            11
            sage: DyckWord([1,1,0,1,0,0,1,1,0,1,0,1,0,0]).dinv([6,7,5,3,4,2,1])
            2
        """
        alist = self.to_area_sequence()
        cnt = 0
        for j in range(len(alist)):
            for i in range(j):
                if (alist[i] - alist[j] == 0 and (labeling is None or labeling[i] < labeling[j])) or (alist[i] - alist[j] == 1 and (labeling is None or labeling[i] > labeling[j])):
                    cnt += 1
        return cnt

    @combinatorial_map(name='to alternating sign matrix')
    def to_alternating_sign_matrix(self):
        r"""
        Return ``self`` as an alternating sign matrix.

        This is an inclusion map from Dyck words of length `2n` to certain
        `n \times n` alternating sign matrices.

        EXAMPLES::

            sage: DyckWord([1,1,1,0,1,0,0,0]).to_alternating_sign_matrix()
            [ 0  0  1  0]
            [ 1  0 -1  1]
            [ 0  1  0  0]
            [ 0  0  1  0]
            sage: DyckWord([1,0,1,0,1,1,0,0]).to_alternating_sign_matrix()
            [1 0 0 0]
            [0 1 0 0]
            [0 0 0 1]
            [0 0 1 0]
        """
        parkfn = self.reverse().to_non_decreasing_parking_function()
        parkfn2 = [len(parkfn) + 1 - parkfn[i] for i in range(len(parkfn))]
        monotone_triangle = [[0] * (len(parkfn2) - j)
                             for j in range(len(parkfn2))]
        for i in range(len(monotone_triangle)):
            for j in range(len(monotone_triangle[i])):
                monotone_triangle[i][j] = len(monotone_triangle[i]) - j
            monotone_triangle[i][0] = parkfn2[i]
        A = AlternatingSignMatrices(len(parkfn))
        return A.from_monotone_triangle(monotone_triangle)


class DyckWords(Parent, UniqueRepresentation):
    r"""
    Dyck words.

    A Dyck word is a sequence `(w_1, \ldots, w_n)` consisting of 1 s and 0 s,
    with the property that for any `i` with `1 \leq i \leq n`, the sequence
    `(w_1, \ldots, w_i)` contains at least as many 1 s as 0 s.

    A Dyck word is balanced if the total number of 1 s is equal to the total
    number of 0 s. The number of balanced Dyck words of length `2k` is given
    by the :func:`Catalan number<sage.combinat.combinat.catalan_number>` `C_k`.

    EXAMPLES:

    This class can be called with three keyword parameters ``k1``, ``k2``
    and ``complete``.

    If neither ``k1`` nor ``k2`` are specified, then :class:`DyckWords`
    returns the combinatorial class of all balanced (=complete) Dyck words,
    unless the keyword ``complete`` is set to False (in which case it
    returns the class of all Dyck words).

    ::

        sage: DW = DyckWords(); DW
        Complete Dyck words
        sage: [] in DW
        True
        sage: [1, 0, 1, 0] in DW
        True
        sage: [1, 1, 0] in DW
        False
        sage: ADW = DyckWords(complete=False); ADW
        Dyck words
        sage: [] in ADW
        True
        sage: [1, 0, 1, 0] in ADW
        True
        sage: [1, 1, 0] in ADW
        True
        sage: [1, 0, 0] in ADW
        False

    If just ``k1`` is specified, then it returns the balanced Dyck words with
    ``k1`` opening parentheses and ``k1`` closing parentheses.

    ::

        sage: DW2 = DyckWords(2); DW2
        Dyck words with 2 opening parentheses and 2 closing parentheses
        sage: DW2.first()
        [1, 0, 1, 0]
        sage: DW2.last()
        [1, 1, 0, 0]
        sage: DW2.cardinality()
        2
        sage: DyckWords(100).cardinality() == catalan_number(100)
        True

    If ``k2`` is specified in addition to ``k1``, then it returns the
    Dyck words with ``k1`` opening parentheses and ``k2`` closing parentheses.

    ::

        sage: DW32 = DyckWords(3,2); DW32
        Dyck words with 3 opening parentheses and 2 closing parentheses
        sage: DW32.list()
        [[1, 0, 1, 0, 1],
         [1, 0, 1, 1, 0],
         [1, 1, 0, 0, 1],
         [1, 1, 0, 1, 0],
         [1, 1, 1, 0, 0]]
    """
    @staticmethod
    def __classcall_private__(cls, k1=None, k2=None, complete=True):
        """
        Choose the correct parent based upon input.

        EXAMPLES::

            sage: DW1 = DyckWords(3,3)
            sage: DW2 = DyckWords(3)
            sage: DW1 is DW2
            True
        """
        if k2 is None:
            if k1 is None:
                if complete:
                    return CompleteDyckWords_all()
                return DyckWords_all()
            return CompleteDyckWords_size(k1)

        if k1 < 0 or (k2 is not None and k2 < 0):
            raise ValueError("k1 (= %s) and k2 (= %s) must be nonnegative, with k1 >= k2." % (k1, k2))
        if k1 < k2:
            raise ValueError("k1 (= %s) must be >= k2 (= %s)" % (k1, k2))

        if k1 == k2:
            return CompleteDyckWords_size(k1)
        return DyckWords_size(k1, k2)

    Element = DyckWord
    global_options = DyckWordOptions

    def _element_constructor_(self, word):
        """
        Construct an element of ``self``.

        EXAMPLES::

            sage: D = DyckWords()
            sage: elt = D([1, 1, 0, 1, 0, 0]); elt
            [1, 1, 0, 1, 0, 0]
            sage: elt.parent() is D
            True
        """
        if isinstance(word, DyckWord) and word.parent() is self:
            return word
        return self.element_class(self, list(word))

    def __contains__(self, x):
        r"""
        TESTS::

            sage: D = DyckWords(complete=False)
            sage: [] in D
            True
            sage: [1] in D
            True
            sage: [0] in D
            False
            sage: [1, 0] in D
            True
        """
        if isinstance(x, DyckWord):
            return True

        if not isinstance(x, list):
            return False

        return is_a(x)

    def from_heights(self, heights):
        r"""
        Compute a Dyck word knowing its heights.

        We view the Dyck word as a Dyck path from `(0, 0)` to
        `(2n, 0)` in the first quadrant by letting ``1``'s represent
        steps in the direction `(1, 1)` and ``0``'s represent steps in
        the direction `(1, -1)`.

        The :meth:`heights` is the sequence of the `y`-coordinates of
        the `2n+1` lattice points along this path.

        EXAMPLES::

            sage: from sage.combinat.dyck_word import DyckWord
            sage: D = DyckWords(complete=False)
            sage: D.from_heights((0,))
            []
            sage: D.from_heights((0, 1, 0))
            [1, 0]
            sage: D.from_heights((0, 1, 2, 1, 0))
            [1, 1, 0, 0]

        This also works for incomplete Dyck words::

            sage: D.from_heights((0, 1, 2, 1, 2, 1))
            [1, 1, 0, 1, 0]
            sage: D.from_heights((0, 1, 2, 1))
            [1, 1, 0]

        .. SEEALSO:: :meth:`heights`, :meth:`min_from_heights`

        TESTS::

            sage: all(dw == D.from_heights(dw.heights())
            ....:     for i in range(7) for dw in DyckWords(i))
            True

            sage: D.from_heights((1, 2, 1))
            Traceback (most recent call last):
            ...
            ValueError: heights must start with 0: (1, 2, 1)
            sage: D.from_heights((0, 1, 4, 1))
            Traceback (most recent call last):
            ...
            ValueError: consecutive heights must differ by exactly 1: (0, 1, 4, 1)
            sage: D.from_heights(())
            Traceback (most recent call last):
            ...
            ValueError: heights must start with 0: ()
        """
        l1 = len(heights)-1
        res = [0]*(l1)
        if heights == () or heights[0] != 0:
            raise ValueError("heights must start with 0: %s" % (heights,))
        for i in range(l1):
            if heights[i] == heights[i+1]-1:
                res[i] = 1
            elif heights[i] != heights[i+1]+1:
                raise ValueError("consecutive heights must differ by exactly 1: %s" % (heights,))
        return self.element_class(self, res)

    def min_from_heights(self, heights):
        r"""
        Compute the smallest Dyck word which achieves or surpasses
        a given sequence of heights.

        INPUT:

        - ``heights`` -- a nonempty list or iterable consisting of
          nonnegative integers, the first of which is `0`

        OUTPUT:

        - The smallest Dyck word whose sequence of heights is
          componentwise higher-or-equal to ``heights``. Here,
          "smaller" can be understood both in the sense of
          lexicographic order on the Dyck words, and in the sense
          of every vertex of the path having the smallest possible
          height.

        .. SEEALSO::

            - :meth:`heights`
            - :meth:`from_heights`

        EXAMPLES::

            sage: D = DyckWords(complete=False)
            sage: D.min_from_heights((0,))
            []
            sage: D.min_from_heights((0, 1, 0))
            [1, 0]
            sage: D.min_from_heights((0, 0, 2, 0, 0))
            [1, 1, 0, 0]
            sage: D.min_from_heights((0, 0, 2, 0, 2, 0))
            [1, 1, 0, 1, 0]
            sage: D.min_from_heights((0, 0, 1, 0, 1, 0))
            [1, 1, 0, 1, 0]

        TESTS::

            sage: D.min_from_heights(())
            Traceback (most recent call last):
            ...
            ValueError: heights must start with 0: ()
        """
        if heights == () or heights[0] != 0:
            raise ValueError("heights must start with 0: %s" % (heights,))
        # round heights to the smallest even-odd integer
        heights = list(heights)
        for i in range(0, len(heights), 2):
            if heights[i] % 2 == 1:
                heights[i] += 1
        for i in range(1, len(heights), 2):
            if heights[i] % 2 == 0:
                heights[i] += 1

        # smooth heights
        for i in range(len(heights) - 1):
            if heights[i + 1] < heights[i]:
                heights[i + 1] = heights[i] - 1
        for i in range(len(heights)-1, 0, -1):
            if heights[i] > heights[i - 1]:
                heights[i-1] = heights[i] - 1
        return self.from_heights(heights)


class DyckWords_all(DyckWords):
    """
    All Dyck words.
    """
    def __init__(self):
        """
        Intialize ``self``.

        EXAMPLES::

            sage: TestSuite(DyckWords(complete=False)).run()
        """
        DyckWords.__init__(self, category=InfiniteEnumeratedSets())

    def _repr_(self):
        r"""
        TESTS::

            sage: DyckWords(complete=False)
            Dyck words
        """
        return "Dyck words"

    def _an_element_(self):
        r"""
        TESTS::

            sage: DyckWords(complete=False).an_element()
            [1, 0, 1, 0, 1, 0, 1, 0, 1, 0]
        """
        return DyckWords(5).an_element()

    def __iter__(self):
        """
        Iterate over ``self``.

        EXAMPLES::

            sage: it = DyckWords(complete=False).__iter__()
            sage: [it.next() for x in range(10)]
            [[],
             [1],
             [1, 0],
             [1, 1],
             [1, 0, 0],
             [1, 0, 1],
             [1, 1, 0],
             [1, 1, 1],
             [1, 0, 1, 0],
             [1, 1, 0, 0]]
        """
        n = 0
        yield self.element_class(self, [])
        while True:
            for k in range(1, n+1):
                for x in DyckWords_size(k, n-k):
                    yield self.element_class(self, list(x))
            n += 1


class DyckWordBacktracker(GenericBacktracker):
    r"""
    This class is an iterator for all Dyck words
    with `n` opening parentheses and `n - k` closing parentheses using
    the backtracker class. It is used by the :class:`DyckWords_size` class.

    This is not really meant to be called directly, partially because
    it fails in a couple corner cases: ``DWB(0)`` yields ``[0]``, not the
    empty word, and ``DWB(k, k+1)`` yields something (it shouldn't yield
    anything). This could be fixed with a sanity check in ``_rec()``, but
    then we'd be doing the sanity check *every time* we generate new
    objects; instead, we do *one* sanity check in :class:`DyckWords` and
    assume here that the sanity check has already been made.

    AUTHOR:

    - Dan Drake (2008-05-30)
    """
    def __init__(self, k1, k2):
        r"""
        TESTS::

            sage: from sage.combinat.dyck_word import DyckWordBacktracker
            sage: len(list(DyckWordBacktracker(5, 5)))
            42
            sage: len(list(DyckWordBacktracker(6,4)))
            90
            sage: len(list(DyckWordBacktracker(7,0)))
            1
        """
        GenericBacktracker.__init__(self, [], (0, 0))
        # note that the comments in this class think of our objects as
        # Dyck paths, not words; having k1 opening parens and k2 closing
        # parens corresponds to paths of length k1 + k2 ending at height
        # k1 - k2.
        self.n = k1 + k2
        self.endht = k1 - k2

    def _rec(self, path, state):
        r"""
        TESTS::

            sage: from sage.combinat.dyck_word import DyckWordBacktracker
            sage: dwb = DyckWordBacktracker(3, 3)
            sage: list(dwb._rec([1,1,0],(3, 2)))
            [([1, 1, 0, 0], (4, 1), False), ([1, 1, 0, 1], (4, 3), False)]
            sage: list(dwb._rec([1,1,0,0],(4, 0)))
            [([1, 1, 0, 0, 1], (5, 1), False)]
            sage: list(DyckWordBacktracker(4, 4)._rec([1,1,1,1],(4, 4)))
            [([1, 1, 1, 1, 0], (5, 3), False)]
        """
        len, ht = state

        if len < self.n - 1:
            # if length is less than n-1, new path won't have length n, so
            # don't yield it, and keep building paths

            # if the path isn't too low and is not touching the x-axis, we can
            # yield a path with a downstep at the end
            if ht > (self.endht - (self.n - len)) and ht > 0:
                yield path + [0], (len + 1, ht - 1), False

            # if the path isn't too high, it can also take an upstep
            if ht < (self.endht + (self.n - len)):
                yield path + [1], (len + 1, ht + 1), False
        else:
            # length is n - 1, so add a single step (up or down,
            # according to current height and endht), don't try to
            # construct more paths, and yield the path
            if ht < self.endht:
                yield path + [1], None, True
            else:
                yield path + [0], None, True


class DyckWords_size(DyckWords):
    """
    Dyck words with `k_1` openers and `k_2` closers.
    """
    def __init__(self, k1, k2):
        r"""
        TESTS::

            sage: TestSuite(DyckWords(4,2)).run()
        """
        self.k1 = k1
        self.k2 = k2
        DyckWords.__init__(self, category=FiniteEnumeratedSets())

    def _repr_(self):
        r"""
        TESTS::

            sage: DyckWords(4)
            Dyck words with 4 opening parentheses and 4 closing parentheses
        """
        return "Dyck words with %s opening parentheses and %s closing parentheses" % (self.k1, self.k2)

    def __contains__(self, x):
        r"""
        EXAMPLES::

            sage: [1, 0, 0, 1] in DyckWords(2,2)
            False
            sage: [1, 0, 1, 0] in DyckWords(2,2)
            True
            sage: [1, 0, 1, 0, 1] in DyckWords(3,2)
            True
            sage: [1, 0, 1, 1, 0] in DyckWords(3,2)
            True
            sage: [1, 0, 1, 1] in DyckWords(3,1)
            True
        """
        return is_a(x, self.k1, self.k2)

    def __iter__(self):
        r"""
        Return an iterator for Dyck words with ``k1`` opening and ``k2``
        closing parentheses.

        EXAMPLES::

            sage: list(DyckWords(0))
            [[]]
            sage: list(DyckWords(1))
            [[1, 0]]
            sage: list(DyckWords(2))
            [[1, 0, 1, 0], [1, 1, 0, 0]]
            sage: len(DyckWords(5))
            42
            sage: list(DyckWords(3,2))
            [[1, 0, 1, 0, 1],
             [1, 0, 1, 1, 0],
             [1, 1, 0, 0, 1],
             [1, 1, 0, 1, 0],
             [1, 1, 1, 0, 0]]
        """
        if self.k1 == 0:
            yield self.element_class(self, [])
        elif self.k2 == 0:
            yield self.element_class(self, [open_symbol]*self.k1)
        else:
            for w in DyckWordBacktracker(self.k1, self.k2):
                yield self.element_class(self, w)

    def cardinality(self):
        r"""
        Return the number of Dyck words with `k_1` openers and `k_2` closers.

        This number is

        .. MATH::

            \frac{k_1 - k_2 + 1}{k_1 + 1} \binom{k_1 + k_2}{k_2}
            = \binom{k_1 + k_2}{k_2} - \binom{k_1 + k_2}{k_2 - 1}

        if `k_2 \leq k_1 + 1`, and `0` if `k_2 > k_1` (these numbers are the
        same if `k_2 = k_1 + 1`).

        EXAMPLES::

            sage: DyckWords(3, 2).cardinality()
            5
            sage: all(all(DyckWords(p, q).cardinality()
            ....:           == len(DyckWords(p, q).list()) for q in range(p + 1))
            ....:      for p in range(7))
            True
        """
        from sage.rings.arith import binomial
        return (self.k1 - self.k2 + 1) * binomial(self.k1 + self.k2, self.k2) // (self.k1 + 1)

################################################################
## Complete Dyck words


class CompleteDyckWords(DyckWords):
    """
    Abstract base class for all complete Dyck words.
    """
    Element = DyckWord_complete

    def __contains__(self, x):
        r"""
        TESTS::

            sage: [] in DyckWords()
            True
            sage: [1] in DyckWords()
            False
            sage: [0] in DyckWords()
            False
        """
        if isinstance(x, DyckWord_complete):
            return True

        if not isinstance(x, list):
            return False

        if len(x) % 2 != 0:
            return False

        return is_a(x, len(x) // 2)

    def from_Catalan_code(self, code):
        r"""
        Return the Dyck word associated to the given Catalan code
        ``code``.

        A Catalan code of length `n` is a sequence
        `(a_1, a_2, \ldots, a_n)` of `n` integers `a_i` such that:

        - `0 \leq a_i \leq n-i` for every `i`;

        - if `i < j` and `a_i > 0` and `a_j > 0` and
          `a_{i+1} = a_{i+2} = \cdots = a_{j-1} = 0`,
          then `a_i - a_j < j-i`.

        It turns out that the Catalan codes of length `n` are in
        bijection with Dyck words.

        The Catalan code of a Dyck word is example (x) in Richard Stanley's
        exercises on combinatorial interpretations for Catalan objects.
        The code in this example is the reverse of the description provided
        there. See [StaEC2]_ and [StaCat98]_.

        EXAMPLES::

            sage: DyckWords().from_Catalan_code([])
            []
            sage: DyckWords().from_Catalan_code([0])
            [1, 0]
            sage: DyckWords().from_Catalan_code([0, 1])
            [1, 1, 0, 0]
            sage: DyckWords().from_Catalan_code([0, 0])
            [1, 0, 1, 0]
        """
        code = list(code)
        if not code:
            return self.element_class(self, [])
        res = self.from_Catalan_code(code[:-1])
        cuts = [0] + res.returns_to_zero()
        lst = [1] + res[:cuts[code[-1]]] + [0] + res[cuts[code[-1]]:]
        return self.element_class(self, lst)

    def from_area_sequence(self, code):
        r"""
        Return the Dyck word associated to the given area sequence
        ``code``.

        See :meth:`to_area_sequence` for a definition of the area
        sequence of a Dyck word.

        .. SEEALSO:: :meth:`area`, :meth:`to_area_sequence`.

        INPUT:

        - ``code`` -- a list of integers satisfying ``code[0] == 0``
          and ``0 <= code[i+1] <= code[i]+1``.

        EXAMPLES::

            sage: DyckWords().from_area_sequence([])
            []
            sage: DyckWords().from_area_sequence([0])
            [1, 0]
            sage: DyckWords().from_area_sequence([0, 1])
            [1, 1, 0, 0]
            sage: DyckWords().from_area_sequence([0, 0])
            [1, 0, 1, 0]
        """
        if not is_area_sequence(code):
            raise ValueError("The given sequence is not a sequence giving "
                             "the number of cells between the Dyck path "
                             "and the diagonal.")
        dyck_word = []
        for i in xrange(len(code)):
            if i > 0:
                dyck_word.extend([close_symbol]*(code[i-1]-code[i]+1))
            dyck_word.append(open_symbol)
        dyck_word.extend([close_symbol]*(2*len(code)-len(dyck_word)))
        return self.element_class(self, dyck_word)

    def from_noncrossing_partition(self, ncp):
        r"""
        Convert a noncrossing partition ``ncp`` to a Dyck word.

        TESTS::

            sage: DyckWord(noncrossing_partition=[[1,2]]) # indirect doctest
            [1, 1, 0, 0]
            sage: DyckWord(noncrossing_partition=[[1],[2]])
            [1, 0, 1, 0]

        ::

            sage: dws = DyckWords(5).list()
            sage: ncps = map(lambda x: x.to_noncrossing_partition(), dws)
            sage: dws2 = map(lambda x: DyckWord(noncrossing_partition=x), ncps)
            sage: dws == dws2
            True
        """
        l = [0] * int(sum([len(v) for v in ncp]))
        for v in ncp:
            l[v[-1] - 1] = len(v)

        res = []
        for i in l:
            res += [open_symbol] + [close_symbol]*int(i)
        return self.element_class(self, res)

    def from_non_decreasing_parking_function(self, pf):
        r"""
        Bijection from :class:`non-decreasing parking
        functions<sage.combinat.non_decreasing_parking_function.NonDecreasingParkingFunctions>`.
        See there the method
        :meth:`~sage.combinat.non_decreasing_parking_function.NonDecreasingParkingFunction.to_dyck_word`
        for more information.

        EXAMPLES::

            sage: D = DyckWords()
            sage: D.from_non_decreasing_parking_function([])
            []
            sage: D.from_non_decreasing_parking_function([1])
            [1, 0]
            sage: D.from_non_decreasing_parking_function([1,1])
            [1, 1, 0, 0]
            sage: D.from_non_decreasing_parking_function([1,2])
            [1, 0, 1, 0]
            sage: D.from_non_decreasing_parking_function([1,1,1])
            [1, 1, 1, 0, 0, 0]
            sage: D.from_non_decreasing_parking_function([1,2,3])
            [1, 0, 1, 0, 1, 0]
            sage: D.from_non_decreasing_parking_function([1,1,3,3,4,6,6])
            [1, 1, 0, 0, 1, 1, 0, 1, 0, 0, 1, 1, 0, 0]

        TESTS::

            sage: D.from_non_decreasing_parking_function(NonDecreasingParkingFunction([]))
            []
            sage: D.from_non_decreasing_parking_function(NonDecreasingParkingFunction([1,1,3,3,4,6,6]))
            [1, 1, 0, 0, 1, 1, 0, 1, 0, 0, 1, 1, 0, 0]
        """
        return self.from_area_sequence([i - pf[i] + 1 for i in range(len(pf))])


class CompleteDyckWords_all(CompleteDyckWords, DyckWords_all):
    """
    All complete Dyck words.
    """
    def _repr_(self):
        r"""
        TESTS::

            sage: DyckWords()
            Complete Dyck words
        """
        return "Complete Dyck words"

    def __iter__(self):
        """
        Iterate over ``self``.

        EXAMPLES::

            sage: it = DyckWords().__iter__()
            sage: [it.next() for x in range(10)]
            [[],
             [1, 0],
             [1, 0, 1, 0],
             [1, 1, 0, 0],
             [1, 0, 1, 0, 1, 0],
             [1, 0, 1, 1, 0, 0],
             [1, 1, 0, 0, 1, 0],
             [1, 1, 0, 1, 0, 0],
             [1, 1, 1, 0, 0, 0],
             [1, 0, 1, 0, 1, 0, 1, 0]]
        """
        n = 0
        while True:
            for x in CompleteDyckWords_size(n):
                yield self.element_class(self, list(x))
            n += 1

    class height_poset(UniqueRepresentation, Parent):
        r"""
        The poset of complete Dyck words compared componentwise by
        ``heights``.
        This is, ``D`` is smaller than or equal to ``D'`` if it is
        weakly below ``D'``.
        """
        def __init__(self):
            r"""
            TESTS::

                sage: poset = DyckWords().height_poset()
                sage: TestSuite(poset).run()
            """
            Parent.__init__(self, facade=DyckWords_all(), category=Posets())

        def _an_element_(self):
            r"""
            TESTS::

                sage: DyckWords().height_poset().an_element()   # indirect doctest
                [1, 0, 1, 0, 1, 0, 1, 0, 1, 0]
            """
            return DyckWords_all().an_element()

        def __call__(self, obj):
            r"""
            TESTS::

                sage: poset = DyckWords().height_poset()
                sage: poset([1,0,1,0])
                [1, 0, 1, 0]
            """
            return DyckWords_all()(obj)

        def le(self, dw1, dw2):
            r"""
            Compare two Dyck words of equal size, and return ``True`` if
            all of the heights of ``dw1`` are less than or equal to the
            respective heights of ``dw2`` .

            .. SEEALSO::

                :meth:`heights<sage.combinat.dyck_word.DyckWord.heights>`

            EXAMPLES::

                sage: poset = DyckWords().height_poset()
                sage: poset.le(DyckWord([]), DyckWord([]))
                True
                sage: poset.le(DyckWord([1,0]), DyckWord([1,0]))
                True
                sage: poset.le(DyckWord([1,0,1,0]), DyckWord([1,1,0,0]))
                True
                sage: poset.le(DyckWord([1,1,0,0]), DyckWord([1,0,1,0]))
                False
                sage: [poset.le(dw1, dw2)
                ....:     for dw1 in DyckWords(3) for dw2 in DyckWords(3)]
                [True, True, True, True, True, False, True, False, True, True,
                False, False, True, True, True, False, False, False, True,
                True, False, False, False, False, True]
            """
            if len(dw1) != len(dw2):
                raise ValueError("Length mismatch: %s and %s" % (dw1, dw2))
            sh = dw1.heights()
            oh = dw2.heights()
            return all(sh[i] <= oh[i] for i in range(len(dw1)))


class CompleteDyckWords_size(CompleteDyckWords, DyckWords_size):
    """
    All complete Dyck words of a given size.
    """
    def __init__(self, k):
        """
        Initialize ``self``.

        TESTS::

            sage: TestSuite(DyckWords(4)).run()
        """
        CompleteDyckWords.__init__(self, category=FiniteEnumeratedSets())
        DyckWords_size.__init__(self, k, k)

    def __contains__(self, x):
        r"""
        TESTS::

            sage: [1, 0] in DyckWords(1)
            True
            sage: [1, 0] in DyckWords(2)
            False
            sage: [1, 1, 0, 0] in DyckWords(2)
            True
            sage: [1, 0, 0, 1] in DyckWords(2)
            False
        """
        return CompleteDyckWords.__contains__(self, x) and len(x) // 2 == self.k1

    def cardinality(self):
        r"""
        Return the number of complete Dyck words of semilength `n`, i.e. the
        `n`-th :func:`Catalan number<sage.combinat.combinat.catalan_number>`.

        EXAMPLES::

            sage: DyckWords(4).cardinality()
            14
            sage: ns = range(9)
            sage: dws = [DyckWords(n) for n in ns]
            sage: all([dw.cardinality() == len(dw.list()) for dw in dws])
            True
        """
        return catalan_number(self.k1)

    def _iter_by_recursion(self):
        """
        Iterate over ``self`` by recursively using the position of
        the first return to 0.

        EXAMPLES::

            sage: DW = DyckWords(4)
            sage: L = [d for d in DW._iter_by_recursion()]; L
            [[1, 0, 1, 0, 1, 0, 1, 0],
             [1, 0, 1, 0, 1, 1, 0, 0],
             [1, 0, 1, 1, 0, 0, 1, 0],
             [1, 0, 1, 1, 0, 1, 0, 0],
             [1, 0, 1, 1, 1, 0, 0, 0],
             [1, 1, 0, 0, 1, 0, 1, 0],
             [1, 1, 0, 0, 1, 1, 0, 0],
             [1, 1, 0, 1, 0, 0, 1, 0],
             [1, 1, 1, 0, 0, 0, 1, 0],
             [1, 1, 0, 1, 0, 1, 0, 0],
             [1, 1, 0, 1, 1, 0, 0, 0],
             [1, 1, 1, 0, 0, 1, 0, 0],
             [1, 1, 1, 0, 1, 0, 0, 0],
             [1, 1, 1, 1, 0, 0, 0, 0]]
            sage: len(L) == DW.cardinality()
            True
        """
        # Do a couple of small cases first
        if self.k1 <= 2:
            if self.k1 == 0:
                yield self.element_class(self, [])
            elif self.k1 == 1:
                yield self.element_class(self, [1, 0])
            elif self.k1 == 2:
                yield self.element_class(self, [1, 0, 1, 0])
                yield self.element_class(self, [1, 1, 0, 0])
            return

        # Create all necessary parents
        P = [CompleteDyckWords_size(i) for i in range(self.k1)]

        for i in range(self.k1):
            for p in P[i]._iter_by_recursion():
                list_1p0 = [1] + list(p) + [0]
                for s in P[-i-1]._iter_by_recursion():
                    yield self.element_class(self, list_1p0 + list(s))


def is_area_sequence(seq):
    r"""
    Test if a sequence `l` of integers satisfies `l_0 = 0` and
    `0 \leq l_{i+1} \leq l_i + 1` for `i > 0`.

    EXAMPLES::

        sage: from sage.combinat.dyck_word import is_area_sequence
        sage: is_area_sequence([0,2,0])
        False
        sage: is_area_sequence([1,2,3])
        False
        sage: is_area_sequence([0,1,0])
        True
        sage: is_area_sequence([0,1,2])
        True
        sage: is_area_sequence([])
        True
    """
    if seq == []:
        return True
    return seq[0] == 0 and all(0 <= seq[i+1] and seq[i+1] <= seq[i]+1
                               for i in xrange(len(seq)-1))


def is_a(obj, k1=None, k2=None):
    r"""
    Test if ``obj`` is a Dyck word with exactly ``k1`` open symbols and
    exactly ``k2`` close symbols.

    If ``k1`` is not specified, then the number of open symbols can be
    arbitrary. If ``k1`` is specified but ``k2`` is not, then ``k2`` is
    set to be ``k1``.

    EXAMPLES::

        sage: from sage.combinat.dyck_word import is_a
        sage: is_a([1,1,0,0])
        True
        sage: is_a([1,0,1,0])
        True
        sage: is_a([1,1,0,0], 2)
        True
        sage: is_a([1,1,0,0], 3)
        False
        sage: is_a([1,1,0,0], 3, 2)
        False
        sage: is_a([1,1,0])
        True
        sage: is_a([0,1,0])
        False
        sage: is_a([1,0,0])
        False
        sage: is_a([1,1,0],2,1)
        True
        sage: is_a([1,1,0],2)
        False
        sage: is_a([1,1,0],1,1)
        False
    """
    if k1 is not None:
        if k2 is None:
            k2 = k1
        elif k1 < k2:
            raise ValueError("k1 (= %s) must be >= k2 (= %s)" % (k1, k2))

    n_opens = 0
    n_closes = 0

    for p in obj:
        if p == open_symbol:
            n_opens += 1
        elif p == close_symbol:
            if n_opens == n_closes:
                return False
            n_closes += 1
        else:
            return False

    return (k1 is None and k2 is None) or (n_opens == k1 and n_closes == k2)

is_a_prefix = deprecated_function_alias(14875, is_a)


def from_noncrossing_partition(ncp):
    r"""
    This is deprecated in :trac:`14875`. Instead use
    :meth:`CompleteDyckWords.from_noncrossing_partition()`.

    TESTS::

        sage: sage.combinat.dyck_word.from_noncrossing_partition([[1,2]])
        doctest:...: DeprecationWarning: this method is deprecated. Use DyckWords().from_noncrossing_partition instead.
        See http://trac.sagemath.org/14875 for details.
        [1, 1, 0, 0]
    """
    from sage.misc.superseded import deprecation
    deprecation(14875, 'this method is deprecated. Use DyckWords().from_noncrossing_partition instead.')
    return CompleteDyckWords_all().from_noncrossing_partition(ncp)


def from_ordered_tree(tree):
    r"""
    TESTS::

        sage: sage.combinat.dyck_word.from_ordered_tree(1)
        Traceback (most recent call last):
        ...
        NotImplementedError: TODO
    """
    raise NotImplementedError("TODO")


def pealing(D, return_touches=False):
    r"""
    A helper function for computing the bijection from a Dyck word to a
    `231`-avoiding permutation using the bijection "Stump".  For details
    see [Stu2008]_.

    .. SEEALSO::

        :meth:`~sage.combinat.dyck_word.DyckWord_complete.to_noncrossing_partition`

    EXAMPLES::

        sage: from sage.combinat.dyck_word import pealing
        sage: pealing(DyckWord([1,1,0,0]))
        [1, 0, 1, 0]
        sage: pealing(DyckWord([1,0,1,0]))
        [1, 0, 1, 0]
        sage: pealing(DyckWord([1, 1, 0, 0, 1, 1, 1, 0, 0, 0]))
        [1, 0, 1, 0, 1, 0, 1, 0, 1, 0]
        sage: pealing(DyckWord([1,1,0,0]),return_touches=True)
        ([1, 0, 1, 0], [[1, 2]])
        sage: pealing(DyckWord([1,0,1,0]),return_touches=True)
        ([1, 0, 1, 0], [])
        sage: pealing(DyckWord([1, 1, 0, 0, 1, 1, 1, 0, 0, 0]),return_touches=True)
        ([1, 0, 1, 0, 1, 0, 1, 0, 1, 0], [[1, 2], [3, 5]])
    """
    n = D.semilength()
    area = D.to_area_sequence()
    new_area = []
    touch_sequences = []
    touches = []
    for i in range(n-1):
        if area[i+1] == 0:
            touches.append(i+1)
            if len(touches) > 1:
                touch_sequences.append(touches)
                touches = []
            elif area[i] == 0:
                touches = []
            new_area.append(0)
        elif area[i+1] == 1:
            new_area.append(0)
            touches.append(i+1)
        else:
            new_area.append(area[i+1]-2)
    new_area.append(0)
    if area[n - 1] != 0:
        touches.append(n)
        if len(touches) > 1:
            touch_sequences.append(touches)
    D = DyckWords().from_area_sequence(new_area)
    if return_touches:
        return (D, touch_sequences)
    else:
        return D

from sage.structure.sage_object import register_unpickle_override
register_unpickle_override('sage.combinat.dyck_word', 'DyckWord', DyckWord)<|MERGE_RESOLUTION|>--- conflicted
+++ resolved
@@ -1145,11 +1145,7 @@
             d -= 1
             height -= 1
         else:
-<<<<<<< HEAD
-            raise ValueError("unknown symbol {}".format(self[pos]))
-=======
-            raise ValueError("unknown symbol %s" % self[pos - 1])
->>>>>>> 87b41790
+            raise ValueError("unknown symbol %s" % self[pos])
 
         while height != 0:
             pos += d
