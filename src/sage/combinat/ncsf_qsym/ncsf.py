# -*- coding: utf-8 -*-
"""
Non-Commutative Symmetric Functions
"""
from __future__ import absolute_import
#*****************************************************************************
#       Copyright (C) 2009 Nicolas M. Thiery <nthiery at users.sf.net>,
#                     2012 Franco Saliola <saliola@gmail.com>,
#                     2012 Chris Berg <chrisjamesberg@gmail.com>
#
#  Distributed under the terms of the GNU General Public License (GPL)
#
#    This code is distributed in the hope that it will be useful,
#    but WITHOUT ANY WARRANTY; without even the implied warranty of
#    MERCHANTABILITY or FITNESS FOR A PARTICULAR PURPOSE.  See the GNU
#    General Public License for more details.
#
#  The full text of the GPL is available at:
#
#                  http://www.gnu.org/licenses/
#*****************************************************************************

########################################
# TODO:
# 1. Make Coercion run faster between multiple bases.
########################################

from sage.misc.bindable_class import BindableClass
from sage.misc.cachefunc import cached_method
from sage.misc.lazy_attribute import lazy_attribute
from sage.misc.misc_c import prod
from sage.structure.parent import Parent
from sage.structure.unique_representation import UniqueRepresentation
from sage.functions.other import factorial
from sage.categories.realizations import Category_realization_of_parent
from sage.categories.rings import Rings
from sage.categories.fields import Fields
from sage.categories.graded_hopf_algebras import GradedHopfAlgebras
from sage.combinat.composition import Compositions
from sage.combinat.free_module import CombinatorialFreeModule
from sage.combinat.ncsf_qsym.generic_basis_code import BasesOfQSymOrNCSF
from sage.combinat.ncsf_qsym.combinatorics import (coeff_pi, coeff_lp,
        coeff_sp, coeff_ell, m_to_s_stat, number_of_fCT, number_of_SSRCT, compositions_order)
from sage.combinat.partition import Partition
from sage.combinat.permutation import Permutations
from sage.matrix.constructor import matrix
from sage.matrix.matrix_space import MatrixSpace
from sage.categories.morphism import SetMorphism
from sage.categories.homset import Hom
from sage.combinat.sf.sf import SymmetricFunctions

class NonCommutativeSymmetricFunctions(UniqueRepresentation, Parent):
    r"""
    The abstract algebra of non-commutative symmetric functions.

    We construct the abstract algebra of non-commutative symmetric
    functions over the rational numbers::

        sage: NCSF = NonCommutativeSymmetricFunctions(QQ)
        sage: NCSF
        Non-Commutative Symmetric Functions over the Rational Field
        sage: S = NCSF.complete()
        sage: R = NCSF.ribbon()
        sage: S[2,1]*R[1,2]
        S[2, 1, 1, 2] - S[2, 1, 3]

    NCSF is the unique free (non-commutative!) graded connected algebra with
    one generator in each degree::

        sage: NCSF.category()
        Join of Category of hopf algebras over Rational Field
            and Category of graded algebras over Rational Field
            and Category of monoids with realizations
            and Category of coalgebras over Rational Field with realizations

        sage: [S[i].degree() for i in range(10)]
        [0, 1, 2, 3, 4, 5, 6, 7, 8, 9]

    We use the Sage standard renaming idiom to get shorter outputs::

        sage: NCSF.rename("NCSF")
        sage: NCSF
        NCSF

    NCSF has many representations as a concrete algebra. Each of them
    has a distinguished basis, and its elements are expanded in this
    basis. Here is the `\Psi`
    (:class:`~sage.combinat.ncsf_qsym.ncsf.NonCommutativeSymmetricFunctions.Psi`)
    representation::

        sage: Psi = NCSF.Psi()
        sage: Psi
        NCSF in the Psi basis

    Elements of ``Psi`` are linear combinations of basis elements indexed
    by compositions::

      sage: Psi.an_element()
      2*Psi[] + 2*Psi[1] + 3*Psi[1, 1]

    The basis itself is accessible through::

        sage: Psi.basis()
        Lazy family (Term map from Compositions of non-negative integers...
        sage: Psi.basis().keys()
        Compositions of non-negative integers

    To construct an element one can therefore do::

        sage: Psi.basis()[Composition([2,1,3])]
        Psi[2, 1, 3]

    As this is rather cumbersome, the following abuses of notation are
    allowed::

        sage: Psi[Composition([2, 1, 3])]
        Psi[2, 1, 3]
        sage: Psi[[2, 1, 3]]
        Psi[2, 1, 3]
        sage: Psi[2, 1, 3]
        Psi[2, 1, 3]

    or even::

        sage: Psi[(i for i in [2, 1, 3])]
        Psi[2, 1, 3]

    Unfortunately, due to a limitation in Python syntax, one cannot use::

        sage: Psi[]       # not implemented

    Instead, you can use::

        sage: Psi[[]]
        Psi[]

    Now, we can construct linear combinations of basis elements::

        sage: Psi[2,1,3] + 2 * (Psi[4] + Psi[2,1])
        2*Psi[2, 1] + Psi[2, 1, 3] + 2*Psi[4]

    .. rubric:: Algebra structure

    To start with, ``Psi`` is a graded algebra, the grading being induced by
    the size of compositions. The one is the basis element indexed by the empty
    composition::

        sage: Psi.one()
        Psi[]
        sage: S.one()
        S[]
        sage: R.one()
        R[]

    As we have seen above, the ``Psi`` basis is multiplicative; that is
    multiplication is induced by linearity from the concatenation of
    compositions::

        sage: Psi[1,3] * Psi[2,1]
        Psi[1, 3, 2, 1]
        sage: (Psi.one() + 2 * Psi[1,3]) * Psi[2, 4]
        2*Psi[1, 3, 2, 4] + Psi[2, 4]

    .. rubric:: Hopf algebra structure

    ``Psi`` is further endowed with a coalgebra structure. The coproduct
    is an algebra morphism, and therefore determined by its values on
    the generators; those are primitive::

        sage: Psi[1].coproduct()
        Psi[] # Psi[1] + Psi[1] # Psi[]
        sage: Psi[2].coproduct()
        Psi[] # Psi[2] + Psi[2] # Psi[]

    The coproduct, being cocommutative on the generators, is
    cocommutative everywhere::

        sage: Psi[1,2].coproduct()
        Psi[] # Psi[1, 2] + Psi[1] # Psi[2] + Psi[1, 2] # Psi[] + Psi[2] # Psi[1]

    The algebra and coalgebra structures on ``Psi`` combine to form a
    bialgebra structure, which cooperates with the grading to form a
    connected graded bialgebra. Thus, as any connected graded bialgebra,
    ``Psi`` is a Hopf algebra. Over ``QQ`` (or any other `\QQ`-algebra),
    this Hopf algebra ``Psi`` is isomorphic to the tensor algebra of
    its space of primitive elements.

    The antipode is an anti-algebra morphism; in the ``Psi`` basis, it
    sends the generators to their opposites and changes their sign if
    they are of odd degree::

        sage: Psi[3].antipode()
        -Psi[3]
        sage: Psi[1,3,2].antipode()
        -Psi[2, 3, 1]
        sage: Psi[1,3,2].coproduct().apply_multilinear_morphism(lambda be,ga: Psi(be)*Psi(ga).antipode())
        0

    The counit is defined by sending all elements of positive degree to
    zero::

        sage: S[3].degree(), S[3,1,2].degree(), S.one().degree()
        (3, 6, 0)
        sage: S[3].counit()
        0
        sage: S[3,1,2].counit()
        0
        sage: S.one().counit()
        1
        sage: (S[3] - 2*S[3,1,2] + 7).counit()
        7
        sage: (R[3] - 2*R[3,1,2] + 7).counit()
        7

    It is possible to change the prefix used to display the basis
    elements using the method
    :meth:`~sage.structure.indexed_generators.IndexedGenerators.print_options`.
    Say that for instance one wanted to display the 
    :class:`~NonCommutativeSymmetricFunctions.Complete` basis as having
    a prefix ``H`` instead of the default ``S``::

        sage: H = NCSF.complete()
        sage: H.an_element()
        2*S[] + 2*S[1] + 3*S[1, 1]
        sage: H.print_options(prefix='H')
        sage: H.an_element()
        2*H[] + 2*H[1] + 3*H[1, 1]
        sage: H.print_options(prefix='S') #restore to 'S'

    .. rubric:: Concrete representations

    NCSF admits the concrete realizations defined in [NCSF1]_::

        sage: Phi        = NCSF.Phi()
        sage: Psi        = NCSF.Psi()
        sage: ribbon     = NCSF.ribbon()
        sage: complete   = NCSF.complete()
        sage: elementary = NCSF.elementary()

    To change from one basis to another, one simply does::

        sage: Phi(Psi[1])
        Phi[1]
        sage: Phi(Psi[3])
        -1/4*Phi[1, 2] + 1/4*Phi[2, 1] + Phi[3]

    In general, one can mix up different bases in computations::

        sage: Phi[1] * Psi[1]
        Phi[1, 1]

    Some of the changes of basis are easy to guess::

        sage: ribbon(complete[1,3,2])
        R[1, 3, 2] + R[1, 5] + R[4, 2] + R[6]

    This is the sum of all fatter compositions. Using the usual
    Möbius function for the boolean lattice, the inverse change of
    basis is given by the alternating sum of all fatter compositions::

        sage: complete(ribbon[1,3,2])
        S[1, 3, 2] - S[1, 5] - S[4, 2] + S[6]

    The analogue of the elementary basis is the sum over
    all finer compositions than the 'complement' of the composition
    in the ribbon basis::

        sage: Composition([1,3,2]).complement()
        [2, 1, 2, 1]
        sage: ribbon(elementary([1,3,2]))
        R[1, 1, 1, 1, 1, 1] + R[1, 1, 1, 2, 1] + R[2, 1, 1, 1, 1] + R[2, 1, 2, 1]

    By Möbius inversion on the composition poset, the ribbon
    basis element corresponding to a composition `I` is then the
    alternating sum over all compositions fatter than the
    complement composition of `I` in the elementary basis::

        sage: elementary(ribbon[2,1,2,1])
        L[1, 3, 2] - L[1, 5] - L[4, 2] + L[6]

    The `\Phi`
    (:class:`~sage.combinat.ncsf_qsym.ncsf.NonCommutativeSymmetricFunctions.Phi`)
    and `\Psi` bases are computed by changing to and from the
    :class:`~sage.combinat.ncsf_qsym.ncsf.NonCommutativeSymmetricFunctions.Complete`
    basis. The expansion of `\Psi` basis is given in Proposition 4.5
    of [NCSF1]_ by the formulae

    .. MATH::

        S^I = \sum_{J \geq I} \frac{1}{\pi_u(J,I)} \Psi^J

    and

    .. MATH::

        \Psi^I = \sum_{J \geq I} (-1)^{\ell(J)-\ell(I)} lp(J,I) S^J

    where the coefficients `\pi_u(J,I)` and `lp(J,I)` are coefficients in the
    methods :meth:`~sage.combinat.ncsf_qsym.combinatorics.coeff_pi` and
    :meth:`~sage.combinat.ncsf_qsym.combinatorics.coeff_lp` respectively.  For
    example::

        sage: Psi(complete[3])
        1/6*Psi[1, 1, 1] + 1/3*Psi[1, 2] + 1/6*Psi[2, 1] + 1/3*Psi[3]
        sage: complete(Psi[3])
        S[1, 1, 1] - 2*S[1, 2] - S[2, 1] + 3*S[3]

    The
    :class:`~sage.combinat.ncsf_qsym.ncsf.NonCommutativeSymmetricFunctions.Phi`
    basis is another analogue of the power sum basis from the algebra of
    symmetric functions and the expansion in the Complete basis is given in
    Proposition 4.9 of [NCSF1]_ by the formulae

    .. MATH::

        S^I = \sum_{J \geq I} \frac{1}{sp(J,I)} \Phi^J

    and

    .. MATH::

        \Phi^I = \sum_{J \geq I} (-1)^{\ell(J)-\ell(I)} 
        \frac{\prod_i I_i}{\ell(J,I)} S^J

    where the coefficients `sp(J,I)` and `\ell(J,I)` are coefficients in the
    methods :meth:`~sage.combinat.ncsf_qsym.combinatorics.coeff_sp` and
    :meth:`~sage.combinat.ncsf_qsym.combinatorics.coeff_ell` respectively.
    For example::

        sage: Phi(complete[3])
        1/6*Phi[1, 1, 1] + 1/4*Phi[1, 2] + 1/4*Phi[2, 1] + 1/3*Phi[3]
        sage: complete(Phi[3])
        S[1, 1, 1] - 3/2*S[1, 2] - 3/2*S[2, 1] + 3*S[3]

    Here is how to fetch the conversion morphisms::

        sage: f = complete.coerce_map_from(elementary); f
        Generic morphism:
          From: NCSF in the Elementary basis
          To:   NCSF in the Complete basis
        sage: g = elementary.coerce_map_from(complete); g
        Generic morphism:
          From: NCSF in the Complete basis
          To:   NCSF in the Elementary basis
        sage: f.category()
        Category of homsets of unital magmas and right modules over Rational Field and
          left modules over Rational Field
        sage: f(elementary[1,2,2])
        S[1, 1, 1, 1, 1] - S[1, 1, 1, 2] - S[1, 2, 1, 1] + S[1, 2, 2]
        sage: g(complete[1,2,2])
        L[1, 1, 1, 1, 1] - L[1, 1, 1, 2] - L[1, 2, 1, 1] + L[1, 2, 2]
        sage: h = f*g; h
        Composite map:
          From: NCSF in the Complete basis
          To:   NCSF in the Complete basis
          Defn:   Generic morphism:
                  From: NCSF in the Complete basis
                  To:   NCSF in the Elementary basis
                then
                  Generic morphism:
                  From: NCSF in the Elementary basis
                  To:   NCSF in the Complete basis
        sage: h(complete[1,3,2])
        S[1, 3, 2]

    .. rubric:: Additional concrete representations

    NCSF has some additional bases which appear in the literature::

        sage: Monomial                 = NCSF.Monomial()
        sage: Immaculate               = NCSF.Immaculate()
        sage: dualQuasisymmetric_Schur = NCSF.dualQuasisymmetric_Schur()

    The :class:`~sage.combinat.ncsf_qsym.ncsf.NonCommutativeSymmetricFunctions.Monomial`
    basis was introduced in [Tev2007]_ and the
    :class:`~sage.combinat.ncsf_qsym.ncsf.NonCommutativeSymmetricFunctions.Immaculate`
    basis was introduced in [BBSSZ2012]_.  The
    :class:`~sage.combinat.ncsf_qsym.qsym.QuasiSymmetricFunctions.Quasisymmetric_Schur`
    were defined in [QSCHUR]_ and the dual basis is implemented here as
    :class:`~sage.combinat.ncsf_qsym.ncsf.NonCommutativeSymmetricFunctions.dualQuasisymmetric_Schur`.
    Refer to the documentation for the use and definition of these bases.

    .. TODO::

        - implement fundamental, forgotten, and simple (coming
          from the simple modules of HS_n) bases.

    We revert back to the original name from our custom short name NCSF::

        sage: NCSF
        NCSF
        sage: NCSF.rename()
        sage: NCSF
        Non-Commutative Symmetric Functions over the Rational Field

    TESTS::

        sage: TestSuite(Phi).run()
        sage: TestSuite(Psi).run()
        sage: TestSuite(complete).run()

    """
    def __init__(self, R):
        r"""
        TESTS::

            sage: NCSF1 = NonCommutativeSymmetricFunctions(FiniteField(23))
            sage: NCSF2 = NonCommutativeSymmetricFunctions(Integers(23))
            sage: TestSuite(NonCommutativeSymmetricFunctions(QQ)).run()
        """
        # change the line below to assert(R in Rings()) once MRO issues from #15536, #15475 are resolved
        assert(R in Fields() or R in Rings()) # side effect of this statement assures MRO exists for R
        self._base = R # Won't be needed once CategoryObject won't override base_ring
        Parent.__init__(self, category = GradedHopfAlgebras(R).WithRealizations())

        # COERCION METHODS
        Psi = self.Psi()
        Phi = self.Phi()
        complete = self.complete()
        elementary = self.elementary()
        ribbon = self.ribbon()

        # complete to ribbon, and back
        complete  .module_morphism(ribbon.sum_of_fatter_compositions,               codomain=ribbon    ).register_as_coercion()
        ribbon    .module_morphism(complete.alternating_sum_of_fatter_compositions, codomain=complete  ).register_as_coercion()

        complete  .algebra_morphism(elementary.alternating_sum_of_compositions,     codomain=elementary).register_as_coercion()
        elementary.algebra_morphism(complete.alternating_sum_of_compositions,       codomain=complete  ).register_as_coercion()

        complete  .algebra_morphism(Psi._from_complete_on_generators,               codomain=Psi       ).register_as_coercion()
        Psi       .algebra_morphism(Psi._to_complete_on_generators,                 codomain=complete  ).register_as_coercion()

        complete  .algebra_morphism(Phi._from_complete_on_generators,               codomain=Phi       ).register_as_coercion()
        Phi       .algebra_morphism(Phi._to_complete_on_generators,                 codomain=complete  ).register_as_coercion()

    def _repr_(self): # could be taken care of by the category
        r"""
        EXAMPLES::

            sage: N = NonCommutativeSymmetricFunctions(ZZ)
            sage: N._repr_()
            'Non-Commutative Symmetric Functions over the Integer Ring'
        """
        return "Non-Commutative Symmetric Functions over the %s"%self.base_ring()

    def a_realization(self):
        r"""
        Gives a realization of the algebra of non-commutative symmetric functions. This
        particular realization is the complete basis of non-commutative symmetric functions.

        OUTPUT:

        - The realization of the non-commutative symmetric functions in the
          complete basis.

        EXAMPLES::

            sage: NonCommutativeSymmetricFunctions(ZZ).a_realization()
            Non-Commutative Symmetric Functions over the Integer Ring in the Complete basis
        """
        return self.complete()

    _shorthands = tuple(['S', 'R', 'L', 'Phi', 'Psi', 'nM', 'I', 'dQS', 'dYQS', 'ZL', 'ZR'])

    def dual(self):
        r"""
        Return the dual to the non-commutative symmetric functions.

        OUTPUT:

        - The dual of the non-commutative symmetric functions over a ring. This
          is the algebra of quasi-symmetric functions over the ring.

        EXAMPLES::

            sage: NCSF = NonCommutativeSymmetricFunctions(QQ)
            sage: NCSF.dual()
            Quasisymmetric functions over the Rational Field
        """
        from sage.combinat.ncsf_qsym.qsym import QuasiSymmetricFunctions
        return QuasiSymmetricFunctions(self.base_ring())

    class Bases(Category_realization_of_parent):
        """
        Category of bases of non-commutative symmetric functions.

        EXAMPLES::

            sage: N = NonCommutativeSymmetricFunctions(QQ)
            sage: N.Bases()
            Category of bases of Non-Commutative Symmetric Functions over the Rational Field
            sage: R = N.Ribbon()
            sage: R in N.Bases()
            True
        """
        def super_categories(self):
            r"""
            Return the super categories of the category of bases of the
            non-commutative symmetric functions.

            OUTPUT:

            - list

            TESTS::

                sage: N = NonCommutativeSymmetricFunctions(QQ)
                sage: N.Bases().super_categories()
                [Category of bases of Non-Commutative Symmetric Functions or Quasisymmetric functions over the Rational Field,
                 Category of realizations of graded modules with internal product over Rational Field]

            """
            R = self.base().base_ring()
            from .generic_basis_code import GradedModulesWithInternalProduct
            return [BasesOfQSymOrNCSF(self.base()),
                    GradedModulesWithInternalProduct(R).Realizations()]

        class ParentMethods:

            def to_symmetric_function_on_basis(self, I):
                r"""
                The image of the basis element indexed by ``I`` under the map
                to the symmetric functions.

                This default implementation does a change of basis and
                computes the image in the complete basis.

                INPUT:

                - ``I`` -- a composition

                OUTPUT:

                - The image of the non-commutative basis element of
                  ``self`` indexed by the composition ``I`` under the map from
                  non-commutative symmetric functions to the symmetric
                  functions. This will be a symmetric function.

                EXAMPLES::

                    sage: N = NonCommutativeSymmetricFunctions(QQ)
                    sage: I = N.Immaculate()
                    sage: I.to_symmetric_function(I[1,3])
                    -h[2, 2] + h[3, 1]
                    sage: I.to_symmetric_function(I[1,2])
                    0
                    sage: Phi = N.Phi()
                    sage: Phi.to_symmetric_function_on_basis([3,1,2])==Phi.to_symmetric_function(Phi[3,1,2])
                    True
                    sage: Phi.to_symmetric_function_on_basis([])
                    h[]
                """
                S = self.realization_of().complete()
                return S.to_symmetric_function(S(self[I]))

            @lazy_attribute
            def to_symmetric_function(self):
                r"""
                Morphism to the algebra of symmetric functions.

                This is constructed by extending the computation on the basis
                or by coercion to the complete basis.

                OUTPUT:

                - The module morphism from the basis ``self`` to the symmetric
                  functions which corresponds to taking a commutative image.

                EXAMPLES::

                    sage: N = NonCommutativeSymmetricFunctions(QQ)
                    sage: R = N.ribbon()
                    sage: x = R.an_element(); x
                    2*R[] + 2*R[1] + 3*R[1, 1]
                    sage: R.to_symmetric_function(x)
                    2*s[] + 2*s[1] + 3*s[1, 1]
                    sage: nM = N.Monomial()
                    sage: nM.to_symmetric_function(nM[3,1])
                    h[1, 1, 1, 1] - 7/2*h[2, 1, 1] + h[2, 2] + 7/2*h[3, 1] - 2*h[4]
                """
                on_basis = self.to_symmetric_function_on_basis
                codom = on_basis([]).parent()
                return self.module_morphism(on_basis, codomain=codom)

            def to_ncsym_on_basis(self, I):
                r"""
                The image of the basis element indexed by ``I`` under
                the map to `NCSym`.

                This function is deprecated. Use the ``to_ncsym`` on the
                corresponding element.

                EXAMPLES::

                    sage: R = NonCommutativeSymmetricFunctions(QQ).R()
                    sage: R.to_ncsym_on_basis(Composition([2,1]))
                    doctest:warning
                    ...
                    DeprecationWarning: This method is deprecated.
                     Use to_ncsym on the corresponding element.
                    See https://trac.sagemath.org/25141 for details.
                    1/3*m{{1}, {2}, {3}} + 1/6*m{{1}, {2, 3}}
                     + 2/3*m{{1, 2}, {3}} + 1/6*m{{1, 3}, {2}}
                """
                from sage.misc.superseded import deprecation
                deprecation(25141, "This method is deprecated."
                                   " Use to_ncsym on the corresponding element.")
                return self.monomial(I).to_ncsym()

            @lazy_attribute
            def to_ncsym(self):
                """
                The image of the basis element indexed by ``I`` under
                the map to `NCSym`.

                This function is deprecated. Use the ``to_ncsym`` on the
                corresponding element.

                EXAMPLES::

                    sage: R = NonCommutativeSymmetricFunctions(QQ).ribbon()
                    sage: R.to_ncsym
                    doctest:warning
                    ...
                    DeprecationWarning: This method is deprecated.
                     Use to_ncsym on the corresponding element.
                    See https://trac.sagemath.org/25141 for details.
                    Generic morphism:
                      From: Non-Commutative Symmetric Functions over the Rational Field in the Ribbon basis
                      To:   Symmetric functions in non-commuting variables over the Rational Field in the monomial basis
                """
                from sage.misc.superseded import deprecation
                deprecation(25141, "This method is deprecated."
                                   " Use to_ncsym on the corresponding element.")
                from sage.combinat.ncsym.ncsym import SymmetricFunctionsNonCommutingVariables
                codomain = SymmetricFunctionsNonCommutingVariables(self.base_ring()).monomial()
                return self.module_morphism(self.to_ncsym_on_basis, codomain=codomain)

            def immaculate_function(self, xs):
                r"""
                Return the immaculate function corresponding to the
                integer vector ``xs``, written in the basis ``self``.

                If `\alpha` is any integer vector -- i.e., an element of
                `\ZZ^m` for some `m \in \NN` --, the *immaculate function
                corresponding to* `\alpha` is a non-commutative symmetric
                function denoted by `\mathfrak{S}_{\alpha}`. One way to
                define this function is by setting

                .. MATH::

                    \mathfrak{S}_{\alpha}
                    = \sum_{\sigma \in S_m} (-1)^{\sigma}
                    S_{\alpha_1 + \sigma(1) - 1}
                    S_{\alpha_2 + \sigma(2) - 2}
                    \cdots
                    S_{\alpha_m + \sigma(m) - m},

                where `\alpha` is written in the form
                `(\alpha_1, \alpha_2, \ldots, \alpha_m)`, and where `S`
                stands for the complete basis
                (:class:`~NonCommutativeSymmetricFunctions.Complete`).

                The immaculate function `\mathfrak{S}_{\alpha}` first
                appeared in [BBSSZ2012]_ (where it was defined
                differently, but the definition we gave above appeared as
                Theorem 3.27).

                The immaculate functions `\mathfrak{S}_{\alpha}` for
                `\alpha` running over all compositions (i.e., finite
                sequences of positive integers) form a basis of `NCSF`.
                This is the *immaculate basis*
                (:class:`~NonCommutativeSymmetricFunctions.Immaculate`).

                INPUT:

                - ``xs`` -- list (or tuple or any iterable -- possibly a
                  composition) of integers

                OUTPUT:

                The immaculate function `\mathfrak{S}_{xs}`
                written in the basis ``self``.

                EXAMPLES:

                Let us first check that, for ``xs`` a composition, we get
                the same as the result of
                ``self.realization_of().I()[xs]``::

                    sage: def test_comp(xs):
                    ....:     NSym = NonCommutativeSymmetricFunctions(QQ)
                    ....:     I = NSym.I()
                    ....:     return I[xs] == I.immaculate_function(xs)
                    sage: def test_allcomp(n):
                    ....:     return all( test_comp(c) for c in Compositions(n) )
                    sage: test_allcomp(1)
                    True
                    sage: test_allcomp(2)
                    True
                    sage: test_allcomp(3)
                    True

                Now some examples of non-composition immaculate
                functions::

                    sage: NSym = NonCommutativeSymmetricFunctions(QQ)
                    sage: I = NSym.I()
                    sage: I.immaculate_function([0, 1])
                    0
                    sage: I.immaculate_function([0, 2])
                    -I[1, 1]
                    sage: I.immaculate_function([-1, 1])
                    -I[]
                    sage: I.immaculate_function([2, -1])
                    0
                    sage: I.immaculate_function([2, 0])
                    I[2]
                    sage: I.immaculate_function([2, 0, 1])
                    0
                    sage: I.immaculate_function([1, 0, 2])
                    -I[1, 1, 1]
                    sage: I.immaculate_function([2, 0, 2])
                    -I[2, 1, 1]
                    sage: I.immaculate_function([0, 2, 0, 2])
                    I[1, 1, 1, 1] + I[1, 2, 1]
                    sage: I.immaculate_function([2, 0, 2, 0, 2])
                    I[2, 1, 1, 1, 1] + I[2, 1, 2, 1]

                TESTS:

                Basis-independence::

                    sage: NSym = NonCommutativeSymmetricFunctions(QQ)
                    sage: L = NSym.L()
                    sage: S = NSym.S()
                    sage: L(S.immaculate_function([0, 2, 0, 2])) == L.immaculate_function([0, 2, 0, 2])
                    True
                """
                S = self.realization_of().S()
                res = S.zero()
                m = len(xs)
                ys = [xs_i - i - 1 for i, xs_i in enumerate(xs)]
                for s in Permutations(m):
                    psco = [ys[i] + s_i for i, s_i in enumerate(s)]
                    if not all(j >= 0 for j in psco):
                        continue
                    psco2 = [j for j in psco if j != 0]
                    pr = s.sign() * S[psco2]
                    res += pr
                return self(res)

        class ElementMethods:

            def verschiebung(self, n):
                r"""
                Return the image of the noncommutative symmetric function
                ``self`` under the `n`-th Verschiebung operator.

                The `n`-th Verschiebung operator `\mathbf{V}_n` is defined
                to be the map from the `\mathbf{k}`-algebra of noncommutative
                symmetric functions to itself that sends the complete function
                `S^I` indexed by a composition `I = (i_1, i_2, \ldots , i_k)`
                to `S^{(i_1/n, i_2/n, \ldots , i_k/n)}` if all of the numbers
                `i_1, i_2, \ldots, i_k` are divisible by `n`, and to `0`
                otherwise. This operator `\mathbf{V}_n` is a Hopf algebra
                endomorphism. For every positive integer `r` with `n \mid r`,
                it satisfies

                .. MATH::

                    \mathbf{V}_n(S_r) = S_{r/n},
                    \quad \mathbf{V}_n(\Lambda_r) = (-1)^{r - r/n} \Lambda_{r/n},
                    \quad \mathbf{V}_n(\Psi_r) = n \Psi_{r/n},
                    \quad \mathbf{V}_n(\Phi_r) = n \Phi_{r/n}

                (where `S_r` denotes the `r`-th complete non-commutative
                symmetric function, `\Lambda_r` denotes the `r`-th elementary
                non-commutative symmetric function, `\Psi_r` denotes the `r`-th
                power-sum non-commutative symmetric function of the first kind,
                and `\Phi_r` denotes the `r`-th power-sum non-commutative
                symmetric function of the second kind). For every positive
                integer `r` with `n \nmid r`, it satisfes

                .. MATH::

                    \mathbf{V}_n(S_r) = \mathbf{V}_n(\Lambda_r)
                    = \mathbf{V}_n(\Psi_r) = \mathbf{V}_n(\Phi_r) = 0.

                The `n`-th Verschiebung operator is also called the `n`-th
                Verschiebung endomorphism.

                It is a lift of the `n`-th Verschiebung operator on the ring
                of symmetric functions
                (:meth:`~sage.combinat.sf.sfa.SymmetricFunctionAlgebra_generic_Element.verschiebung`)
                to the ring of noncommutative symmetric functions.

                The action of the `n`-th Verschiebung operator can also be
                described on the ribbon Schur functions. Namely, every
                composition `I` of size `n \ell` satisfies

                .. MATH::

                    \mathbf{V}_n ( R_I )
                    = (-1)^{\ell(I) - \ell(J)} \cdot R_{J / n},

                where `J` denotes the meet of the compositions `I` and
                `(\underbrace{n, n, \ldots, n}_{|I|/n \mbox{ times}})`,
                where `\ell(I)` is the length of `I`, and
                where `J / n` denotes the composition obtained by dividing
                every entry of `J` by `n`.
                For a composition `I` of size not divisible by `n`, we have
                `\mathbf{V}_n( R_I ) = 0`.

                .. SEEALSO::

                    :meth:`frobenius method of QSym
                    <sage.combinat.ncsf_qsym.qsym.QuasiSymmetricFunctions.Bases.ElementMethods.frobenius>`,
                    :meth:`verschiebung method of Sym
                    <sage.combinat.sf.sfa.SymmetricFunctionAlgebra_generic_Element.verschiebung>`

                INPUT:

                - ``n`` -- a positive integer

                OUTPUT:

                The result of applying the `n`-th Verschiebung operator (on the
                ring of noncommutative symmetric functions) to ``self``.

                EXAMPLES::

                    sage: NSym = NonCommutativeSymmetricFunctions(ZZ)
                    sage: S = NSym.S()
                    sage: S[3,2].verschiebung(2)
                    0
                    sage: S[6,4].verschiebung(2)
                    S[3, 2]
                    sage: (S[9,1] - S[8,2] + 2*S[6,4] - 3*S[3] + 4*S[[]]).verschiebung(2)
                    4*S[] + 2*S[3, 2] - S[4, 1]
                    sage: (S[3,3] - 2*S[2]).verschiebung(3)
                    S[1, 1]
                    sage: S([4,2]).verschiebung(1)
                    S[4, 2]
                    sage: R = NSym.R()
                    sage: R([4,2]).verschiebung(2)
                    R[2, 1]

                Being Hopf algebra endomorphisms, the Verschiebung operators
                commute with the antipode::

                    sage: all( R(I).verschiebung(2).antipode()
                    ....:      == R(I).antipode().verschiebung(2)
                    ....:      for I in Compositions(4) )
                    True

                They lift the Verschiebung operators of the ring of symmetric
                functions::

                    sage: all( S(I).verschiebung(2).to_symmetric_function()
                    ....:      == S(I).to_symmetric_function().verschiebung(2)
                    ....:      for I in Compositions(4) )
                    True

                The Frobenius operators on `QSym` are adjoint to the
                Verschiebung operators on `NSym` with respect to the duality
                pairing::

                    sage: QSym = QuasiSymmetricFunctions(ZZ)
                    sage: M = QSym.M()
                    sage: all( all( M(I).frobenius(3).duality_pairing(S(J))
                    ....:           == M(I).duality_pairing(S(J).verschiebung(3))
                    ....:           for I in Compositions(2) )
                    ....:      for J in Compositions(3) )
                    True
                """
                # Convert to the homogeneous basis, there apply Verschiebung
                # componentwise, then convert back.
                parent = self.parent()
                S = parent.realization_of().S()
                C = parent._indices
                dct = {C([i // n for i in I]): coeff
                       for (I, coeff) in S(self) if all(i % n == 0 for i in I)}
                return parent(S._from_dict(dct))

            def bernstein_creation_operator(self, n):
                r"""
                Return the image of ``self`` under the `n`-th Bernstein
                creation operator.

                Let `n` be an integer. The `n`-th Bernstein creation
                operator `\mathbb{B}_n` is defined as the endomorphism of
                the space `NSym` of noncommutative symmetric functions
                which sends every `f` to

                .. MATH::

                    \sum_{i \geq 0} (-1)^i H_{n+i} F_{1^i}^\perp,

                where usual notations are in place (the letter `H` stands
                for the complete basis of `NSym`, the letter `F` stands
                for the fundamental basis of the algebra `QSym` of
                quasisymmetric functions, and `F_{1^i}^\perp` means
                skewing (:meth:`~sage.combinat.ncsf_qsym.generic_basis_code.BasesOfQSymOrNCSF.ElementMethods.skew_by`)
                by `F_{1^i}`). Notice that `F_{1^i}` is nothing other than the
                elementary symmetric function `e_i`.

                This has been introduced in [BBSSZ2012]_, section 3.1, in
                analogy to the Bernstein creation operators on the
                symmetric functions
                (:meth:`~sage.combinat.sf.sfa.SymmetricFunctionAlgebra_generic_Element.bernstein_creation_operator`),
                and studied further in [BBSSZ2012]_, mainly in the context
                of immaculate functions
                (:class:`~NonCommutativeSymmetricFunctions.Immaculate`).
                In fact, if `(\alpha_1, \alpha_2, \ldots, \alpha_m)` is
                an `m`-tuple of integers, then

                .. MATH::

                    \mathbb{B}_n I_{(\alpha_1, \alpha_2, \ldots, \alpha_m)}
                    = I_{(n, \alpha_1, \alpha_2, \ldots, \alpha_m)},

                where `I_{(\alpha_1, \alpha_2, \ldots, \alpha_m)}` is the
                immaculate function associated to the `m`-tuple
                `(\alpha_1, \alpha_2, \ldots, \alpha_m)` (see
                :meth:`~NonCommutativeSymmetricFunctions.Bases.ParentMethods.immaculate_function`).

                EXAMPLES:

                We get the immaculate functions by repeated application of
                Bernstein creation operators::

                    sage: NSym = NonCommutativeSymmetricFunctions(ZZ)
                    sage: I = NSym.I()
                    sage: S = NSym.S()
                    sage: def immaculate_by_bernstein(xs):
                    ....:     # immaculate function corresponding to integer
                    ....:     # tuple ``xs``, computed by iterated application
                    ....:     # of Bernstein creation operators.
                    ....:     res = S.one()
                    ....:     for i in reversed(xs):
                    ....:         res = res.bernstein_creation_operator(i)
                    ....:     return res
                    sage: import itertools
                    sage: all( immaculate_by_bernstein(p) == I.immaculate_function(p)
                    ....:      for p in itertools.product(range(-1, 3), repeat=3))
                    True

                Some examples::

                    sage: S[3,2].bernstein_creation_operator(-2)
                    S[2, 1]
                    sage: S[3,2].bernstein_creation_operator(-1)
                    S[1, 2, 1] - S[2, 2] - S[3, 1]
                    sage: S[3,2].bernstein_creation_operator(0)
                    -S[1, 2, 2] - S[1, 3, 1] + S[2, 2, 1] + S[3, 2]
                    sage: S[3,2].bernstein_creation_operator(1)
                    S[1, 3, 2] - S[2, 2, 2] - S[2, 3, 1] + S[3, 2, 1]
                    sage: S[3,2].bernstein_creation_operator(2)
                    S[2, 3, 2] - S[3, 2, 2] - S[3, 3, 1] + S[4, 2, 1]
                """
                # We use the definition of this operator.
                parent = self.parent()
                res = parent.zero()
                if not self:
                    return res
                max_degree = max(sum(m) for m, c in self)
                # ``max_degree`` is now the maximum degree in which ``self``
                # has a nonzero coefficient.
                NSym = parent.realization_of()
                S = NSym.S()
                F = NSym.dual().F()
                for i in range(max_degree + 1):
                    if n + i > 0:
                        res += (-1) ** i * S[n + i] * self.skew_by(F[[1] * i])
                    elif n + i == 0:
                        res += (-1) ** i * self.skew_by(F[[1] * i])
                return res

            def star_involution(self):
                r"""
                Return the image of the noncommutative symmetric function
                ``self`` under the star involution.

                The star involution is defined as the algebra antihomomorphism
                `NCSF \to NCSF` which, for every positive integer `n`, sends
                the `n`-th complete non-commutative symmetric function `S_n` to
                `S_n`. Denoting by `f^{\ast}` the image of an element
                `f \in NCSF` under this star involution, it can be shown that
                every composition `I` satisfies

                .. MATH::

                    (S^I)^{\ast} = S^{I^r}, \quad
                    (\Lambda^I)^{\ast} = \Lambda^{I^r}, \quad
                    R_I^{\ast} = R_{I^r}, \quad
                    (\Phi^I)^{\ast} = \Phi^{I^r},

                where `I^r` denotes the reversed composition of `I`, and
                standard notations for classical bases of `NCSF` are being used
                (`S` for the complete basis, `\Lambda` for the elementary basis,
                `R` for the ribbon basis, and `\Phi` for that of the power-sums
                of the second kind). The star involution is an involution and a
                coalgebra automorphism of `NCSF`. It is an automorphism of the
                graded vector space `NCSF`. Under the canonical isomorphism
                between the `n`-th graded component of `NCSF` and the descent
                algebra of the symmetric group `S_n` (see
                :meth:`to_descent_algebra`), the star involution (restricted to
                the `n`-th graded component) corresponds to the automorphism
                of the descent algebra given by
                `x \mapsto \omega_n x \omega_n`, where `\omega_n` is the
                permutation `(n, n-1, \ldots, 1) \in S_n` (written here in
                one-line notation). If `\pi` denotes the projection from `NCSF`
                to the ring of symmetric functions
                (:meth:`to_symmetric_function`), then `\pi(f^{\ast}) = \pi(f)`
                for every `f \in NCSF`.

                The star involution on `NCSF` is adjoint to the star involution
                on `QSym` by the standard adjunction between `NCSF` and `QSym`.

                The star involution has been denoted by `\rho` in [LMvW13]_,
                section 3.6.
                See [NCSF2]_, section 2.3 for the properties of this map.

                .. SEEALSO::

                    :meth:`star involution of QSym
                    <sage.combinat.ncsf_qsym.qsym.QuasiSymmetricFunctions.Bases.ElementMethods.star_involution>`,
                    :meth:`psi involution of NCSF
                    <sage.combinat.ncsf_qsym.ncsf.NonCommutativeSymmetricFunctions.Bases.ElementMethods.psi_involution>`.

                EXAMPLES::

                    sage: NSym = NonCommutativeSymmetricFunctions(ZZ)
                    sage: S = NSym.S()
                    sage: S[3,2].star_involution()
                    S[2, 3]
                    sage: S[6,3].star_involution()
                    S[3, 6]
                    sage: (S[9,1] - S[8,2] + 2*S[6,4] - 3*S[3] + 4*S[[]]).star_involution()
                    4*S[] + S[1, 9] - S[2, 8] - 3*S[3] + 2*S[4, 6]
                    sage: (S[3,3] - 2*S[2]).star_involution()
                    -2*S[2] + S[3, 3]
                    sage: S([4,2]).star_involution()
                    S[2, 4]
                    sage: R = NSym.R()
                    sage: R([4,2]).star_involution()
                    R[2, 4]
                    sage: R.zero().star_involution()
                    0
                    sage: NSym = NonCommutativeSymmetricFunctions(QQ)
                    sage: Phi = NSym.Phi()
                    sage: Phi([2,1]).star_involution()
                    Phi[1, 2]

                The Psi basis doesn't behave as nicely::

                    sage: Psi = NSym.Psi()
                    sage: Psi([2,1]).star_involution()
                    Psi[1, 2]
                    sage: Psi([3,1]).star_involution()
                    1/2*Psi[1, 1, 2] - 1/2*Psi[1, 2, 1] + Psi[1, 3]

                The star involution commutes with the antipode::

                    sage: all( R(I).star_involution().antipode()
                    ....:      == R(I).antipode().star_involution()
                    ....:      for I in Compositions(4) )
                    True

                Checking the relation with the descent algebra described
                above::

                    sage: def descent_test(n):
                    ....:     DA = DescentAlgebra(QQ, n)
                    ....:     NSym = NonCommutativeSymmetricFunctions(QQ)
                    ....:     S = NSym.S()
                    ....:     DAD = DA.D()
                    ....:     w_n = DAD(set(range(1, n)))
                    ....:     for I in Compositions(n):
                    ....:         if not (S[I].star_involution()
                    ....:                 == w_n * S[I].to_descent_algebra(n) * w_n):
                    ....:             return False
                    ....:         return True
                    sage: all( descent_test(i) for i in range(4) )
                    True
                    sage: all( descent_test(i) for i in range(6) ) # long time
                    True

                Testing the `\pi(f^{\ast}) = \pi(f)` relation noticed above::

                    sage: NSym = NonCommutativeSymmetricFunctions(QQ)
                    sage: R = NSym.R()
                    sage: all( R(I).star_involution().to_symmetric_function()
                    ....:      == R(I).to_symmetric_function()
                    ....:      for I in Compositions(4) )
                    True

                The star involution on `QSym` is adjoint to the star involution
                on `NSym` with respect to the duality pairing::

                    sage: QSym = QuasiSymmetricFunctions(QQ)
                    sage: M = QSym.M()
                    sage: NSym = NonCommutativeSymmetricFunctions(QQ)
                    sage: S = NSym.S()
                    sage: all( all( M(I).star_involution().duality_pairing(S(J))
                    ....:           == M(I).duality_pairing(S(J).star_involution())
                    ....:           for I in Compositions(2) )
                    ....:      for J in Compositions(3) )
                    True
                """
                # Convert to the homogeneous basis, there apply the star
                # involution componentwise, then convert back.
                parent = self.parent()
                S = parent.realization_of().S()
                dct = {I.reversed(): coeff for (I, coeff) in S(self)}
                return parent(S._from_dict(dct))

            def omega_involution(self):
                r"""
                Return the image of the noncommutative symmetric function
                ``self`` under the omega involution.

                The omega involution is defined as the algebra antihomomorphism
                `NCSF \to NCSF` which, for every positive integer `n`, sends
                the `n`-th complete non-commutative symmetric function `S_n` to
                the `n`-th elementary non-commutative symmetric function
                `\Lambda_n`. This omega involution is denoted by `\omega`. It
                can be shown that every composition `I` satisfies

                .. MATH::

                    \omega(S^I) = \Lambda^{I^r}, \quad
                    \omega(\Lambda^I) = S^{I^r}, \quad
                    \omega(R_I) = R_{I^t}, \quad
                    \omega(\Phi^I) = (-1)^{|I|-\ell(I)} \Phi^{I^r},
                    \omega(\Psi^I) = (-1)^{|I|-\ell(I)} \Psi^{I^r},

                where `I^r` denotes the reversed composition of `I`, and
                `I^t` denotes the conjugate composition of `I`, and `\ell(I)`
                denotes the length of the
                composition `I`, and standard notations for classical bases
                of `NCSF` are being used (`S` for the complete basis,
                `\Lambda` for the elementary basis, `R` for the ribbon
                basis, `\Phi` for that of the power-sums of the second
                kind, and `\Psi` for that of the power-sums of the first
                kind). More generally, if `f` is a homogeneous element of
                `NCSF` of degree `n`, then

                .. MATH::

                    \omega(f) = (-1)^n S(f),

                where `S` denotes the antipode of `NCSF`.

                The omega involution `\omega` is an involution and a
                coalgebra automorphism of `NCSF`. It is an automorphism of the
                graded vector space `NCSF`. If `\pi` denotes the projection
                from `NCSF` to the ring of symmetric functions
                (:meth:`to_symmetric_function`), then
                `\pi(\omega(f)) = \omega(\pi(f))` for every `f \in NCSF`,
                where the `\omega` on the right hand side denotes the omega
                automorphism of `Sym`.

                The omega involution on `NCSF` is adjoint to the omega
                involution on `QSym` by the standard adjunction between `NCSF`
                and `QSym`.

                The omega involution has been denoted by `\omega` in [LMvW13]_,
                section 3.6.
                See [NCSF1]_, section 3.1 for the properties of this map.

                .. SEEALSO::

                    :meth:`omega involution of QSym
                    <sage.combinat.ncsf_qsym.qsym.QuasiSymmetricFunctions.Bases.ElementMethods.omega_involution>`,
                    :meth:`psi involution of NCSF
                    <sage.combinat.ncsf_qsym.ncsf.NonCommutativeSymmetricFunctions.Bases.ElementMethods.psi_involution>`,
                    :meth:`star involution of NCSF
                    <sage.combinat.ncsf_qsym.ncsf.NonCommutativeSymmetricFunctions.Bases.ElementMethods.star_involution>`.

                EXAMPLES::

                    sage: NSym = NonCommutativeSymmetricFunctions(ZZ)
                    sage: S = NSym.S()
                    sage: L = NSym.L()
                    sage: L(S[3,2].omega_involution())
                    L[2, 3]
                    sage: L(S[6,3].omega_involution())
                    L[3, 6]
                    sage: L(S[1,3].omega_involution())
                    L[3, 1]
                    sage: L((S[9,1] - S[8,2] + 2*S[6,4] - 3*S[3] + 4*S[[]]).omega_involution()) # long time
                    4*L[] + L[1, 9] - L[2, 8] - 3*L[3] + 2*L[4, 6]
                    sage: L((S[3,3] - 2*S[2]).omega_involution())
                    -2*L[2] + L[3, 3]
                    sage: L(S([4,2]).omega_involution())
                    L[2, 4]
                    sage: R = NSym.R()
                    sage: R([4,2]).omega_involution()
                    R[1, 2, 1, 1, 1]
                    sage: R.zero().omega_involution()
                    0
                    sage: NSym = NonCommutativeSymmetricFunctions(QQ)
                    sage: Phi = NSym.Phi()
                    sage: Phi([2,1]).omega_involution()
                    -Phi[1, 2]
                    sage: Psi = NSym.Psi()
                    sage: Psi([2,1]).omega_involution()
                    -Psi[1, 2]
                    sage: Psi([3,1]).omega_involution()
                    Psi[1, 3]

                Testing the `\pi(\omega(f)) = \omega(\pi(f))` relation noticed
                above::

                    sage: NSym = NonCommutativeSymmetricFunctions(QQ)
                    sage: R = NSym.R()
                    sage: all( R(I).omega_involution().to_symmetric_function()
                    ....:      == R(I).to_symmetric_function().omega_involution()
                    ....:      for I in Compositions(4) )
                    True

                The omega involution on `QSym` is adjoint to the omega
                involution on `NSym` with respect to the duality pairing::

                    sage: QSym = QuasiSymmetricFunctions(QQ)
                    sage: M = QSym.M()
                    sage: NSym = NonCommutativeSymmetricFunctions(QQ)
                    sage: S = NSym.S()
                    sage: all( all( M(I).omega_involution().duality_pairing(S(J))
                    ....:           == M(I).duality_pairing(S(J).omega_involution())
                    ....:           for I in Compositions(2) )
                    ....:      for J in Compositions(3) )
                    True
                """
                # Use the `\omega(f) = (-1)^n S(f)` formula.
                return self.antipode().degree_negation()

            def psi_involution(self):
                r"""
                Return the image of the noncommutative symmetric function
                ``self`` under the involution `\psi`.

                The involution `\psi` is defined as the linear map
                `NCSF \to NCSF` which, for every composition `I`, sends the
                complete noncommutative symmetric function `S^I` to the
                elementary noncommutative symmetric function `\Lambda^I`.
                It can be shown that every composition `I` satisfies

                .. MATH::

                    \psi(R_I) = R_{I^c}, \quad \psi(S^I) = \Lambda^I, \quad
                    \psi(\Lambda^I) = S^I, \quad
                    \psi(\Phi^I) = (-1)^{|I| - \ell(I)} \Phi^I

                where `I^c` denotes the complement of the composition `I`, and
                `\ell(I)` denotes the length of `I`, and where standard
                notations for classical bases of `NCSF` are being used
                (`S` for the complete basis, `\Lambda` for the elementary basis,
                `\Phi` for the basis of the power sums of the second kind,
                and `R` for the ribbon basis). The map `\psi` is an involution
                and a graded Hopf algebra automorphism of `NCSF`. If `\pi`
                denotes the projection from `NCSF` to the ring of symmetric
                functions (:meth:`to_symmetric_function`), then
                `\pi(\psi(f)) = \omega(\pi(f))` for every `f \in NCSF`, where
                the `\omega` on the right hand side denotes the omega
                automorphism of `Sym`.

                The involution `\psi` of `NCSF` is adjoint to the involution
                `\psi` of `QSym` by the standard adjunction between `NCSF` and
                `QSym`.

                The involution `\psi` has been denoted by `\psi` in [LMvW13]_,
                section 3.6.

                .. SEEALSO::

                    :meth:`psi involution of QSym
                    <sage.combinat.ncsf_qsym.qsym.QuasiSymmetricFunctions.Bases.ElementMethods.psi_involution>`,
                    :meth:`star involution of NCSF
                    <sage.combinat.ncsf_qsym.ncsf.NonCommutativeSymmetricFunctions.Bases.ElementMethods.star_involution>`.

                EXAMPLES::

                    sage: NSym = NonCommutativeSymmetricFunctions(ZZ)
                    sage: R = NSym.R()
                    sage: R[3,2].psi_involution()
                    R[1, 1, 2, 1]
                    sage: R[6,3].psi_involution()
                    R[1, 1, 1, 1, 1, 2, 1, 1]
                    sage: (R[9,1] - R[8,2] + 2*R[2,4] - 3*R[3] + 4*R[[]]).psi_involution()
                    4*R[] - 3*R[1, 1, 1] + R[1, 1, 1, 1, 1, 1, 1, 1, 2] - R[1, 1, 1, 1, 1, 1, 1, 2, 1] + 2*R[1, 2, 1, 1, 1]
                    sage: (R[3,3] - 2*R[2]).psi_involution()
                    -2*R[1, 1] + R[1, 1, 2, 1, 1]
                    sage: R([2,1,1]).psi_involution()
                    R[1, 3]
                    sage: S = NSym.S()
                    sage: S([2,1]).psi_involution()
                    S[1, 1, 1] - S[2, 1]
                    sage: S.zero().psi_involution()
                    0
                    sage: NSym = NonCommutativeSymmetricFunctions(QQ)
                    sage: Phi = NSym.Phi()
                    sage: Phi([2,1]).psi_involution()
                    -Phi[2, 1]
                    sage: Phi([3,1]).psi_involution()
                    Phi[3, 1]

                The Psi basis doesn't behave as nicely::

                    sage: Psi = NSym.Psi()
                    sage: Psi([2,1]).psi_involution()
                    -Psi[2, 1]
                    sage: Psi([3,1]).psi_involution()
                    1/2*Psi[1, 2, 1] - 1/2*Psi[2, 1, 1] + Psi[3, 1]

                The involution `\psi` commutes with the antipode::

                    sage: all( R(I).psi_involution().antipode()
                    ....:      == R(I).antipode().psi_involution()
                    ....:      for I in Compositions(4) )
                    True

                Testing the `\pi(\psi(f)) = \omega(\pi(f))` relation noticed
                above::

                    sage: NSym = NonCommutativeSymmetricFunctions(QQ)
                    sage: R = NSym.R()
                    sage: all( R(I).psi_involution().to_symmetric_function()
                    ....:      == R(I).to_symmetric_function().omega()
                    ....:      for I in Compositions(4) )
                    True

                The involution `\psi` of `QSym` is adjoint to the involution
                `\psi` of `NSym` with respect to the duality pairing::

                    sage: QSym = QuasiSymmetricFunctions(QQ)
                    sage: M = QSym.M()
                    sage: NSym = NonCommutativeSymmetricFunctions(QQ)
                    sage: S = NSym.S()
                    sage: all( all( M(I).psi_involution().duality_pairing(S(J))
                    ....:           == M(I).duality_pairing(S(J).psi_involution())
                    ....:           for I in Compositions(2) )
                    ....:      for J in Compositions(3) )
                    True
                """
                # Convert to the ribbon basis, there apply the psi
                # involution componentwise, then convert back.
                parent = self.parent()
                R = parent.realization_of().R()
                dct = {I.complement(): coeff for (I, coeff) in R(self)}
                return parent(R._from_dict(dct))

            def left_padded_kronecker_product(self, x):
                r"""
                Return the left-padded Kronecker product of ``self`` and
                ``x`` in the basis of ``self``.

                The left-padded Kronecker product is a bilinear map
                mapping two non-commutative symmetric functions to
                another, not necessarily preserving degree.
                It can be defined as follows: Let `*` denote the internal
                product (:meth:`~sage.combinat.ncsf_qsym.generic_basis_code.GradedModulesWithInternalProduct.ElementMethods.internal_product`)
                on the space of non-commutative symmetric functions. For any
                composition `I`, let `S^I` denote the complete homogeneous
                symmetric function indexed by `I`. For any compositions
                `\alpha`, `\beta`, `\gamma`, let
                `g^{\gamma}_{\alpha, \beta}` denote the coefficient of
                `S^{\gamma}` in the internal product
                `S^{\alpha} * S^{\beta}`.
                For every composition `I = (i_1, i_2, \ldots, i_k)`
                and every integer `n > \left\lvert I \right\rvert`, define the
                *`n`-completion of `I`* to be the composition
                `(n - \left\lvert I \right\rvert, i_1, i_2, \ldots, i_k)`;
                this `n`-completion is denoted by `I[n]`.
                Then, for any compositions `\alpha` and `\beta` and every
                integer `n > \left\lvert \alpha \right\rvert
                + \left\lvert\beta\right\rvert`, we can write the
                internal product `S^{\alpha[n]} * S^{\beta[n]}` in the form

                .. MATH::

                    S^{\alpha[n]} * S^{\beta[n]} =
                    \sum_{\gamma} g^{\gamma[n]}_{\alpha[n], \beta[n]}
                    S^{\gamma[n]}

                with `\gamma` ranging over all compositions. The
                coefficients `g^{\gamma[n]}_{\alpha[n], \beta[n]}`
                are independent on `n`. These coefficients
                `g^{\gamma[n]}_{\alpha[n], \beta[n]}` are denoted by
                `\widetilde{g}^{\gamma}_{\alpha, \beta}`, and the
                non-commutative symmetric function

                .. MATH::

                    \sum_{\gamma} \widetilde{g}^{\gamma}_{\alpha, \beta}
                    S^{\gamma}

                is said to be the *left-padded Kronecker product* of
                `S^{\alpha}` and `S^{\beta}`. By bilinearity, this
                extends to a definition of a left-padded Kronecker product
                of any two non-commutative symmetric functions.

                The left-padded Kronecker product on the non-commutative
                symmetric functions lifts the left-padded Kronecker
                product on the symmetric functions. More precisely: Let
                `\pi` denote the canonical projection
                (:meth:`to_symmetric_function`) from the non-commutative
                symmetric functions to the symmetric functions. Then, any
                two non-commutative symmetric functions `f` and `g`
                satisfy

                .. MATH::

                    \pi(f \overline{*} g) = \pi(f) \overline{*} \pi(g),

                where the `\overline{*}` on the left-hand side denotes the
                left-padded Kronecker product on the non-commutative
                symmetric functions, and the `\overline{*}` on the
                right-hand side denotes the left-padded Kronecker product
                on the symmetric functions.

                INPUT:

                - ``x`` -- element of the ring of non-commutative
                  symmetric functions over the same base ring as ``self``

                OUTPUT:

                - the left-padded Kronecker product of ``self`` with ``x``
                  (an element of the ring of non-commutative symmetric
                  functions in the same basis as ``self``)

                AUTHORS:

                - Darij Grinberg (15 Mar 2014)

                EXAMPLES::

                    sage: NSym = NonCommutativeSymmetricFunctions(QQ)
                    sage: S = NSym.S()
                    sage: S[2,1].left_padded_kronecker_product(S[3])
                    S[1, 1, 1, 1] + S[1, 2, 1] + S[2, 1] + S[2, 1, 1, 1] + S[2, 2, 1] + S[3, 2, 1]
                    sage: S[2,1].left_padded_kronecker_product(S[1])
                    S[1, 1, 1] + S[1, 2, 1] + S[2, 1]
                    sage: S[1].left_padded_kronecker_product(S[2,1])
                    S[1, 1, 1] + S[2, 1] + S[2, 1, 1]
                    sage: S[1,1].left_padded_kronecker_product(S[2])
                    S[1, 1] + 2*S[1, 1, 1] + S[2, 1, 1]
                    sage: S[1].left_padded_kronecker_product(S[1,2,1])
                    S[1, 1, 1, 1] + S[1, 2, 1] + S[1, 2, 1, 1] + S[2, 1, 1]
                    sage: S[2].left_padded_kronecker_product(S[3])
                    S[1, 2] + S[2, 1, 1] + S[3, 2]

                Taking the left-padded Kronecker product with
                `1 = S^{\empty}` is the identity map on the ring of
                non-commutative symmetric functions::

                    sage: all( S[Composition([])].left_padded_kronecker_product(S[lam])
                    ....:      == S[lam].left_padded_kronecker_product(S[Composition([])])
                    ....:      == S[lam] for i in range(4)
                    ....:      for lam in Compositions(i) )
                    True

                Here is a rule for the left-padded Kronecker product of
                `S_1` (this is the same as `S^{(1)}`) with any complete
                homogeneous function: Let `I` be a composition.
                Then, the left-padded Kronecker product of `S_1` and
                `S^I` is `\sum_K a_K S^K`, where the sum runs
                over all compositions `K`, and the coefficient `a_K` is
                defined as the number of ways to obtain `K` from `I` by
                one of the following two operations:

                - Insert a `1` at the end of `I`.
                - Subtract `1` from one of the entries of `I` (and remove
                  the entry if it thus becomes `0`), and insert a `1` at
                  the end of `I`.

                We check this for compositions of size `\leq 4`::

                    sage: def mults1(I):
                    ....:     # Left left-padded Kronecker multiplication by S[1].
                    ....:     res = S[I[:] + [1]]
                    ....:     for k in range(len(I)):
                    ....:         I2 = I[:]
                    ....:         if I2[k] == 1:
                    ....:             I2 = I2[:k] + I2[k+1:]
                    ....:         else:
                    ....:             I2[k] -= 1
                    ....:         res += S[I2 + [1]]
                    ....:     return res
                    sage: all( mults1(I) == S[1].left_padded_kronecker_product(S[I])
                    ....:      for i in range(5) for I in Compositions(i) )
                    True

                A similar rule can be made for the left-padded Kronecker
                product of any complete homogeneous function with `S_1`:
                Let `I` be a composition. Then, the left-padded Kronecker
                product of `S^I` and `S_1` is `\sum_K b_K S^K`, where the
                sum runs over all compositions `K`, and the coefficient
                `b_K` is defined as the number of ways to obtain `K` from
                `I` by one of the following two operations:

                - Insert a `1` at the front of `I`.
                - Subtract `1` from one of the entries of `I` (and remove
                  the entry if it thus becomes `0`), and insert a `1`
                  right after this entry.

                We check this for compositions of size `\leq 4`::

                    sage: def mults2(I):
                    ....:     # Left left-padded Kronecker multiplication by S[1].
                    ....:     res = S[[1] + I[:]]
                    ....:     for k in range(len(I)):
                    ....:         I2 = I[:]
                    ....:         i2k = I2[k]
                    ....:         if i2k != 1:
                    ....:             I2 = I2[:k] + [i2k-1, 1] + I2[k+1:]
                    ....:         res += S[I2]
                    ....:     return res
                    sage: all( mults2(I) == S[I].left_padded_kronecker_product(S[1])
                    ....:      for i in range(5) for I in Compositions(i) )
                    True

                Checking the
                `\pi(f \overline{*} g) = \pi(f) \overline{*} \pi(g)`
                equality::

                    sage: NSym = NonCommutativeSymmetricFunctions(ZZ)
                    sage: R = NSym.R()
                    sage: def testpi(n):
                    ....:     for I in Compositions(n):
                    ....:         for J in Compositions(n):
                    ....:             a = R[I].to_symmetric_function()
                    ....:             b = R[J].to_symmetric_function()
                    ....:             x = a.left_padded_kronecker_product(b)
                    ....:             y = R[I].left_padded_kronecker_product(R[J])
                    ....:             y = y.to_symmetric_function()
                    ....:             if x != y:
                    ....:                 return False
                    ....:     return True
                    sage: testpi(3)
                    True

                TESTS::

                    sage: S = NonCommutativeSymmetricFunctions(QQ).S()
                    sage: (2*S([])).left_padded_kronecker_product(3*S([]))
                    6*S[]

                Different bases and base rings::

                    sage: NSym = NonCommutativeSymmetricFunctions(ZZ)
                    sage: S = NSym.S()
                    sage: L = NSym.L()
                    sage: L(S[2].left_padded_kronecker_product(L[2]))
                    L[1, 1, 1] + L[2] + L[2, 1, 1] - L[2, 2]
                    sage: S(L[2].left_padded_kronecker_product(S[1,1]))
                    S[1, 1] + 2*S[1, 1, 1] + S[1, 1, 1, 1] - S[1, 1, 2]

                    sage: NSym = NonCommutativeSymmetricFunctions(CyclotomicField(12))
                    sage: S = NSym.S()
                    sage: L = NSym.L()
                    sage: v = L[2].left_padded_kronecker_product(L[2]); v
                    L[1, 1] + L[1, 1, 1] + (-1)*L[2] + L[2, 2]
                    sage: parent(v)
                    Non-Commutative Symmetric Functions over the Cyclotomic Field of order 12 and degree 4 in the Elementary basis

                    sage: NSym = NonCommutativeSymmetricFunctions(Zmod(14))
                    sage: S = NSym.S()
                    sage: L = NSym.L()
                    sage: v = L[2].left_padded_kronecker_product(L[2]); v
                    L[1, 1] + L[1, 1, 1] + 13*L[2] + L[2, 2]
                    sage: parent(v)
                    Non-Commutative Symmetric Functions over the Ring of integers modulo 14 in the Elementary basis

                    sage: NSym = NonCommutativeSymmetricFunctions(ZZ)
                    sage: R = NSym.R()
                    sage: v = R[1].left_padded_kronecker_product(R[1]); parent(v)
                    Non-Commutative Symmetric Functions over the Integer Ring in the Ribbon basis
                """
                _Compositions = Compositions()
                parent = self.parent()
                comp_parent = parent.realization_of().S()
                comp_self = comp_parent(self)
                comp_x = comp_parent(x)
                # Now, comp_self and comp_x are the same as self and x, but in the
                # S (=complete homogeneous) basis, which we call comp_parent.
                result = comp_parent.zero()
                for lam, a in comp_self:
                    # lam is a composition, a is an element of the base ring.
                    lam_list = lam._list
                    if not lam._list:
                        # Special handling for the empty composition. The left-padded
                        # Kronecker product of 1 with any non-commutative symmetric
                        # function f is f.
                        result += a * comp_x
                        continue
                    sum_lam = sum(lam_list)
                    for mu, b in comp_x:
                        # mu is a composition, b is an element of the base ring.
                        mu_list = mu._list
                        if not mu_list:
                            # Special handling for the empty composition.
                            result += a * b * comp_parent(lam)
                            continue
                        # Now, both lam and mu are nonempty.
                        sum_mu = sum(mu_list)
                        stab = 1 + sum_lam + sum_mu
                        S_lam_stabilized = comp_parent(_Compositions([stab - sum_lam] + lam_list))
                        S_mu_stabilized = comp_parent(_Compositions([stab - sum_mu] + mu_list))
                        lam_star_mu = S_lam_stabilized.internal_product(S_mu_stabilized)
                        # lam_star_mu is now a non-commutative symmetric function
                        # in the S-basis.
                        for nu, c in lam_star_mu:
                            # nu is a composition of the integer stab, c is an element
                            # of the base ring.
                            nu_unstabilized = _Compositions(nu[1:])
                            result += a * b * c * comp_parent(nu_unstabilized)
                return parent(result)

            def to_descent_algebra(self, n=None):
                r"""
                Return the image of the ``n``-th degree homogeneous component
                of ``self`` in the descent algebra of `S_n` over the same
                base ring as ``self``.

                This is based upon the canonical isomorphism from the
                `n`-th degree homogeneous component of the algebra of
                noncommutative symmetric functions to the descent algebra
                of `S_n`. This isomorphism maps the inner product of
                noncommutative symmetric functions either to the product
                in the descent algebra of `S_n` or to its opposite
                (depending on how the latter is defined).

                If ``n`` is not specified, it will be taken to be the highest
                homogeneous component of ``self``.

                OUTPUT:

                - The image of the ``n``-th homogeneous component of ``self``
                  under the isomorphism into the descent algebra of `S_n`
                  over the same base ring as ``self``.

                EXAMPLES::

                    sage: S = NonCommutativeSymmetricFunctions(ZZ).S()
                    sage: S[2,1].to_descent_algebra(3)
                    B[2, 1]
                    sage: (S[1,2,1] - 3 * S[1,1,2]).to_descent_algebra(4)
                    -3*B[1, 1, 2] + B[1, 2, 1]
                    sage: S[2,1].to_descent_algebra(2)
                    0
                    sage: S[2,1].to_descent_algebra()
                    B[2, 1]
                    sage: S.zero().to_descent_algebra().parent()
                    Descent algebra of 0 over Integer Ring in the subset basis
                    sage: (S[1,2,1] - 3 * S[1,1,2]).to_descent_algebra(1)
                    0
                """
                if n is None:
                    if self.is_zero():
                        n = 0
                    else:
                        n = self.degree()
                from sage.combinat.descent_algebra import DescentAlgebra
                S = NonCommutativeSymmetricFunctions(self.base_ring()).S()
                S_expansion = S(self)
                B = DescentAlgebra(self.base_ring(), n).B()
                return B.sum(coeff * B[I] for I, coeff in S_expansion if sum(I) == n)

            def to_symmetric_group_algebra(self):
                r"""
                Return the image of a non-commutative symmetric function into the
                symmetric group algebra where the ribbon basis element indexed by a
                composition is associated with the sum of all permutations which have
                descent set equal to said composition. In compliance with the anti-
                isomorphism between the descent algebra and the non-commutative
                symmetric functions, we index descent positions by the reversed composition.

                OUTPUT:

                - The image of ``self`` under the embedding of the `n`-th
                  degree homogeneous component of the non-commutative
                  symmetric functions in the symmetric group algebra of
                  `S_n`. This can behave unexpectedly when ``self`` is
                  not homogeneous.

                EXAMPLES::

                    sage: R=NonCommutativeSymmetricFunctions(QQ).R()
                    sage: R[2,1].to_symmetric_group_algebra()
                    [1, 3, 2] + [2, 3, 1]
                    sage: R([]).to_symmetric_group_algebra()
                    []

                TESTS:

                Sending a noncommutative symmetric function to the symmetric
                group algebra directly has the same result as going through
                the descent algebra::

                    sage: S = NonCommutativeSymmetricFunctions(QQ).S()
                    sage: SGA4 = SymmetricGroupAlgebra(QQ, 4)
                    sage: D4 = DescentAlgebra(QQ, 4).D()
                    sage: all( S[C].to_symmetric_group_algebra()
                    ....:      == SGA4(D4(S[C].to_descent_algebra(4)))
                    ....:      for C in Compositions(4) )
                    True
                """
                S = NonCommutativeSymmetricFunctions(self.base_ring()).S()
                S_expansion = S(self)
                return sum(S_expansion.coefficient(I)*S._to_symmetric_group_algebra_on_basis(I) for I in S_expansion.support())
                # TODO:
                # This is ugly (uses global sum function) and undefined if self
                # is not homogeneous. Improve?

            def to_symmetric_function(self):
                r"""
                Return the commutative image of a non-commutative symmetric function.

                OUTPUT:

                - The commutative image of ``self``. This will be a symmetric function.

                EXAMPLES::

                    sage: N = NonCommutativeSymmetricFunctions(QQ)
                    sage: R = N.ribbon()
                    sage: x = R.an_element(); x
                    2*R[] + 2*R[1] + 3*R[1, 1]
                    sage: x.to_symmetric_function()
                    2*s[] + 2*s[1] + 3*s[1, 1]
                    sage: y = N.Phi()[1,3]
                    sage: y.to_symmetric_function()
                    h[1, 1, 1, 1] - 3*h[2, 1, 1] + 3*h[3, 1]
                """
                return self.parent().to_symmetric_function(self)

            chi = to_symmetric_function

            def to_ncsym(self):
                r"""
                Return the image of ``self`` under the injective
                algebra homomorphism `\kappa : NSym \to NCSym`
                that fixes the symmetric functions.

                As usual, `NCSym` denotes the ring of symmetric
                functions in non-commuting variables.
                Let `S_n` denote a generator of the complete basis.
                The algebra homomorphism `\kappa : NSym \to NCSym`
                is defined by

                .. MATH::

                    S_n \mapsto \sum_{A \vdash [n]}
                    \frac{\lambda(A)! \lambda(A)^!}{n!} \mathbf{m}_A .

                It has the property that the canonical maps
                `\chi : NCSym \to Sym` and `\rho : NSym \to Sym`
                satisfy `\chi \circ \kappa = \rho`.

                .. NOTE::

                    A remark in [BRRZ08]_  makes it clear that the embedding
                    of `NSym` into `NCSym` that preserves the projection into
                    the symmetric functions is not unique.  While this seems
                    to be a natural embedding, any free set of algebraic
                    generators of `NSym` can be sent to a set of free elements
                    in `NCSym` to form another embedding.

                .. SEEALSO::

                    :class:`NonCommutativeSymmetricFunctions` for a definition
                    of `NCSym`.

                EXAMPLES::

                    sage: N = NonCommutativeSymmetricFunctions(QQ)
                    sage: S = N.complete()
                    sage: S[2].to_ncsym()
                    1/2*m{{1}, {2}} + m{{1, 2}}
                    sage: S[1,2,1].to_ncsym()
                    1/2*m{{1}, {2}, {3}, {4}} + 1/2*m{{1}, {2}, {3, 4}} + m{{1}, {2, 3}, {4}}
                     + m{{1}, {2, 3, 4}} + 1/2*m{{1}, {2, 4}, {3}} + 1/2*m{{1, 2}, {3}, {4}}
                     + 1/2*m{{1, 2}, {3, 4}} + m{{1, 2, 3}, {4}} + m{{1, 2, 3, 4}}
                     + 1/2*m{{1, 2, 4}, {3}} + 1/2*m{{1, 3}, {2}, {4}} + 1/2*m{{1, 3}, {2, 4}}
                     + 1/2*m{{1, 3, 4}, {2}} + 1/2*m{{1, 4}, {2}, {3}} + m{{1, 4}, {2, 3}}
                    sage: S[1,2].to_ncsym()
                    1/2*m{{1}, {2}, {3}} + m{{1}, {2, 3}} + 1/2*m{{1, 2}, {3}}
                     + m{{1, 2, 3}} + 1/2*m{{1, 3}, {2}}
                    sage: S[[]].to_ncsym()
                    m{}

                    sage: R = N.ribbon()
                    sage: x = R.an_element(); x
                    2*R[] + 2*R[1] + 3*R[1, 1]
                    sage: x.to_ncsym()
                    2*m{} + 2*m{{1}} + 3/2*m{{1}, {2}}
                    sage: R[2,1].to_ncsym()
                    1/3*m{{1}, {2}, {3}} + 1/6*m{{1}, {2, 3}}
                     + 2/3*m{{1, 2}, {3}} + 1/6*m{{1, 3}, {2}}

                    sage: Phi = N.Phi()
                    sage: Phi[1,2].to_ncsym()
                    m{{1}, {2, 3}} + m{{1, 2, 3}}
                    sage: Phi[1,3].to_ncsym()
                    -1/4*m{{1}, {2}, {3, 4}} - 1/4*m{{1}, {2, 3}, {4}} + m{{1}, {2, 3, 4}}
                     + 1/2*m{{1}, {2, 4}, {3}} - 1/4*m{{1, 2}, {3, 4}} - 1/4*m{{1, 2, 3}, {4}}
                     + m{{1, 2, 3, 4}} + 1/2*m{{1, 2, 4}, {3}} + 1/2*m{{1, 3}, {2, 4}}
                     - 1/4*m{{1, 3, 4}, {2}} - 1/4*m{{1, 4}, {2, 3}}

                TESTS:

                Check that `\chi \circ \kappa = \rho`::

                    sage: S = NonCommutativeSymmetricFunctions(QQ).S()
                    sage: m = SymmetricFunctionsNonCommutingVariables(QQ).monomial()
                    sage: mon = SymmetricFunctions(QQ).monomial()
                    sage: all(S[c].to_ncsym().to_symmetric_function()
                    ....:     == S[c].to_symmetric_function()
                    ....:     for i in range(5) for c in Compositions(i))
                    True

                We also check that the `NCSym` monomials agree on the homogeneous
                and complete basis::

                    sage: h = SymmetricFunctions(QQ).h()
                    sage: all(m.from_symmetric_function(h[i])
                    ....:     == S[i].to_ncsym() for i in range(6))
                    True
<<<<<<< HEAD
                """
                from sage.combinat.ncsym.ncsym import SymmetricFunctionsNonCommutingVariables
                from sage.combinat.set_partition import SetPartitions
                P = self.parent()
                S = P.realization_of().complete()
                R = P.base_ring()
                m = SymmetricFunctionsNonCommutingVariables(R).m()
                SP = SetPartitions()

                def on_basis(I):
                    if not I._list:
                        return m.one()
                    c_num = lambda A: R(prod(factorial(i) for i in A.shape()))
                    return prod(m.sum_of_terms([(SP(A), R(c_num(A) / factorial(n)))
                                                for A in SetPartitions(n)], distinct=True)
                                for n in I)

                return m.linear_combination((on_basis(I), coeff)
                                            for I, coeff in S(self))

            def to_fqsym(self):
                r"""
                Return the image of the non-commutative symmetric
                function ``self`` under the morphism
                `\iota : NSym \to FQSym`.

                This morphism is the injective algebra homomorphism
                `NSym \to FQSym` that sends each Complete generator
                `S_n` to `F_{[1, 2, \ldots, n]}`. It is the inclusion
                map, if we regard both `NSym` and `FQSym` as rings of
                noncommutative power series.

                .. SEEALSO::

                    :class:`FreeQuasisymmetricFunctions` for a definition
                    of `FQSym`.

                EXAMPLES::

                    sage: N = NonCommutativeSymmetricFunctions(QQ)
                    sage: R = N.ribbon()
                    sage: x = 2*R[[]] + 2*R[1] + 3*R[2]
                    sage: x.to_fqsym()
                    2*F[] + 2*F[1] + 3*F[1, 2]
                    sage: R[2,1].to_fqsym()
                    F[1, 3, 2] + F[3, 1, 2]
                    sage: x = R.an_element(); x
                    2*R[] + 2*R[1] + 3*R[1, 1]
                    sage: x.to_fqsym()
                    2*F[] + 2*F[1] + 3*F[2, 1]

                    sage: y = N.Phi()[1,2]
                    sage: y.to_fqsym()
                    F[1, 2, 3] - F[1, 3, 2] + F[2, 1, 3] + F[2, 3, 1]
                     - F[3, 1, 2] - F[3, 2, 1]

                    sage: S = NonCommutativeSymmetricFunctions(QQ).S()
                    sage: S[2].to_fqsym()
                    F[1, 2]
                    sage: S[1,2].to_fqsym()
                    F[1, 2, 3] + F[2, 1, 3] + F[2, 3, 1]
                    sage: S[2,1].to_fqsym()
                    F[1, 2, 3] + F[1, 3, 2] + F[3, 1, 2]
                    sage: S[1,2,1].to_fqsym()
                    F[1, 2, 3, 4] + F[1, 2, 4, 3] + F[1, 4, 2, 3]
                     + F[2, 1, 3, 4] + F[2, 1, 4, 3] + F[2, 3, 1, 4]
                     + F[2, 3, 4, 1] + F[2, 4, 1, 3] + F[2, 4, 3, 1]
                     + F[4, 1, 2, 3] + F[4, 2, 1, 3] + F[4, 2, 3, 1]
                """
                from sage.combinat.fqsym import FreeQuasisymmetricFunctions
                P = self.parent()
                S = P.realization_of().complete()
                F = FreeQuasisymmetricFunctions(P.base_ring()).F()
                def on_basis(I):
                    return F.prod(F[Permutations(i)(range(1, i+1))] for i in I)
                return F.linear_combination((on_basis(I), coeff)
                                            for I, coeff in S(self))
=======
                """
                from sage.combinat.ncsym.ncsym import SymmetricFunctionsNonCommutingVariables
                from sage.combinat.set_partition import SetPartitions
                P = self.parent()
                S = P.realization_of().complete()
                R = P.base_ring()
                m = SymmetricFunctionsNonCommutingVariables(R).m()
                SP = SetPartitions()

                def on_basis(I):
                    if not I._list:
                        return m.one()
                    c_num = lambda A: R(prod(factorial(i) for i in A.shape()))
                    return prod(m.sum_of_terms([(SP(A), R(c_num(A) / factorial(n)))
                                                for A in SetPartitions(n)], distinct=True)
                                for n in I)

                return m.linear_combination((on_basis(I), coeff)
                                            for I, coeff in S(self))

            def to_fqsym(self):
                r"""
                Return the image of the non-commutative symmetric
                function ``self`` under the morphism
                `\iota : NSym \to FQSym`.

                This morphism is the injective algebra homomorphism
                `NSym \to FQSym` that sends each Complete generator
                `S_n` to `F_{[1, 2, \ldots, n]}`. It is the inclusion
                map, if we regard both `NSym` and `FQSym` as rings of
                noncommutative power series.

                .. SEEALSO::

                    :class:`FreeQuasisymmetricFunctions` for a definition
                    of `FQSym`.

                EXAMPLES::

                    sage: N = NonCommutativeSymmetricFunctions(QQ)
                    sage: R = N.ribbon()
                    sage: x = 2*R[[]] + 2*R[1] + 3*R[2]
                    sage: x.to_fqsym()
                    2*F[] + 2*F[1] + 3*F[1, 2]
                    sage: R[2,1].to_fqsym()
                    F[1, 3, 2] + F[3, 1, 2]
                    sage: x = R.an_element(); x
                    2*R[] + 2*R[1] + 3*R[1, 1]
                    sage: x.to_fqsym()
                    2*F[] + 2*F[1] + 3*F[2, 1]

                    sage: y = N.Phi()[1,2]
                    sage: y.to_fqsym()
                    F[1, 2, 3] - F[1, 3, 2] + F[2, 1, 3] + F[2, 3, 1]
                     - F[3, 1, 2] - F[3, 2, 1]

                    sage: S = NonCommutativeSymmetricFunctions(QQ).S()
                    sage: S[2].to_fqsym()
                    F[1, 2]
                    sage: S[1,2].to_fqsym()
                    F[1, 2, 3] + F[2, 1, 3] + F[2, 3, 1]
                    sage: S[2,1].to_fqsym()
                    F[1, 2, 3] + F[1, 3, 2] + F[3, 1, 2]
                    sage: S[1,2,1].to_fqsym()
                    F[1, 2, 3, 4] + F[1, 2, 4, 3] + F[1, 4, 2, 3]
                     + F[2, 1, 3, 4] + F[2, 1, 4, 3] + F[2, 3, 1, 4]
                     + F[2, 3, 4, 1] + F[2, 4, 1, 3] + F[2, 4, 3, 1]
                     + F[4, 1, 2, 3] + F[4, 2, 1, 3] + F[4, 2, 3, 1]
                """
                from sage.combinat.fqsym import FreeQuasisymmetricFunctions
                P = self.parent()
                S = P.realization_of().complete()
                F = FreeQuasisymmetricFunctions(P.base_ring()).F()
                def on_basis(I):
                    return F.prod(F[Permutations(i)(range(1, i+1))] for i in I)
                return F.linear_combination((on_basis(I), coeff)
                                            for I, coeff in S(self))

            def to_fsym(self):
                r"""
                Return the image of ``self`` under the natural map to
                `FSym`.

                There is an injective Hopf algebra morphism from `NSym` to
                `FSym` (see
                :class:`~sage.combinat.chas.fsym.FreeSymmetricFunctions`),
                which maps the ribbon `R_\alpha` indexed by a composition
                `\alpha` to the sum of all tableaux whose descent
                composition is `\alpha`.
                If we regard `NSym` as a Hopf subalgebra of `FQSym` via
                the morphism `\iota : NSym \to FQSym` (implemented as
                :meth:`to_fqsym`), then this injective morphism is just
                the inclusion map.

                EXAMPLES::

                    sage: N = NonCommutativeSymmetricFunctions(QQ)
                    sage: R = N.ribbon()
                    sage: x = 2*R[[]] + 2*R[1] + 3*R[2]
                    sage: x.to_fsym()
                    2*G[] + 2*G[1] + 3*G[12]
                    sage: R[2,1].to_fsym()
                    G[12|3]
                    sage: R[1,2].to_fsym()
                    G[13|2]
                    sage: R[2,1,2].to_fsym()
                    G[12|35|4] + G[125|3|4]
                    sage: x = R.an_element(); x
                    2*R[] + 2*R[1] + 3*R[1, 1]
                    sage: x.to_fsym()
                    2*G[] + 2*G[1] + 3*G[1|2]

                    sage: y = N.Phi()[1,2]
                    sage: y.to_fsym()
                    -G[1|2|3] - G[12|3] + G[123] + G[13|2]

                    sage: S = NonCommutativeSymmetricFunctions(QQ).S()
                    sage: S[2].to_fsym()
                    G[12]
                    sage: S[2,1].to_fsym()
                    G[12|3] + G[123]
                """
                from sage.combinat.chas.fsym import FreeSymmetricFunctions
                G = FreeSymmetricFunctions(self.base_ring()).G()
                return G(self)
>>>>>>> 5bd56555

            def expand(self, n, alphabet='x'):
                r"""
                Expand the noncommutative symmetric function into an
                element of a free algebra in ``n`` indeterminates of
                an alphabet, which by default is ``'x'``.

                INPUT:

                - ``n`` -- a nonnegative integer; the number of variables
                  in the expansion
                - ``alphabet`` -- (default: ``'x'``); the alphabet in
                  which ``self`` is to be expanded

                OUTPUT:

                - An expansion of ``self`` into the ``n`` variables
                  specified by ``alphabet``.

                EXAMPLES::

                    sage: NSym = NonCommutativeSymmetricFunctions(QQ)
                    sage: S = NSym.S()
                    sage: S[3].expand(3)
                    x0^3 + x0^2*x1 + x0^2*x2 + x0*x1^2 + x0*x1*x2
                     + x0*x2^2 + x1^3 + x1^2*x2 + x1*x2^2 + x2^3
                    sage: L = NSym.L()
                    sage: L[3].expand(3)
                    x2*x1*x0
                    sage: L[2].expand(3)
                    x1*x0 + x2*x0 + x2*x1
                    sage: L[3].expand(4)
                    x2*x1*x0 + x3*x1*x0 + x3*x2*x0 + x3*x2*x1
                    sage: Psi = NSym.Psi()
                    sage: Psi[2, 1].expand(3)
                    x0^3 + x0^2*x1 + x0^2*x2 + x0*x1*x0 + x0*x1^2 + x0*x1*x2
                     + x0*x2*x0 + x0*x2*x1 + x0*x2^2 - x1*x0^2 - x1*x0*x1
                     - x1*x0*x2 + x1^2*x0 + x1^3 + x1^2*x2 + x1*x2*x0
                     + x1*x2*x1 + x1*x2^2 - x2*x0^2 - x2*x0*x1 - x2*x0*x2
                     - x2*x1*x0 - x2*x1^2 - x2*x1*x2 + x2^2*x0 + x2^2*x1 + x2^3

                One can use a different set of variables by adding an optional
                argument ``alphabet=...``::

                    sage: L[3].expand(4, alphabet="y")
                    y2*y1*y0 + y3*y1*y0 + y3*y2*y0 + y3*y2*y1

                TESTS::

                    sage: (3*S([])).expand(2)
                    3
                    sage: L[4,2].expand(0)
                    0
                    sage: S([]).expand(0)
                    1
                    sage: NSym = NonCommutativeSymmetricFunctions(ZZ)
                    sage: S = NSym.S()
                    sage: S[3].expand(3)
                    x0^3 + x0^2*x1 + x0^2*x2 + x0*x1^2 + x0*x1*x2
                     + x0*x2^2 + x1^3 + x1^2*x2 + x1*x2^2 + x2^3

                .. TODO::

                    So far this is only implemented on the elementary
                    basis, and everything else goes through coercion.
                    Maybe it is worth shortcutting some of the other
                    bases?
                """
                NSym = self.parent().realization_of()
                L = NSym.L()
                from sage.algebras.free_algebra import FreeAlgebra
                P = FreeAlgebra(NSym.base_ring(), n, alphabet)
                x = P.gens()
                def image_of_L_k(k, i):
                    # Return the expansion of `L_k` (for `k` nonnegative
                    # integer) in the first `i` of the variables.
                    if k == 0:
                        return P.one()
                    if k > i:
                        return P.zero()
                    return x[i-1] * image_of_L_k(k - 1, i - 1) + image_of_L_k(k, i - 1)
                def on_basis(comp):
                    return P.prod((image_of_L_k(k, n) for k in comp))
                return L._apply_module_morphism(L(self), on_basis, codomain=P)


    class MultiplicativeBases(Category_realization_of_parent):
        """
        Category of multiplicative bases of non-commutative symmetric functions.

        EXAMPLES::

            sage: N = NonCommutativeSymmetricFunctions(QQ)
            sage: N.MultiplicativeBases()
            Category of multiplicative bases of Non-Commutative Symmetric Functions over the Rational Field

        The complete basis is a multiplicative basis, but the ribbon basis is not::

            sage: N.Complete() in N.MultiplicativeBases()
            True
            sage: N.Ribbon() in N.MultiplicativeBases()
            False
        """
        def super_categories(self):
            r"""
            Return the super categories of the category of multiplicative
            bases of the non-commutative symmetric functions.

            OUTPUT:

            - list

            TESTS::

                sage: N = NonCommutativeSymmetricFunctions(QQ)
                sage: N.MultiplicativeBases().super_categories()
                [Category of bases of Non-Commutative Symmetric Functions over the Rational Field]

            """
            return [self.base().Bases()]

        class ParentMethods:

            @cached_method
            def algebra_generators(self):
                """
                Return the algebra generators of a given multiplicative basis of
                non-commutative symmetric functions.

                OUTPUT:

                - The family of generators of the multiplicative basis ``self``.

                EXAMPLES::

                    sage: Psi = NonCommutativeSymmetricFunctions(QQ).Psi()
                    sage: f = Psi.algebra_generators()
                    sage: f
                    Lazy family (<lambda>(i))_{i in Positive integers}
                    sage: f[1], f[2], f[3]
                    (Psi[1], Psi[2], Psi[3])
                """
                from sage.sets.family import Family
                from sage.sets.positive_integers import PositiveIntegers
                return Family(PositiveIntegers(), lambda i: self.monomial(self._indices([i])))

            def product_on_basis(self, composition1, composition2):
                """
                Return the product of two basis elements from the multiplicative basis.
                Multiplication is just concatenation on compositions.

                INPUT:

                - ``composition1``, ``composition2`` -- integer compositions

                OUTPUT:

                - The product of the two non-commutative symmetric functions
                  indexed by ``composition1`` and ``composition2`` in the
                  multiplicative basis ``self``. This will be again
                  a non-commutative symmetric function.

                EXAMPLES::

                    sage: Psi = NonCommutativeSymmetricFunctions(QQ).Psi()
                    sage: Psi[3,1,2] * Psi[4,2] == Psi[3,1,2,4,2]
                    True
                    sage: S = NonCommutativeSymmetricFunctions(QQ).S()
                    sage: S.product_on_basis(Composition([2,1]), Composition([1,2]))
                    S[2, 1, 1, 2]
                """
                return self.monomial(composition1 + composition2)

            def algebra_morphism(self, on_generators, **keywords):
                """
                Given a map defined on the generators of the multiplicative
                basis ``self``, return the algebra morphism that extends
                this map to the whole algebra of non-commutative symmetric
                functions.

                INPUT:

                - ``on_generators`` -- a function defined on the index set of
                  the generators (that is, on the positive integers)
                - ``anti`` -- a boolean; defaults to ``False``
                - ``category`` -- a category; defaults to ``None``

                OUTPUT:

                - The algebra morphism of ``self`` which is defined by
                  ``on_generators`` in the basis ``self``. When ``anti``
                  is set to ``True``, an algebra anti-morphism is
                  computed instead of an algebra morphism.

                EXAMPLES::

                    sage: NCSF = NonCommutativeSymmetricFunctions(QQ)
                    sage: Psi = NCSF.Psi()
                    sage: double = lambda i: Psi[i,i]
                    sage: f = Psi.algebra_morphism(double, codomain = Psi)
                    sage: f
                    Generic endomorphism of Non-Commutative Symmetric Functions over the Rational Field in the Psi basis
                    sage: f(2*Psi[[]] + 3 * Psi[1,3,2] + Psi[2,4] )
                    2*Psi[] + 3*Psi[1, 1, 3, 3, 2, 2] + Psi[2, 2, 4, 4]
                    sage: f.category()
                    Category of endsets of unital magmas and right modules over Rational Field and left modules over Rational Field

                When extra properties about the morphism are known, one
                can specify the category of which it is a morphism::

                    sage: negate = lambda i: -Psi[i]
                    sage: f = Psi.algebra_morphism(negate, codomain = Psi, category = GradedHopfAlgebrasWithBasis(QQ))
                    sage: f
                    Generic endomorphism of Non-Commutative Symmetric Functions over the Rational Field in the Psi basis
                    sage: f(2*Psi[[]] + 3 * Psi[1,3,2] + Psi[2,4] )
                    2*Psi[] - 3*Psi[1, 3, 2] + Psi[2, 4]
                    sage: f.category()
                    Category of endsets of hopf algebras over Rational Field and graded modules over Rational Field

                If ``anti`` is true, this returns an anti-algebra morphism::

                    sage: f = Psi.algebra_morphism(double, codomain = Psi, anti=True)
                    sage: f
                    Generic endomorphism of Non-Commutative Symmetric Functions over the Rational Field in the Psi basis
                    sage: f(2*Psi[[]] + 3 * Psi[1,3,2] + Psi[2,4] )
                    2*Psi[] + 3*Psi[2, 2, 3, 3, 1, 1] + Psi[4, 4, 2, 2]
                    sage: f.category()
                    Category of endsets of modules with basis over Rational Field
                """
                from sage.combinat.ncsf_qsym.generic_basis_code import AlgebraMorphism
                return AlgebraMorphism(self, on_generators, **keywords)

            def to_symmetric_function_on_generators( self, i ):
                r"""
                Morphism of the generators to symmetric functions.

                This is constructed by coercion to the complete basis
                and applying the morphism.

                OUTPUT:

                - The module morphism from the basis ``self`` to the symmetric
                  functions which corresponds to taking a commutative image.

                EXAMPLES::

                    sage: N = NonCommutativeSymmetricFunctions(QQ)
                    sage: Phi = N.Phi()
                    sage: Phi.to_symmetric_function_on_generators(3)
                    h[1, 1, 1] - 3*h[2, 1] + 3*h[3]
                    sage: Phi.to_symmetric_function_on_generators(0)
                    h[]
                    sage: Psi = N.Psi()
                    sage: Psi.to_symmetric_function_on_generators(3)
                    h[1, 1, 1] - 3*h[2, 1] + 3*h[3]
                    sage: L = N.elementary()
                    sage: L.to_symmetric_function_on_generators(3)
                    h[1, 1, 1] - 2*h[2, 1] + h[3]
                """
                S = self.realization_of().a_realization()
                if not i:
                    return S.to_symmetric_function_on_basis([])
                return S.to_symmetric_function(S(self([i])))

            @lazy_attribute
            def to_symmetric_function(self):
                r"""
                Morphism to the algebra of symmetric functions.

                This is constructed by extending the algebra morphism
                by the image of the generators.

                OUTPUT:

                - The module morphism from the basis ``self`` to the symmetric
                  functions which corresponds to taking a commutative image.

                EXAMPLES::

                    sage: N = NonCommutativeSymmetricFunctions(QQ)
                    sage: S = N.complete()
                    sage: S.to_symmetric_function(S[1,3])
                    h[3, 1]
                    sage: Phi = N.Phi()
                    sage: Phi.to_symmetric_function(Phi[1,3])
                    h[1, 1, 1, 1] - 3*h[2, 1, 1] + 3*h[3, 1]
                    sage: Psi = N.Psi()
                    sage: Psi.to_symmetric_function(Psi[1,3])
                    h[1, 1, 1, 1] - 3*h[2, 1, 1] + 3*h[3, 1]
                """
                codom = self.to_symmetric_function_on_generators(1).parent()
                return self.algebra_morphism(self.to_symmetric_function_on_generators, codomain = codom)

            @lazy_attribute
            def antipode(self):
                r"""
                Return the antipode morphism on the basis ``self``.

                The antipode of `NSym` is closely related to the omega
                involution; see
                :meth:`~sage.combinat.ncsf_qsym.ncsf.NonCommutativeSymmetricFunctions.Bases.ElementMethods.omega_involution`
                for the latter.

                OUTPUT:

                - The antipode module map from non-commutative symmetric
                  functions on basis ``self``.

                EXAMPLES::

                    sage: S=NonCommutativeSymmetricFunctions(QQ).S()
                    sage: S.antipode
                    Generic endomorphism of Non-Commutative Symmetric Functions over the Rational Field in the Complete basis
                """
                if hasattr(self, "antipode_on_generators"):
                    return self.algebra_morphism(self.antipode_on_generators, codomain = self, anti = True)
                else:
                    return NotImplemented

            @lazy_attribute
            def coproduct(self):
                r"""
                Return the coproduct morphism in the basis ``self``.

                OUTPUT:

                - The coproduct module map from non-commutative symmetric
                  functions on basis ``self``.

                EXAMPLES::

                    sage: S=NonCommutativeSymmetricFunctions(QQ).S()
                    sage: S.coproduct
                    Generic morphism:
                      From: Non-Commutative Symmetric Functions over the Rational Field in the Complete basis
                      To:   Non-Commutative Symmetric Functions over the Rational Field in the Complete basis # Non-Commutative Symmetric Functions over the Rational Field in the Complete basis
                """
                from sage.categories.all import tensor
                if hasattr(self, "coproduct_on_generators"):
                    return self.algebra_morphism(self.coproduct_on_generators, codomain = tensor([self, self]))
                else:
                    return NotImplemented

    class MultiplicativeBasesOnGroupLikeElements(Category_realization_of_parent):
        r"""
        Category of multiplicative bases on grouplike elements of
        non-commutative symmetric functions.

        Here, a "multiplicative basis on grouplike elements" means
        a multiplicative basis whose generators `(f_1, f_2, f_3, \ldots )`
        satisfy

        .. MATH::

            \Delta(f_i) = \sum_{j=0}^{i} f_j \otimes f_{i-j}

        with `f_0 = 1`. (In other words, the generators are to form a
        divided power sequence in the sense of a coalgebra.) This
        does not mean that the generators are grouplike, but means that
        the element `1 + f_1 + f_2 + f_3 + \cdots` in the completion of
        the ring of non-commutative symmetric functions with respect
        to the grading is grouplike.

        EXAMPLES::

            sage: N = NonCommutativeSymmetricFunctions(QQ)
            sage: N.MultiplicativeBasesOnGroupLikeElements()
            Category of multiplicative bases on group like elements of Non-Commutative Symmetric Functions over the Rational Field

        The complete basis is a multiplicative basis, but the ribbon basis is not::

            sage: N.Complete() in N.MultiplicativeBasesOnGroupLikeElements()
            True
            sage: N.Ribbon() in N.MultiplicativeBasesOnGroupLikeElements()
            False
        """
        def super_categories(self):
            r"""
            Return the super categories of the category of multiplicative
            bases of group-like elements of the non-commutative symmetric
            functions.

            OUTPUT:

            - list

            TESTS::

                sage: N = NonCommutativeSymmetricFunctions(QQ)
                sage: N.MultiplicativeBasesOnGroupLikeElements().super_categories()
                [Category of multiplicative bases of Non-Commutative Symmetric Functions over the Rational Field]
            """
            return [self.base().MultiplicativeBases()]

        class ParentMethods:

            def antipode_on_basis(self, composition):
                """
                Return the application of the antipode to a basis element.

                INPUT:

                - ``composition`` -- a composition

                OUTPUT:

                - The image of the basis element indexed by ``composition``
                  under the antipode map.

                EXAMPLES::

                    sage: S = NonCommutativeSymmetricFunctions(QQ).complete()
                    sage: S.antipode_on_basis(Composition([2,1]))
                    -S[1, 1, 1] + S[1, 2]
                    sage: S[1].antipode() # indirect doctest
                    -S[1]
                    sage: S[2].antipode() # indirect doctest
                    S[1, 1] - S[2]
                    sage: S[3].antipode() # indirect docttest
                    -S[1, 1, 1] + S[1, 2] + S[2, 1] - S[3]
                    sage: S[2,3].coproduct().apply_multilinear_morphism(lambda be,ga: S(be)*S(ga).antipode())
                    0
                    sage: S[2,3].coproduct().apply_multilinear_morphism(lambda be,ga: S(be).antipode()*S(ga))
                    0
                """
                return (-1)**len(composition) * self.alternating_sum_of_finer_compositions(composition.reversed())

            # @cached_method?
            def coproduct_on_generators(self, i):
                r"""
                Return the image of the `i^{th}` generator of the algebra under
                the coproduct.

                INPUT:

                - ``i`` -- a positive integer

                OUTPUT:

                - The result of applying the coproduct to the `i^{th}`
                  generator of ``self``.

                EXAMPLES::

                    sage: S = NonCommutativeSymmetricFunctions(QQ).complete()
                    sage: S.coproduct_on_generators(3)
                    S[] # S[3] + S[1] # S[2] + S[2] # S[1] + S[3] # S[]

                TESTS::

                    sage: S.coproduct_on_generators(0)
                    Traceback (most recent call last):
                    ...
                    ValueError: Not a positive integer: 0
                """
                if i < 1:
                    raise ValueError("Not a positive integer: {}".format(i))
                def C(i): return self._indices([i]) if i else self._indices([])
                T = self.tensor_square()
                return T.sum_of_monomials( (C(j), C(i-j)) for j in range(0,i+1) )

    class MultiplicativeBasesOnPrimitiveElements(Category_realization_of_parent):
        """
        Category of multiplicative bases of the non-commutative symmetric
        functions whose generators are primitive elements.

        An element `x` of a bialgebra is *primitive* if
        `\Delta(x) = x \otimes 1 + 1 \otimes x`, where
        `\Delta` is the coproduct of the bialgebra.

        Given a multiplicative basis and knowing the coproducts and antipodes
        of its generators, one can compute the coproduct and the antipode of
        any element, since they are respectively algebra morphisms and
        anti-morphisms. See :meth:`~ParentMethods.antipode_on_generators` and
        :meth:`~ParentMethods.coproduct_on_generators`.

        .. TODO:: this could be generalized to any free algebra.

        EXAMPLES::

            sage: N = NonCommutativeSymmetricFunctions(QQ)
            sage: N.MultiplicativeBasesOnPrimitiveElements()
            Category of multiplicative bases on primitive elements of Non-Commutative Symmetric Functions over the Rational Field

        The Phi and Psi bases are multiplicative bases whose generators
        are primitive elements, but the complete and ribbon bases are not::

            sage: N.Phi() in N.MultiplicativeBasesOnPrimitiveElements()
            True
            sage: N.Psi() in N.MultiplicativeBasesOnPrimitiveElements()
            True
            sage: N.Complete() in N.MultiplicativeBasesOnPrimitiveElements()
            False
            sage: N.Ribbon() in N.MultiplicativeBasesOnPrimitiveElements()
            False
        """

        def super_categories(self):
            r"""
            Return the super categories of the category of multiplicative
            bases of primitive elements of the non-commutative symmetric
            functions.

            OUTPUT:

            - list

            TESTS::

                sage: N = NonCommutativeSymmetricFunctions(QQ)
                sage: N.MultiplicativeBasesOnPrimitiveElements().super_categories()
                [Category of multiplicative bases of Non-Commutative Symmetric Functions over the Rational Field]
            """
            return [self.base().MultiplicativeBases()]

        class ParentMethods:

            def antipode_on_generators(self, i):
                r"""
                Return the image of a generator of a primitive basis of
                the non-commutative symmetric functions under the antipode
                map.

                INPUT:

                - ``i`` -- a positive integer

                OUTPUT:

                - The image of the `i`-th generator of the multiplicative
                  basis ``self`` under the antipode of the algebra of
                  non-commutative symmetric functions.

                EXAMPLES::

                    sage: Psi=NonCommutativeSymmetricFunctions(QQ).Psi()
                    sage: Psi.antipode_on_generators(2)
                    -Psi[2]

                TESTS::

                    sage: Psi.antipode_on_generators(0)
                    Traceback (most recent call last):
                    ...
                    ValueError: Not a positive integer: 0
                """
                if i < 1:
                    raise ValueError("Not a positive integer: {}".format(i))
                return - self.algebra_generators()[i]

            def coproduct_on_generators(self, i):
                r"""
                Return the image of the `i^{th}` generator of the
                multiplicative basis ``self`` under the coproduct.

                INPUT:

                - ``i`` -- a positive integer

                OUTPUT:

                - The result of applying the coproduct to the
                  `i^{th}` generator of ``self``.

                EXAMPLES::

                    sage: Psi = NonCommutativeSymmetricFunctions(QQ).Psi()
                    sage: Psi.coproduct_on_generators(3)
                    Psi[] # Psi[3] + Psi[3] # Psi[]

                TESTS::

                    sage: Psi.coproduct_on_generators(0)
                    Traceback (most recent call last):
                    ...
                    ValueError: Not a positive integer: 0
                """
                if i < 1:
                    raise ValueError("Not a positive integer: {}".format(i))
                x = self.algebra_generators()[i]
                from sage.categories.all import tensor
                return tensor([self.one(), x]) + tensor([x, self.one()])

    class Ribbon(CombinatorialFreeModule, BindableClass):
        r"""
        The Hopf algebra of non-commutative symmetric functions in the
        Ribbon basis.

        The Ribbon basis is defined in Definition 3.12 of [NCSF1]_, where
        it is denoted by `(R_I)_I`. It is connected to the complete
        basis of the ring of non-commutative symmetric functions by the
        following relation: For every composition `I`, we have

        .. MATH::

            R_I = \sum_J (-1)^{\ell(I) - \ell(J)} S^J,

        where the sum is over all compositions `J` which are coarser than
        `I` and `\ell(I)` denotes the length of `I`. (See the proof of
        Proposition 4.13 in [NCSF1]_.)

        The elements of the Ribbon basis are commonly referred to as the
        ribbon Schur functions.

        EXAMPLES::

            sage: NCSF = NonCommutativeSymmetricFunctions(QQ)
            sage: R = NCSF.Ribbon(); R
            Non-Commutative Symmetric Functions over the Rational Field in the Ribbon basis
            sage: R.an_element()
            2*R[] + 2*R[1] + 3*R[1, 1]

        The following are aliases for this basis::

            sage: NCSF.ribbon()
            Non-Commutative Symmetric Functions over the Rational Field in the Ribbon basis
            sage: NCSF.R()
            Non-Commutative Symmetric Functions over the Rational Field in the Ribbon basis
        """
        def __init__(self, NCSF):
            r"""
            EXAMPLES::

                sage: R = NonCommutativeSymmetricFunctions(ZZ).ribbon(); R
                Non-Commutative Symmetric Functions over the Integer Ring in the Ribbon basis
                sage: TestSuite(R).run()

            TESTS::

                sage: R = NonCommutativeSymmetricFunctions(QQ).ribbon()
                sage: R.one().coproduct()
                R[] # R[]
                sage: R.one().antipode()
                R[]

            We include some sanity tests to verify that conversions between the
            ribbon basis and other bases work the way they should::

                sage: R = NonCommutativeSymmetricFunctions(QQ).ribbon()
                sage: S = NonCommutativeSymmetricFunctions(QQ).complete()
                sage: all(S(R(S[comp])) == S[comp] for comp in Compositions(5))
                True
                sage: all(R(S(R[comp])) == R[comp] for comp in Compositions(5))
                True

            ::

                sage: R = NonCommutativeSymmetricFunctions(QQ).ribbon()
                sage: L = NonCommutativeSymmetricFunctions(QQ).elementary()
                sage: all(L(R(L[comp])) == L[comp] for comp in Compositions(5))
                True
                sage: all(R(L(R[comp])) == R[comp] for comp in Compositions(5))
                True
            """
            CombinatorialFreeModule.__init__(self, NCSF.base_ring(), Compositions(),
                                             prefix='R', bracket=False,
                                             category=NCSF.Bases())

        def dual(self):
            r"""
            Return the dual basis to the ribbon basis of the non-commutative symmetric
            functions. This is the Fundamental basis of the quasi-symmetric functions.

            OUTPUT:

            - The fundamental basis of the quasi-symmetric functions.

            EXAMPLES::

                sage: R=NonCommutativeSymmetricFunctions(QQ).ribbon()
                sage: R.dual()
                Quasisymmetric functions over the Rational Field in the Fundamental basis
            """
            return self.realization_of().dual().Fundamental()

        def product_on_basis(self, I, J):
            r"""
            Return the product of two ribbon basis elements of the non-commutative
            symmetric functions.

            INPUT:

            - ``I``, ``J`` -- compositions

            OUTPUT:

            - The product of the ribbon functions indexed by ``I`` and ``J``.

            EXAMPLES::

                sage: R = NonCommutativeSymmetricFunctions(QQ).ribbon()
                sage: R[1,2,1] * R[3,1]
                R[1, 2, 1, 3, 1] + R[1, 2, 4, 1]
                sage: ( R[1,2] + R[3] ) * ( R[3,1] + R[1,2,1] )
                R[1, 2, 1, 2, 1] + R[1, 2, 3, 1] + R[1, 3, 2, 1] + R[1, 5, 1] + R[3, 1, 2, 1] + R[3, 3, 1] + R[4, 2, 1] + R[6, 1]

            TESTS::

                sage: R[[]] * R[3,1]
                R[3, 1]
                sage: R[1,2,1] * R[[]]
                R[1, 2, 1]
                sage: R.product_on_basis(Composition([2,1]), Composition([1]))
                R[2, 1, 1] + R[2, 2]
            """
            if not I._list:
                return self.monomial(J)
            elif not J._list:
                return self.monomial(I)
            else:
                return self.monomial(self._indices(I[:] + J[:])) + \
                       self.monomial(self._indices(I[:-1] + [I[-1]+J[0]] + J[1:]))

        def antipode_on_basis(self, composition):
            """
            Return the application of the antipode to a basis element
            of the ribbon basis ``self``.

            INPUT:

            - ``composition`` -- a composition

            OUTPUT:

            - The image of the basis element indexed by ``composition``
              under the antipode map.

            EXAMPLES::

                sage: R = NonCommutativeSymmetricFunctions(QQ).ribbon()
                sage: R.antipode_on_basis(Composition([2,1]))
                -R[2, 1]
                sage: R[3,1].antipode() # indirect doctest
                R[2, 1, 1]
                sage: R[[]].antipode() # indirect doctest
                R[]

            We check that the implementation of the antipode at hand does
            not contradict the generic one::

                sage: S = NonCommutativeSymmetricFunctions(QQ).S()
                sage: all( S(R[I].antipode()) == S(R[I]).antipode()
                ....:      for I in Compositions(4) )
                True
            """
            if composition.size() % 2 == 0:
                return self[composition.conjugate()]
            else:
                return - self[composition.conjugate()]

        def to_symmetric_function_on_basis(self, I):
            r"""
            Return the commutative image of a ribbon basis element of the
            non-commutative symmetric functions.

            INPUT:

            - ``I`` -- a composition

            OUTPUT:

            - The commutative image of the ribbon basis element indexed by
              ``I``. This will be expressed as a symmetric function in the
              Schur basis.

            EXAMPLES::

                sage: R=NonCommutativeSymmetricFunctions(QQ).R()
                sage: R.to_symmetric_function_on_basis(Composition([3,1,1]))
                s[3, 1, 1]
                sage: R.to_symmetric_function_on_basis(Composition([4,2,1]))
                s[4, 2, 1] + s[5, 1, 1] + s[5, 2]
                sage: R.to_symmetric_function_on_basis(Composition([]))
                s[]
            """
            s = SymmetricFunctions(self.base_ring()).schur()
            if not I:
                return s([])
            return s(I.to_skew_partition())

        class Element(CombinatorialFreeModule.Element):

            def verschiebung(self, n):
                r"""
                Return the image of the noncommutative symmetric function
                ``self`` under the `n`-th Verschiebung operator.

                The `n`-th Verschiebung operator `\mathbf{V}_n` is defined
                to be the map from the `\mathbf{k}`-algebra of noncommutative
                symmetric functions to itself that sends the complete function
                `S^I` indexed by a composition `I = (i_1, i_2, \ldots , i_k)`
                to `S^{(i_1/n, i_2/n, \ldots , i_k/n)}` if all of the numbers
                `i_1, i_2, \ldots, i_k` are divisible by `n`, and to `0`
                otherwise. This operator `\mathbf{V}_n` is a Hopf algebra
                endomorphism. For every positive integer `r` with `n \mid r`,
                it satisfies

                .. MATH::

                    \mathbf{V}_n(S_r) = S_{r/n},
                    \quad \mathbf{V}_n(\Lambda_r) = (-1)^{r - r/n} \Lambda_{r/n},
                    \quad \mathbf{V}_n(\Psi_r) = n \Psi_{r/n},
                    \quad \mathbf{V}_n(\Phi_r) = n \Phi_{r/n}

                (where `S_r` denotes the `r`-th complete non-commutative
                symmetric function, `\Lambda_r` denotes the `r`-th elementary
                non-commutative symmetric function, `\Psi_r` denotes the `r`-th
                power-sum non-commutative symmetric function of the first kind,
                and `\Phi_r` denotes the `r`-th power-sum non-commutative
                symmetric function of the second kind). For every positive
                integer `r` with `n \nmid r`, it satisfes

                .. MATH::

                    \mathbf{V}_n(S_r) = \mathbf{V}_n(\Lambda_r)
                    = \mathbf{V}_n(\Psi_r) = \mathbf{V}_n(\Phi_r) = 0.

                The `n`-th Verschiebung operator is also called the `n`-th
                Verschiebung endomorphism.

                It is a lift of the `n`-th Verschiebung operator on the ring
                of symmetric functions
                (:meth:`~sage.combinat.sf.sfa.SymmetricFunctionAlgebra_generic_Element.verschiebung`)
                to the ring of noncommutative symmetric functions.

                The action of the `n`-th Verschiebung operator can also be
                described on the ribbon Schur functions. Namely, every
                composition `I` of size `n \ell` satisfies

                .. MATH::

                    \mathbf{V}_n ( R_I )
                    = (-1)^{\ell(I) - \ell(J)} \cdot R_{J / n},

                where `J` denotes the meet of the compositions `I` and
                `(\underbrace{n, n, \ldots, n}_{|I|/n \mbox{ times}})`,
                where `\ell(I)` is the length of `I`, and
                where `J / n` denotes the composition obtained by
                dividing every entry of `J` by `n`.
                For a composition `I` of size not divisible by `n`, we
                have `\mathbf{V}_n ( R_I ) = 0`.

                .. SEEALSO::

                    :meth:`verschiebung method of NCSF
                    <sage.combinat.ncsf_qsym.ncsf.NonCommutativeSymmetricFunctions.Bases.ElementMethods.verschiebung>`,
                    :meth:`frobenius method of QSym
                    <sage.combinat.ncsf_qsym.qsym.QuasiSymmetricFunctions.Bases.ElementMethods.frobenius>`,
                    :meth:`verschiebung method of Sym
                    <sage.combinat.sf.sfa.SymmetricFunctionAlgebra_generic_Element.verschiebung>`

                INPUT:

                - ``n`` -- a positive integer

                OUTPUT:

                The result of applying the `n`-th Verschiebung operator (on the
                ring of noncommutative symmetric functions) to ``self``.

                EXAMPLES::

                    sage: NSym = NonCommutativeSymmetricFunctions(ZZ)
                    sage: R = NSym.R()
                    sage: R([4,2]).verschiebung(2)
                    R[2, 1]
                    sage: R([2,1]).verschiebung(3)
                    -R[1]
                    sage: R([3]).verschiebung(2)
                    0
                    sage: R([]).verschiebung(2)
                    R[]
                    sage: R([5, 1]).verschiebung(3)
                    -R[2]
                    sage: R([5, 1]).verschiebung(6)
                    -R[1]
                    sage: R([5, 1]).verschiebung(2)
                    -R[3]
                    sage: R([1, 2, 3, 1]).verschiebung(7)
                    -R[1]
                    sage: R([1, 2, 3, 1]).verschiebung(5)
                    0
                    sage: (R[1] - R[2] + 2*R[3]).verschiebung(1)
                    R[1] - R[2] + 2*R[3]

                TESTS:

                The current implementation on the ribbon basis gives the
                same results as the default implementation::

                    sage: S = NSym.S()
                    sage: def test_ribbon(N, n):
                    ....:     for I in Compositions(N):
                    ....:         if S(R[I].verschiebung(n)) != S(R[I]).verschiebung(n):
                    ....:             return False
                    ....:     return True
                    sage: test_ribbon(4, 2)
                    True
                    sage: test_ribbon(6, 2)
                    True
                    sage: test_ribbon(6, 3)
                    True
                    sage: test_ribbon(8, 4)     # long time
                    True
                """
                parent = self.parent()
                C = parent._indices
                def ribbon_mapper(I, coeff):
                    # return \mathbf{V}_n ( coeff * R_I ) as pair
                    # (composition, coefficient)
                    M = sum(I)
                    m = M // n
                    J = I.meet([n] * m)
                    Jn = C([j // n for j in J])
                    if (len(I) - len(J)) % 2 == 1:
                        return (Jn, - coeff)
                    else:
                        return (Jn, coeff)
                return parent.sum_of_terms([ribbon_mapper(I, coeff)
                                            for (I, coeff) in self
                                            if sum(I) % n == 0])

            def star_involution(self):
                r"""
                Return the image of the noncommutative symmetric function
                ``self`` under the star involution.

                The star involution is defined as the algebra antihomomorphism
                `NCSF \to NCSF` which, for every positive integer `n`, sends
                the `n`-th complete non-commutative symmetric function `S_n` to
                `S_n`. Denoting by `f^{\ast}` the image of an element
                `f \in NCSF` under this star involution, it can be shown that
                every composition `I` satisfies

                .. MATH::

                    (S^I)^{\ast} = S^{I^r}, \quad
                    (\Lambda^I)^{\ast} = \Lambda^{I^r}, \quad
                    R_I^{\ast} = R_{I^r}, \quad
                    (\Phi^I)^{\ast} = \Phi^{I^r},

                where `I^r` denotes the reversed composition of `I`, and
                standard notations for classical bases of `NCSF` are being used
                (`S` for the complete basis, `\Lambda` for the elementary basis,
                `R` for the ribbon basis, and `\Phi` for that of the power-sums
                of the second kind). The star involution is an involution and a
                coalgebra automorphism of `NCSF`. It is an automorphism of the
                graded vector space `NCSF`. Under the canonical isomorphism
                between the `n`-th graded component of `NCSF` and the descent
                algebra of the symmetric group `S_n` (see
                :meth:`~NonCommutativeSymmetricFunctions.Bases.ElementMethods.to_descent_algebra`),
                the star involution (restricted to
                the `n`-th graded component) corresponds to the automorphism
                of the descent algebra given by
                `x \mapsto \omega_n x \omega_n`, where `\omega_n` is the
                permutation `(n, n-1, \ldots, 1) \in S_n` (written here in
                one-line notation). If `\pi` denotes the projection from `NCSF`
                to the ring of symmetric functions
                (:meth:`~NonCommutativeSymmetricFunctions.Bases.ElementMethods.to_symmetric_function`),
                then `\pi(f^{\ast}) = \pi(f)` for every `f \in NCSF`.

                The star involution on `NCSF` is adjoint to the star involution
                on `QSym` by the standard adjunction between `NCSF` and `QSym`.

                The star involution has been denoted by `\rho` in [LMvW13]_,
                section 3.6.
                See [NCSF2]_, section 2.3 for the properties of this map.

                .. SEEALSO::

                    :meth:`star involution of NCSF
                    <sage.combinat.ncsf_qsym.ncsf.NonCommutativeSymmetricFunctions.Bases.ElementMethods.star_involution>`,
                    :meth:`star involution of QSym
                    <sage.combinat.ncsf_qsym.qsym.QuasiSymmetricFunctions.Bases.ElementMethods.star_involution>`,
                    :meth:`psi involution of NCSF
                    <sage.combinat.ncsf_qsym.ncsf.NonCommutativeSymmetricFunctions.Bases.ElementMethods.psi_involution>`.

                EXAMPLES::

                    sage: NSym = NonCommutativeSymmetricFunctions(ZZ)
                    sage: R = NSym.R()
                    sage: R[3,1,4,2].star_involution()
                    R[2, 4, 1, 3]
                    sage: R[4,1,2].star_involution()
                    R[2, 1, 4]
                    sage: (R[1] - R[2] + 2*R[5,4] - 3*R[3] + 4*R[[]]).star_involution()
                    4*R[] + R[1] - R[2] - 3*R[3] + 2*R[4, 5]
                    sage: (R[3,3] - 21*R[1]).star_involution()
                    -21*R[1] + R[3, 3]
                    sage: R([14,1]).star_involution()
                    R[1, 14]

                The implementation at hand is tailored to the ribbon basis.
                It is equivalent to the generic implementation via the
                complete basis::

                    sage: S = NSym.S()
                    sage: all( S(R[I].star_involution()) == S(R[I]).star_involution()
                    ....:      for I in Compositions(4) )
                    True
                """
                parent = self.parent()
                dct = {I.reversed(): coeff for (I, coeff) in self}
                return parent._from_dict(dct)

    R = ribbon = Ribbon

    class Complete(CombinatorialFreeModule, BindableClass):
        r"""
        The Hopf algebra of non-commutative symmetric functions in the
        Complete basis.

        The Complete basis is defined in Definition 3.4 of [NCSF1]_, where
        it is denoted by `(S^I)_I`. It is a multiplicative basis, and is
        connected to the elementary generators `\Lambda_i` of the ring of
        non-commutative symmetric functions by the following relation:
        Define a non-commutative symmetric function `S_n` for every
        nonnegative integer `n` by the power series identity

        .. MATH::

            \sum_{k \geq 0} t^k S_k
            = \left( \sum_{k \geq 0} (-t)^k \Lambda_k \right)^{-1},

        with `\Lambda_0` denoting `1`. For every composition
        `(i_1, i_2, \ldots, i_k)`, we have
        `S^{(i_1, i_2, \ldots, i_k)} = S_{i_1} S_{i_2} \cdots S_{i_k}`.

        EXAMPLES::

            sage: NCSF = NonCommutativeSymmetricFunctions(QQ)
            sage: S = NCSF.Complete(); S
            Non-Commutative Symmetric Functions over the Rational Field in the Complete basis
            sage: S.an_element()
            2*S[] + 2*S[1] + 3*S[1, 1]

        The following are aliases for this basis::

            sage: NCSF.complete()
            Non-Commutative Symmetric Functions over the Rational Field in the Complete basis
            sage: NCSF.S()
            Non-Commutative Symmetric Functions over the Rational Field in the Complete basis
        """
        def __init__(self, NCSF):
            r"""
            EXAMPLES::

                sage: S = NonCommutativeSymmetricFunctions(QQ).complete()
                sage: TestSuite(S).run()
            """
            CombinatorialFreeModule.__init__(self, NCSF.base_ring(), Compositions(),
                                             prefix='S', bracket=False,
                                             category=NCSF.MultiplicativeBasesOnGroupLikeElements())

        def dual(self):
            r"""
            Return the dual basis to the complete basis of non-commutative symmetric
            functions. This is the Monomial basis of quasi-symmetric functions.

            OUTPUT:

            - The Monomial basis of quasi-symmetric functions.

            EXAMPLES::

                sage: S = NonCommutativeSymmetricFunctions(QQ).S()
                sage: S.dual()
                Quasisymmetric functions over the Rational Field in the Monomial basis
            """
            return self.realization_of().dual().Monomial()

        def internal_product_on_basis(self, I, J):
            r"""
            The internal product of two non-commutative symmetric
            complete functions.

            See :meth:`~sage.combinat.ncsf_qsym.generic_basis_code.GradedModulesWithInternalProduct.ElementMethods.internal_product`
            for a thorough documentation of this operation.

            INPUT:

            - ``I``, ``J`` -- compositions

            OUTPUT:

            - The internal product of the complete non-commutative symmetric
              function basis elements indexed by ``I`` and ``J``, expressed in
              the complete basis.

            EXAMPLES::

                sage: N = NonCommutativeSymmetricFunctions(QQ)
                sage: S = N.complete()
                sage: S.internal_product_on_basis([2,2],[1,2,1])
                2*S[1, 1, 1, 1] + S[1, 1, 2] + S[2, 1, 1]
                sage: S.internal_product_on_basis([2,2],[1,2])
                0
            """
            from sage.combinat.integer_matrices import IntegerMatrices
            IM = IntegerMatrices(I, J)
            return self.sum_of_monomials(IM.to_composition(m) for m in IM)

        def to_symmetric_function_on_basis(self, I):
            r"""
            The commutative image of a complete element

            The commutative image of a basis element is obtained by sorting
            the indexing composition of the basis element and the output
            is in the complete basis of the symmetric functions.

            INPUT:

            - ``I`` -- a composition

            OUTPUT:

            - The commutative image of the complete basis element
              indexed by ``I``. The result is the complete symmetric function
              indexed by the partition obtained by sorting ``I``.

            EXAMPLES::

                sage: S=NonCommutativeSymmetricFunctions(QQ).complete()
                sage: S.to_symmetric_function_on_basis([2,1,3])
                h[3, 2, 1]
                sage: S.to_symmetric_function_on_basis([])
                h[]
            """
            h = SymmetricFunctions(self.base_ring()).complete()
            return h[Partition(sorted(I,reverse=True))]

        @lazy_attribute
        def to_symmetric_function(self):
            r"""
            Morphism to the algebra of symmetric functions.

            This is constructed by extending the computation on the
            complete basis.

            OUTPUT:

            - The module morphism from the basis ``self`` to the symmetric
              functions which corresponds to taking a commutative image.

            EXAMPLES::

                sage: N = NonCommutativeSymmetricFunctions(QQ)
                sage: S = N.complete()
                sage: S.to_symmetric_function(S[3,1,2])
                h[3, 2, 1]
                sage: S.to_symmetric_function(S[[]])
                h[]
            """
            on_basis = self.to_symmetric_function_on_basis
            codom = SymmetricFunctions(self.base_ring()).complete()
            return self.module_morphism(on_basis, codomain=codom)

        def _to_symmetric_group_algebra_on_basis(self, I):
            r"""
            Return the image of the complete non-commutative symmetric function indexed
            by the composition ``I`` in the symmetric group algebra under the canonical
            embedding of the degree-`|I|` homogeneous non-commutative symmetric
            functions into the `|I|`-th symmetric group algebra.

            This embedding sends the complete basis element indexed by the composition
            ``I`` to the sum of all permutations whose descent composition is fatter
            than ``I`` (that is, all permutations whose right descent set is contained
            in the subset corresponding to ``I``).

            INPUT:

            - ``I`` -- a composition

            OUTPUT:

            - The sum of all permutations of `\{ 1, 2, \ldots, |I| \}` with right
              descent set contained in ``I``.

            EXAMPLES::

                sage: S=NonCommutativeSymmetricFunctions(QQ).S()
                sage: S._to_symmetric_group_algebra_on_basis(Composition([1,2]))
                [1, 2, 3] + [2, 1, 3] + [3, 1, 2]
                sage: S._to_symmetric_group_algebra_on_basis(Composition([]))
                []
                sage: S._to_symmetric_group_algebra_on_basis(Composition([1]))
                [1]
            """
            n = sum(I)
            from sage.combinat.symmetric_group_algebra import SymmetricGroupAlgebra
            from sage.sets.set import Set
            if n == 0:
                return SymmetricGroupAlgebra(self.base_ring(),n).one()
            sga = SymmetricGroupAlgebra(self.base_ring(),n)
            J = [j-1 for j in I.to_subset()]
            return sga.sum_of_monomials( p for K in Set(J).subsets()
                                         for p in Permutations(descents=(K,n)) )

        class Element(CombinatorialFreeModule.Element):
            """
            An element in the Complete basis.
            """
            def psi_involution(self):
                r"""
                Return the image of the noncommutative symmetric function
                ``self`` under the involution `\psi`.

                The involution `\psi` is defined as the linear map
                `NCSF \to NCSF` which, for every composition `I`, sends the
                complete noncommutative symmetric function `S^I` to the
                elementary noncommutative symmetric function `\Lambda^I`.
                It can be shown that every composition `I` satisfies

                .. MATH::

                    \psi(R_I) = R_{I^c}, \quad \psi(S^I) = \Lambda^I, \quad
                    \psi(\Lambda^I) = S^I, \quad
                    \psi(\Phi^I) = (-1)^{|I| - \ell(I)} \Phi^I

                where `I^c` denotes the complement of the composition `I`, and
                `\ell(I)` denotes the length of `I`, and where standard
                notations for classical bases of `NCSF` are being used
                (`S` for the complete basis, `\Lambda` for the elementary
                basis, `\Phi` for the basis of the power sums of the second
                kind, and `R` for the ribbon basis). The map `\psi` is an
                involution and a graded Hopf algebra automorphism of `NCSF`.
                If `\pi` denotes the projection from `NCSF` to the ring of
                symmetric functions
                (:meth:`~NonCommutativeSymmetricFunctions.Bases.ElementMethods.to_symmetric_function`),
                then `\pi(\psi(f)) = \omega(\pi(f))` for every `f \in NCSF`, where
                the `\omega` on the right hand side denotes the omega
                automorphism of `Sym`.

                The involution `\psi` of `NCSF` is adjoint to the involution
                `\psi` of `QSym` by the standard adjunction between `NCSF` and
                `QSym`.

                The involution `\psi` has been denoted by `\psi` in [LMvW13]_,
                section 3.6.

                .. SEEALSO::

                    :meth:`psi involution of NCSF
                    <sage.combinat.ncsf_qsym.ncsf.NonCommutativeSymmetricFunctions.Bases.ElementMethods.psi_involution>`,
                    :meth:`psi involution of QSym
                    <sage.combinat.ncsf_qsym.qsym.QuasiSymmetricFunctions.Bases.ElementMethods.psi_involution>`,
                    :meth:`star involution of NCSF
                    <sage.combinat.ncsf_qsym.ncsf.NonCommutativeSymmetricFunctions.Bases.ElementMethods.star_involution>`.

                EXAMPLES::

                    sage: NSym = NonCommutativeSymmetricFunctions(ZZ)
                    sage: S = NSym.S()
                    sage: L = NSym.L()
                    sage: S[3,1].psi_involution()
                    S[1, 1, 1, 1] - S[1, 2, 1] - S[2, 1, 1] + S[3, 1]
                    sage: L(S[3,1].psi_involution())
                    L[3, 1]
                    sage: S[[]].psi_involution()
                    S[]
                    sage: S[1,1].psi_involution()
                    S[1, 1]
                    sage: (S[2,1] - 2*S[2]).psi_involution()
                    -2*S[1, 1] + S[1, 1, 1] + 2*S[2] - S[2, 1]

                The implementation at hand is tailored to the complete basis.
                It is equivalent to the generic implementation via the
                ribbon basis::

                    sage: R = NSym.R()
                    sage: all( R(S[I].psi_involution()) == R(S[I]).psi_involution()
                    ....:      for I in Compositions(4) )
                    True
                """
                parent = self.parent()
                return parent.sum( (-1) ** (I.size() - len(I)) * coeff
                                   * parent.alternating_sum_of_finer_compositions(I)
                                   for I, coeff in self._monomial_coefficients.items() )

    S = complete = Complete

    class Elementary(CombinatorialFreeModule, BindableClass):
        r"""
        The Hopf algebra of non-commutative symmetric functions in the
        Elementary basis.

        The Elementary basis is defined in Definition 3.4 of [NCSF1]_,
        where it is denoted by `(\Lambda^I)_I`. It is a multiplicative
        basis, and is obtained from the elementary generators
        `\Lambda_i` of the ring of non-commutative symmetric functions
        through the formula
        `\Lambda^{(i_1, i_2, \ldots, i_k)}
        = \Lambda_{i_1} \Lambda_{i_2} \cdots \Lambda_{i_k}`
        for every composition `(i_1, i_2, \ldots, i_k)`.

        EXAMPLES::

            sage: NCSF = NonCommutativeSymmetricFunctions(QQ)
            sage: L = NCSF.Elementary(); L
            Non-Commutative Symmetric Functions over the Rational Field in the Elementary basis
            sage: L.an_element()
            2*L[] + 2*L[1] + 3*L[1, 1]

        The following are aliases for this basis::

            sage: NCSF.elementary()
            Non-Commutative Symmetric Functions over the Rational Field in the Elementary basis
            sage: NCSF.L()
            Non-Commutative Symmetric Functions over the Rational Field in the Elementary basis
        """
        def __init__(self, NCSF):
            r"""
            EXAMPLES::

                sage: NonCommutativeSymmetricFunctions(ZZ).elementary()
                Non-Commutative Symmetric Functions over the Integer Ring in the Elementary basis

            TESTS::

                sage: L = NonCommutativeSymmetricFunctions(ZZ).elementary()
                sage: TestSuite(L).run()

            We include a sanity test to verify the conversion between the
            elementary and complete basis works the way it should::

                sage: S = NonCommutativeSymmetricFunctions(QQ).complete()
                sage: L = NonCommutativeSymmetricFunctions(QQ).elementary()
                sage: L(S[3])
                L[1, 1, 1] - L[1, 2] - L[2, 1] + L[3]
                sage: L(S[2,1])
                L[1, 1, 1] - L[2, 1]
                sage: L(S[1,2])
                L[1, 1, 1] - L[1, 2]
                sage: L(S[1,1,1])
                L[1, 1, 1]
                sage: S(L[3])
                S[1, 1, 1] - S[1, 2] - S[2, 1] + S[3]
                sage: S(L[2,1])
                S[1, 1, 1] - S[2, 1]
                sage: S(L[1,2])
                S[1, 1, 1] - S[1, 2]
                sage: S(L[1,1,1])
                S[1, 1, 1]
                sage: all(S(L(S[comp])) == S[comp] for comp in Compositions(5))
                True
                sage: all(L(S(L[comp])) == L[comp] for comp in Compositions(5))
                True
            """
            CombinatorialFreeModule.__init__(self, NCSF.base_ring(), Compositions(),
                                             prefix='L', bracket=False,
                                             category=NCSF.MultiplicativeBasesOnGroupLikeElements())

        class Element(CombinatorialFreeModule.Element):

            def verschiebung(self, n):
                r"""
                Return the image of the noncommutative symmetric function
                ``self`` under the `n`-th Verschiebung operator.

                The `n`-th Verschiebung operator `\mathbf{V}_n` is defined
                to be the map from the `\mathbf{k}`-algebra of noncommutative
                symmetric functions to itself that sends the complete function
                `S^I` indexed by a composition `I = (i_1, i_2, \ldots , i_k)`
                to `S^{(i_1/n, i_2/n, \ldots , i_k/n)}` if all of the numbers
                `i_1, i_2, \ldots, i_k` are divisible by `n`, and to `0`
                otherwise. This operator `\mathbf{V}_n` is a Hopf algebra
                endomorphism. For every positive integer `r` with `n \mid r`,
                it satisfies

                .. MATH::

                    \mathbf{V}_n(S_r) = S_{r/n},
                    \quad \mathbf{V}_n(\Lambda_r) = (-1)^{r - r/n} \Lambda_{r/n},
                    \quad \mathbf{V}_n(\Psi_r) = n \Psi_{r/n},
                    \quad \mathbf{V}_n(\Phi_r) = n \Phi_{r/n}

                (where `S_r` denotes the `r`-th complete non-commutative
                symmetric function, `\Lambda_r` denotes the `r`-th elementary
                non-commutative symmetric function, `\Psi_r` denotes the `r`-th
                power-sum non-commutative symmetric function of the first kind,
                and `\Phi_r` denotes the `r`-th power-sum non-commutative
                symmetric function of the second kind). For every positive
                integer `r` with `n \nmid r`, it satisfes

                .. MATH::

                    \mathbf{V}_n(S_r) = \mathbf{V}_n(\Lambda_r)
                    = \mathbf{V}_n(\Psi_r) = \mathbf{V}_n(\Phi_r) = 0.

                The `n`-th Verschiebung operator is also called the `n`-th
                Verschiebung endomorphism.

                It is a lift of the `n`-th Verschiebung operator on the ring
                of symmetric functions
                (:meth:`~sage.combinat.sf.sfa.SymmetricFunctionAlgebra_generic_Element.verschiebung`)
                to the ring of noncommutative symmetric functions.

                The action of the `n`-th Verschiebung operator can also be
                described on the ribbon Schur functions. Namely, every
                composition `I` of size `n \ell` satisfies

                .. MATH::

                    \mathbf{V}_n ( R_I )
                    = (-1)^{\ell(I) - \ell(J)} \cdot R_{J / n},

                where `J` denotes the meet of the compositions `I` and
                `(\underbrace{n, n, \ldots, n}_{|I|/n \mbox{ times}})`,
                where `\ell(I)` is the length of `I`, and
                where `J / n` denotes the composition obtained by
                dividing every entry of `J` by `n`.
                For a composition `I` of size not divisible by `n`, we
                have `\mathbf{V}_n ( R_I ) = 0`.

                .. SEEALSO::

                    :meth:`verschiebung method of NCSF
                    <sage.combinat.ncsf_qsym.ncsf.NonCommutativeSymmetricFunctions.Bases.ElementMethods.verschiebung>`,
                    :meth:`frobenius method of QSym
                    <sage.combinat.ncsf_qsym.qsym.QuasiSymmetricFunctions.Bases.ElementMethods.frobenius>`,
                    :meth:`verschiebung method of Sym
                    <sage.combinat.sf.sfa.SymmetricFunctionAlgebra_generic_Element.verschiebung>`

                INPUT:

                - ``n`` -- a positive integer

                OUTPUT:

                The result of applying the `n`-th Verschiebung operator (on the
                ring of noncommutative symmetric functions) to ``self``.

                EXAMPLES::

                    sage: NSym = NonCommutativeSymmetricFunctions(ZZ)
                    sage: L = NSym.L()
                    sage: L([4,2]).verschiebung(2)
                    -L[2, 1]
                    sage: L([2,4]).verschiebung(2)
                    -L[1, 2]
                    sage: L([6]).verschiebung(2)
                    -L[3]
                    sage: L([2,1]).verschiebung(3)
                    0
                    sage: L([3]).verschiebung(2)
                    0
                    sage: L([]).verschiebung(2)
                    L[]
                    sage: L([5, 1]).verschiebung(3)
                    0
                    sage: L([5, 1]).verschiebung(6)
                    0
                    sage: L([5, 1]).verschiebung(2)
                    0
                    sage: L([1, 2, 3, 1]).verschiebung(7)
                    0
                    sage: L([7]).verschiebung(7)
                    L[1]
                    sage: L([1, 2, 3, 1]).verschiebung(5)
                    0
                    sage: (L[1] - L[2] + 2*L[3]).verschiebung(1)
                    L[1] - L[2] + 2*L[3]

                TESTS:

                The current implementation on the Elementary basis gives
                the same results as the default implementation::

                    sage: S = NSym.S()
                    sage: def test_L(N, n):
                    ....:     for I in Compositions(N):
                    ....:         if S(L[I].verschiebung(n)) != S(L[I]).verschiebung(n):
                    ....:             return False
                    ....:     return True
                    sage: test_L(4, 2)
                    True
                    sage: test_L(6, 2)
                    True
                    sage: test_L(6, 3)
                    True
                    sage: test_L(8, 4)     # long time
                    True
                """
                parent = self.parent()
                C = parent._indices
                return parent.sum_of_terms([(C([i // n for i in I]),
                                            coeff * (-1) ** (sum(I) * (n-1) // n))
                                            for (I, coeff) in self
                                            if all(i % n == 0 for i in I)],
                                           distinct=True)

            def star_involution(self):
                r"""
                Return the image of the noncommutative symmetric function
                ``self`` under the star involution.

                The star involution is defined as the algebra antihomomorphism
                `NCSF \to NCSF` which, for every positive integer `n`, sends
                the `n`-th complete non-commutative symmetric function `S_n` to
                `S_n`. Denoting by `f^{\ast}` the image of an element
                `f \in NCSF` under this star involution, it can be shown that
                every composition `I` satisfies

                .. MATH::

                    (S^I)^{\ast} = S^{I^r}, \quad
                    (\Lambda^I)^{\ast} = \Lambda^{I^r}, \quad
                    R_I^{\ast} = R_{I^r}, \quad
                    (\Phi^I)^{\ast} = \Phi^{I^r},

                where `I^r` denotes the reversed composition of `I`, and
                standard notations for classical bases of `NCSF` are being used
                (`S` for the complete basis, `\Lambda` for the elementary basis,
                `R` for the ribbon basis, and `\Phi` for that of the power-sums
                of the second kind). The star involution is an involution and a
                coalgebra automorphism of `NCSF`. It is an automorphism of the
                graded vector space `NCSF`. Under the canonical isomorphism
                between the `n`-th graded component of `NCSF` and the descent
                algebra of the symmetric group `S_n` (see
                :meth:`~NonCommutativeSymmetricFunctions.Bases.ElementMethods.to_descent_algebra`),
                the star involution (restricted to
                the `n`-th graded component) corresponds to the automorphism
                of the descent algebra given by
                `x \mapsto \omega_n x \omega_n`, where `\omega_n` is the
                permutation `(n, n-1, \ldots, 1) \in S_n` (written here in
                one-line notation). If `\pi` denotes the projection from `NCSF`
                to the ring of symmetric functions
                (:meth:`~NonCommutativeSymmetricFunctions.Bases.ElementMethods.to_symmetric_function`),
                then `\pi(f^{\ast}) = \pi(f)` for every `f \in NCSF`.

                The star involution on `NCSF` is adjoint to the star involution
                on `QSym` by the standard adjunction between `NCSF` and `QSym`.

                The star involution has been denoted by `\rho` in [LMvW13]_,
                section 3.6.
                See [NCSF2]_, section 2.3 for the properties of this map.

                .. SEEALSO::

                    :meth:`star involution of NCSF
                    <sage.combinat.ncsf_qsym.ncsf.NonCommutativeSymmetricFunctions.Bases.ElementMethods.star_involution>`,
                    :meth:`psi involution of NCSF
                    <sage.combinat.ncsf_qsym.ncsf.NonCommutativeSymmetricFunctions.Bases.ElementMethods.psi_involution>`,
                    :meth:`star involution of QSym
                    <sage.combinat.ncsf_qsym.qsym.QuasiSymmetricFunctions.Bases.ElementMethods.star_involution>`.

                EXAMPLES::

                    sage: NSym = NonCommutativeSymmetricFunctions(ZZ)
                    sage: L = NSym.L()
                    sage: L[3,3,2,3].star_involution()
                    L[3, 2, 3, 3]
                    sage: L[6,3,3].star_involution()
                    L[3, 3, 6]
                    sage: (L[1,9,1] - L[8,2] + 2*L[6,4] - 3*L[3] + 4*L[[]]).star_involution()
                    4*L[] + L[1, 9, 1] - L[2, 8] - 3*L[3] + 2*L[4, 6]
                    sage: (L[3,3] - 2*L[2]).star_involution()
                    -2*L[2] + L[3, 3]
                    sage: L([4,1]).star_involution()
                    L[1, 4]

                The implementation at hand is tailored to the elementary basis.
                It is equivalent to the generic implementation via the
                complete basis::

                    sage: S = NSym.S()
                    sage: all( S(L[I].star_involution()) == S(L[I]).star_involution()
                    ....:      for I in Compositions(4) )
                    True
                """
                parent = self.parent()
                dct = {I.reversed(): coeff for (I, coeff) in self}
                return parent._from_dict(dct)

            def psi_involution(self):
                r"""
                Return the image of the noncommutative symmetric function
                ``self`` under the involution `\psi`.

                The involution `\psi` is defined as the linear map
                `NCSF \to NCSF` which, for every composition `I`, sends the
                complete noncommutative symmetric function `S^I` to the
                elementary noncommutative symmetric function `\Lambda^I`.
                It can be shown that every composition `I` satisfies

                .. MATH::

                    \psi(R_I) = R_{I^c}, \quad \psi(S^I) = \Lambda^I, \quad
                    \psi(\Lambda^I) = S^I, \quad
                    \psi(\Phi^I) = (-1)^{|I| - \ell(I)} \Phi^I

                where `I^c` denotes the complement of the composition `I`, and
                `\ell(I)` denotes the length of `I`, and where standard
                notations for classical bases of `NCSF` are being used
                (`S` for the complete basis, `\Lambda` for the elementary basis,
                `\Phi` for the basis of the power sums of the second kind,
                and `R` for the ribbon basis). The map `\psi` is an involution
                and a graded Hopf algebra automorphism of `NCSF`. If `\pi`
                denotes the projection from `NCSF` to the ring of symmetric functions
                (:meth:`~NonCommutativeSymmetricFunctions.Bases.ElementMethods.to_symmetric_function`),
                then `\pi(\psi(f)) = \omega(\pi(f))` for every `f \in NCSF`, where
                the `\omega` on the right hand side denotes the omega
                automorphism of `Sym`.

                The involution `\psi` of `NCSF` is adjoint to the involution
                `\psi` of `QSym` by the standard adjunction between `NCSF` and
                `QSym`.

                The involution `\psi` has been denoted by `\psi` in [LMvW13]_,
                section 3.6.

                .. SEEALSO::

                    :meth:`psi involution of NCSF
                    <sage.combinat.ncsf_qsym.ncsf.NonCommutativeSymmetricFunctions.Bases.ElementMethods.psi_involution>`,
                    :meth:`psi involution of QSym
                    <sage.combinat.ncsf_qsym.qsym.QuasiSymmetricFunctions.Bases.ElementMethods.psi_involution>`,
                    :meth:`star involution of NCSF
                    <sage.combinat.ncsf_qsym.ncsf.NonCommutativeSymmetricFunctions.Bases.ElementMethods.star_involution>`.

                EXAMPLES::

                    sage: NSym = NonCommutativeSymmetricFunctions(QQ)
                    sage: S = NSym.S()
                    sage: L = NSym.L()
                    sage: L[3,1].psi_involution()
                    L[1, 1, 1, 1] - L[1, 2, 1] - L[2, 1, 1] + L[3, 1]
                    sage: S(L[3,1].psi_involution())
                    S[3, 1]
                    sage: L[[]].psi_involution()
                    L[]
                    sage: L[1,1].psi_involution()
                    L[1, 1]
                    sage: (L[2,1] - 2*L[2]).psi_involution()
                    -2*L[1, 1] + L[1, 1, 1] + 2*L[2] - L[2, 1]

                The implementation at hand is tailored to the elementary basis.
                It is equivalent to the generic implementation via the
                ribbon basis::

                    sage: R = NSym.R()
                    sage: all( R(L[I].psi_involution()) == R(L[I]).psi_involution()
                    ....:      for I in Compositions(3) )
                    True
                    sage: all( R(L[I].psi_involution()) == R(L[I]).psi_involution()
                    ....:      for I in Compositions(4) )
                    True
                """
                parent = self.parent()
                return parent.sum( (-1) ** (I.size() - len(I)) * coeff
                                   * parent.alternating_sum_of_finer_compositions(I)
                                   for I, coeff in
                                   self._monomial_coefficients.items() )

    L = elementary = Elementary

    class Psi(CombinatorialFreeModule, BindableClass):
        r"""
        The Hopf algebra of non-commutative symmetric functions in the
        Psi basis.

        The Psi basis is defined in Definition 3.4 of [NCSF1]_, where
        it is denoted by `(\Psi^I)_I`. It is a multiplicative basis, and
        is connected to the elementary generators `\Lambda_i` of the ring
        of non-commutative symmetric functions by the following relation:
        Define a non-commutative symmetric function `\Psi_n` for every
        positive integer `n` by the power series identity

        .. MATH::

            \frac{d}{dt} \sigma(t)
            = \sigma(t) \cdot \left( \sum_{k \geq 1} t^{k-1} \Psi_k \right),

        where

        .. MATH::

            \sigma(t) = \left( \sum_{k \geq 0} (-t)^k \Lambda_k \right)^{-1}

        and where `\Lambda_0` denotes `1`. For every composition
        `(i_1, i_2, \ldots, i_k)`, we have
        `\Psi^{(i_1, i_2, \ldots, i_k)}
        = \Psi_{i_1} \Psi_{i_2} \cdots \Psi_{i_k}`.

        The `\Psi`-basis is a basis only when the base ring is a
        `\QQ`-algebra (although the `\Psi^I` can be defined over any base
        ring). The elements of the `\Psi`-basis are known as the
        "power-sum non-commutative symmetric functions of the first kind".
        The generators `\Psi_n` correspond to the Dynkin
        (quasi-)idempotents in the descent algebras of the symmetric
        groups (see [NCSF1]_, 5.2 for details).

        Another (equivalent) definition of `\Psi_n` is

        .. MATH::

            \Psi_n = \sum_{i=0}^{n-1} (-1)^i R_{1^i, n-i},

        where `R` denotes the ribbon basis of `NCSF`, and where `1^i`
        stands for `i` repetitions of the integer `1`.

        EXAMPLES::

            sage: NCSF = NonCommutativeSymmetricFunctions(QQ)
            sage: Psi = NCSF.Psi(); Psi
            Non-Commutative Symmetric Functions over the Rational Field in the Psi basis
            sage: Psi.an_element()
            2*Psi[] + 2*Psi[1] + 3*Psi[1, 1]

        Checking the equivalent definition of `\Psi_n`::

            sage: def test_psi(n):
            ....:     NCSF = NonCommutativeSymmetricFunctions(ZZ)
            ....:     R = NCSF.R()
            ....:     Psi = NCSF.Psi()
            ....:     a = R.sum([(-1) ** i * R[[1]*i + [n-i]]
            ....:                for i in range(n)])
            ....:     return a == R(Psi[n])
            sage: test_psi(2)
            True
            sage: test_psi(3)
            True
            sage: test_psi(4)
            True
        """
        def __init__(self, NCSF):
            r"""
            TESTS:

            We include a sanity test to verify the conversion to
            and from the complete basis works the way it should::

                sage: S = NonCommutativeSymmetricFunctions(QQ).complete()
                sage: Psi = NonCommutativeSymmetricFunctions(QQ).Psi(); Psi
                Non-Commutative Symmetric Functions over the Rational Field in the Psi basis
                sage: all(S(Psi(S[comp])) == S[comp] for comp in Compositions(5))
                True
                sage: all(Psi(S(Psi[comp])) == Psi[comp] for comp in Compositions(5))
                True
            """
            CombinatorialFreeModule.__init__(self, NCSF.base_ring(), Compositions(),
                                             prefix='Psi', bracket=False,
                                             category=NCSF.MultiplicativeBasesOnPrimitiveElements())

        def _from_complete_on_generators(self, n):
            r"""
            Expand a complete generator of non-commutative symmetric
            functions in the Psi basis.

            INPUT:

            - ``n`` -- a positive integer

            OUTPUT:

            - The expansion of the complete generator indexed by ``n`` into the
              Psi basis.

            TESTS::

                sage: S = NonCommutativeSymmetricFunctions(QQ).complete()
                sage: Psi = NonCommutativeSymmetricFunctions(QQ).Psi()
                sage: Psi._from_complete_on_generators(1)
                Psi[1]
                sage: Psi._from_complete_on_generators(2)
                1/2*Psi[1, 1] + 1/2*Psi[2]
                sage: Psi._from_complete_on_generators(3)
                1/6*Psi[1, 1, 1] + 1/3*Psi[1, 2] + 1/6*Psi[2, 1] + 1/3*Psi[3]
            """
            # Equation (58) of NCSF I article
            one = self.base_ring().one()
            I = self._indices([n])
            return self.sum_of_terms( ( (J, one/coeff_pi(J,I)) for J in Compositions(n) ),
                                      distinct=True )

        def _to_complete_on_generators(self, n):
            r"""
            Expand a `\Psi` basis element of non-commutative symmetric
            functions in the complete basis.

            This formula is given in Proposition 4.5 of [NCSF1]_ which states

            .. MATH::

                \Psi_n = \sum_{J \models n} (-1)^{\ell(J)-1} lp(J,I) S^J.

            The coefficient `lp(J,I)` is given in the function
            :meth:`sage.combinat.ncsf_qsym.combinatorics.coeff_lp`.

            INPUT:

            - ``n`` -- a positive integer

            OUTPUT:

            - The expansion of the `\Psi` function indexed by ``n`` in the
              complete basis.

            TESTS::

                sage: Psi = NonCommutativeSymmetricFunctions(QQ).Psi()
                sage: Psi._to_complete_on_generators(1)
                S[1]
                sage: Psi._to_complete_on_generators(2)
                -S[1, 1] + 2*S[2]
                sage: Psi._to_complete_on_generators(3)
                S[1, 1, 1] - 2*S[1, 2] - S[2, 1] + 3*S[3]
            """
            minus_one = -self.base_ring().one()
            complete = self.realization_of().complete()
            return complete.sum_of_terms( ((J, minus_one**(len(J)+1)*coeff_lp(J,[n]))
                        for J in Compositions(n)), distinct=True )

        def internal_product_on_basis_by_bracketing(self, I, J):
            r"""
            The internal product of two elements of the Psi basis.

            See :meth:`~sage.combinat.ncsf_qsym.generic_basis_code.GradedModulesWithInternalProduct.ElementMethods.internal_product`
            for a thorough documentation of this operation.

            This is an implementation using [NCSF2]_ Lemma 3.10.
            It is fast when the length of `I` is small, but can get
            very slow otherwise. Therefore it is not being used by
            default for internally multiplying Psi functions.

            INPUT:

            - ``I``, ``J`` -- compositions

            OUTPUT:

            - The internal product of the elements of the Psi basis of
              `NSym` indexed by ``I`` and ``J``, expressed in the Psi
              basis.

            AUTHORS:

            - Travis Scrimshaw, 29 Mar 2014

            EXAMPLES::

                sage: N = NonCommutativeSymmetricFunctions(QQ)
                sage: Psi = N.Psi()
                sage: Psi.internal_product_on_basis_by_bracketing([2,2],[1,2,1])
                0
                sage: Psi.internal_product_on_basis_by_bracketing([1,2,1],[2,1,1])
                4*Psi[1, 2, 1]
                sage: Psi.internal_product_on_basis_by_bracketing([2,1,1],[1,2,1])
                4*Psi[2, 1, 1]
                sage: Psi.internal_product_on_basis_by_bracketing([1,2,1], [1,1,1,1])
                0
                sage: Psi.internal_product_on_basis_by_bracketing([3,1], [1,2,1])
                -Psi[1, 2, 1] + Psi[2, 1, 1]
                sage: Psi.internal_product_on_basis_by_bracketing([1,2,1], [3,1])
                0
                sage: Psi.internal_product_on_basis_by_bracketing([2,2],[1,2])
                0
                sage: Psi.internal_product_on_basis_by_bracketing([4], [1,2,1])
                -Psi[1, 1, 2] + 2*Psi[1, 2, 1] - Psi[2, 1, 1]

            TESTS:

            The internal product computed by this method is identical with
            the one obtained by coercion to the complete basis::

                sage: S = N.S()
                sage: def psi_int_test(n):
                ....:     for I in Compositions(n):
                ....:         for J in Compositions(n):
                ....:             a = S(Psi.internal_product_on_basis_by_bracketing(I, J))
                ....:             b = S(Psi[I]).internal_product(S(Psi[J]))
                ....:             if a != b:
                ....:                 return False
                ....:     return True
                sage: all( psi_int_test(i) for i in range(4) )
                True
                sage: psi_int_test(4)   # long time
                True
                sage: psi_int_test(5)   # long time
                True
            """
            # The algorithm used here is described in
            # :meth:`generic_basis_code.GradedModulesWithInternalProduct.ElementMethods.internal_product`.
            if sum(I) != sum(J):
                return self.zero()
            p = len(I)
            q = len(J)
            if p > q:
                return self.zero()
            if p == q:
                Is = sorted(I, reverse=True)
                Js = sorted(J, reverse=True)
                if Is != Js:
                    return 0
                return Partition(Is).centralizer_size() * self[I]

            # If we're still here, we must have p < q.
            def Gamma(K):
                r"""
                Compute `\Gamma_K` for a nonempty composition `K` (which
                can be encoded as a list). See the doc of
                :meth:`~sage.combinat.ncsf_qsym.generic_basis_code.GradedModulesWithInternalProduct.ElementMethods.internal_product`
                for a definition of this.
                """
                k1 = K[0]
                res = k1 * self[k1]
                for k in K[1:]:
                    Psik = self[k]
                    res = res * Psik - Psik * res
                return res

            # Special case when I = [n], there is exactly one ordered set
            #   partition and letting this case through would mean another
            #   case check during the backtracking algorithm
            if p == 1:
                return Gamma(J)

            # We now need to sum over all ordered set partitions
            # `(K_1, K_2, \ldots, K_p)` of `\{ 1, 2, \ldots, q \}`
            # into `p` parts such that
            # each `0 \leq k < p` satisfies `|J_{K_k}| = I_k`.
            # To do so, we will encode such partitions as lists
            # of subsets (which themselves are encoded as lists,
            # in increasing order, with every entry decremented by
            # 1 so as to simplify indexing).
            # We create a variable K which traverses
            # (among other things) these ordered set partitions in
            # lexicographic order (on lists of lists of integers,
            # NOT flattened). It follows a backtracking
            # algorithm; when not backtracking, the last entry
            # of its last part will be "exploring" different
            # possible values.
            K = [[-1]]
            cur_sum = 0
            # base will be the set of elements that are currently
            # not in K (again, all decremented by 1). Here, the
            # last entry of the last part of K does not count as
            # being in K when we are between ordered set partitions.
            base = set(range(q))

            result = self.zero()
            while True:
                # If K is too long or there is nothing more to add:
                # backtrack by removing the last part of K.
                if len(K) > p or not base:
                    # Remove the last part from K.
                    base.union(K.pop()[:-1])
                    # We don't need checks here since p > 0 and all parts
                    #   have size > 0 or we couldn't have added everything to the first
                    part = K[-1]
                    base.add(part[-1])
                    # Similarly, we can just continue on
                else:
                    part = K[-1]
                # part is now the last part of K.

                # Find a part `K_k` such that `|J_{K_k}| = I_k`
                Ik = I[len(K) - 1] # -1 for indexing
                cur_sum = sum(J[j] for j in part[:-1]) # The last entry hasn't been added yet

                while cur_sum != Ik:
                    part[-1] += 1
                    # If we can't add the value (because it is too large
                    #    for the base): backtrack
                    if part[-1] >= q:
                        part.pop()
                        if not part:
                            break
                        base.add(part[-1])
                        cur_sum -= J[part[-1]]
                    elif part[-1] in base and cur_sum + J[part[-1]] <= Ik:
                        cur_sum += J[part[-1]]
                        base.remove(part[-1])
                        if cur_sum < Ik: # Still more work to do
                            part.append(part[-1])

                # If the last part is empty (i.e. we didn't find a part): backtrack
                if not part:
                    K.pop()
                    if not K:
                        break
                    base.add(K[-1][-1])
                    continue

                if not base and len(K) == p:
                    # We've found such a set partition
                    result += self.prod(Gamma(tuple(J[j] for j in S)) for S in K)
                    base.add(part[-1])
                else:
                    # Otherwise create a new part
                    K.append([-1])

            return result

        class Element(CombinatorialFreeModule.Element):

            def verschiebung(self, n):
                r"""
                Return the image of the noncommutative symmetric function
                ``self`` under the `n`-th Verschiebung operator.

                The `n`-th Verschiebung operator `\mathbf{V}_n` is defined
                to be the map from the `\mathbf{k}`-algebra of noncommutative
                symmetric functions to itself that sends the complete function
                `S^I` indexed by a composition `I = (i_1, i_2, \ldots , i_k)`
                to `S^{(i_1/n, i_2/n, \ldots , i_k/n)}` if all of the numbers
                `i_1, i_2, \ldots, i_k` are divisible by `n`, and to `0`
                otherwise. This operator `\mathbf{V}_n` is a Hopf algebra
                endomorphism. For every positive integer `r` with `n \mid r`,
                it satisfies

                .. MATH::

                    \mathbf{V}_n(S_r) = S_{r/n},
                    \quad \mathbf{V}_n(\Lambda_r) = (-1)^{r - r/n} \Lambda_{r/n},
                    \quad \mathbf{V}_n(\Psi_r) = n \Psi_{r/n},
                    \quad \mathbf{V}_n(\Phi_r) = n \Phi_{r/n}

                (where `S_r` denotes the `r`-th complete non-commutative
                symmetric function, `\Lambda_r` denotes the `r`-th elementary
                non-commutative symmetric function, `\Psi_r` denotes the `r`-th
                power-sum non-commutative symmetric function of the first kind,
                and `\Phi_r` denotes the `r`-th power-sum non-commutative
                symmetric function of the second kind). For every positive
                integer `r` with `n \nmid r`, it satisfes

                .. MATH::

                    \mathbf{V}_n(S_r) = \mathbf{V}_n(\Lambda_r)
                    = \mathbf{V}_n(\Psi_r) = \mathbf{V}_n(\Phi_r) = 0.

                The `n`-th Verschiebung operator is also called the `n`-th
                Verschiebung endomorphism.

                It is a lift of the `n`-th Verschiebung operator on the ring
                of symmetric functions
                (:meth:`~sage.combinat.sf.sfa.SymmetricFunctionAlgebra_generic_Element.verschiebung`)
                to the ring of noncommutative symmetric functions.

                The action of the `n`-th Verschiebung operator can also be
                described on the ribbon Schur functions. Namely, every
                composition `I` of size `n \ell` satisfies

                .. MATH::

                    \mathbf{V}_n ( R_I )
                    = (-1)^{\ell(I) - \ell(J)} \cdot R_{J / n},

                where `J` denotes the meet of the compositions `I` and
                `(\underbrace{n, n, \ldots, n}_{|I|/n \mbox{ times}})`,
                where `\ell(I)` is the length of `I`, and
                where `J / n` denotes the composition obtained by
                dividing every entry of `J` by `n`.
                For a composition `I` of size not divisible by `n`, we
                have `\mathbf{V}_n ( R_I ) = 0`.

                .. SEEALSO::

                    :meth:`verschiebung method of NCSF
                    <sage.combinat.ncsf_qsym.ncsf.NonCommutativeSymmetricFunctions.Bases.ElementMethods.verschiebung>`,
                    :meth:`frobenius method of QSym
                    <sage.combinat.ncsf_qsym.qsym.QuasiSymmetricFunctions.Bases.ElementMethods.frobenius>`,
                    :meth:`verschiebung method of Sym
                    <sage.combinat.sf.sfa.SymmetricFunctionAlgebra_generic_Element.verschiebung>`

                INPUT:

                - ``n`` -- a positive integer

                OUTPUT:

                The result of applying the `n`-th Verschiebung operator (on the
                ring of noncommutative symmetric functions) to ``self``.

                EXAMPLES::

                    sage: NSym = NonCommutativeSymmetricFunctions(ZZ)
                    sage: Psi = NSym.Psi()
                    sage: Psi([4,2]).verschiebung(2)
                    4*Psi[2, 1]
                    sage: Psi([2,4]).verschiebung(2)
                    4*Psi[1, 2]
                    sage: Psi([6]).verschiebung(2)
                    2*Psi[3]
                    sage: Psi([2,1]).verschiebung(3)
                    0
                    sage: Psi([3]).verschiebung(2)
                    0
                    sage: Psi([]).verschiebung(2)
                    Psi[]
                    sage: Psi([5, 1]).verschiebung(3)
                    0
                    sage: Psi([5, 1]).verschiebung(6)
                    0
                    sage: Psi([5, 1]).verschiebung(2)
                    0
                    sage: Psi([1, 2, 3, 1]).verschiebung(7)
                    0
                    sage: Psi([7]).verschiebung(7)
                    7*Psi[1]
                    sage: Psi([1, 2, 3, 1]).verschiebung(5)
                    0
                    sage: (Psi[1] - Psi[2] + 2*Psi[3]).verschiebung(1)
                    Psi[1] - Psi[2] + 2*Psi[3]

                TESTS:

                The current implementation on the Psi basis gives the
                same results as the default implementation::

                    sage: S = NSym.S()
                    sage: def test_psi(N, n):
                    ....:     for I in Compositions(N):
                    ....:         if S(Psi[I].verschiebung(n)) != S(Psi[I]).verschiebung(n):
                    ....:             return False
                    ....:     return True
                    sage: test_psi(4, 2)
                    True
                    sage: test_psi(6, 2)
                    True
                    sage: test_psi(6, 3)
                    True
                    sage: test_psi(8, 4)     # long time
                    True
                """
                parent = self.parent()
                C = parent._indices
                return parent.sum_of_terms([(C([i // n for i in I]),
                                            coeff * (n ** len(I)))
                                            for (I, coeff) in self
                                            if all(i % n == 0 for i in I)],
                                           distinct=True)

    class Phi(CombinatorialFreeModule, BindableClass):
        r"""
        The Hopf algebra of non-commutative symmetric functions in the
        Phi basis.

        The Phi basis is defined in Definition 3.4 of [NCSF1]_, where
        it is denoted by `(\Phi^I)_I`. It is a multiplicative basis, and
        is connected to the elementary generators `\Lambda_i` of the ring
        of non-commutative symmetric functions by the following relation:
        Define a non-commutative symmetric function `\Phi_n` for every
        positive integer `n` by the power series identity

        .. MATH::

            \sum_{k\geq 1} t^k \frac{1}{k} \Phi_k
            = -\log \left( \sum_{k \geq 0} (-t)^k \Lambda_k \right),

        with `\Lambda_0` denoting `1`. For every composition
        `(i_1, i_2, \ldots, i_k)`, we have
        `\Phi^{(i_1, i_2, \ldots, i_k)}
        = \Phi_{i_1} \Phi_{i_2} \cdots \Phi_{i_k}`.

        The `\Phi`-basis is well-defined only when the base ring is a
        `\QQ`-algebra. The elements of the `\Phi`-basis are known as the
        "power-sum non-commutative symmetric functions of the second
        kind".

        The generators `\Phi_n` are related to the (first) Eulerian
        idempotents in the descent algebras of the symmetric groups (see
        [NCSF1]_, 5.4 for details).

        EXAMPLES::

            sage: NCSF = NonCommutativeSymmetricFunctions(QQ)
            sage: Phi = NCSF.Phi(); Phi
            Non-Commutative Symmetric Functions over the Rational Field in the Phi basis
            sage: Phi.an_element()
            2*Phi[] + 2*Phi[1] + 3*Phi[1, 1]
        """
        def __init__(self, NCSF):
            r"""
            TESTS:

            We include a sanity test to verify the conversion to
            and from the complete basis works the way it should::

                sage: S = NonCommutativeSymmetricFunctions(QQ).complete()
                sage: Phi = NonCommutativeSymmetricFunctions(QQ).Phi(); Phi
                Non-Commutative Symmetric Functions over the Rational Field in the Phi basis
                sage: all(S(Phi(S[comp])) == S[comp] for comp in Compositions(5))
                True
                sage: all(Phi(S(Phi[comp])) == Phi[comp] for comp in Compositions(5))
                True

            """
            CombinatorialFreeModule.__init__(self, NCSF.base_ring(), Compositions(),
                                             prefix='Phi', bracket=False,
                                             category=NCSF.MultiplicativeBasesOnPrimitiveElements())

        def _from_complete_on_generators(self, n):
            r"""
            Expand a complete basis element of non-commutative symmetric
            functions in the `\Phi` basis.

            INPUT:

            - ``n`` -- a positive integer

            OUTPUT:

            - The expansion of the complete function indexed by ``n`` in the
              `\Phi` basis.

            TESTS::

                sage: S = NonCommutativeSymmetricFunctions(QQ).complete()
                sage: Phi = NonCommutativeSymmetricFunctions(QQ).Phi()
                sage: Phi._from_complete_on_generators(1)
                Phi[1]
                sage: Phi._from_complete_on_generators(2)
                1/2*Phi[1, 1] + 1/2*Phi[2]
                sage: Phi._from_complete_on_generators(3)
                1/6*Phi[1, 1, 1] + 1/4*Phi[1, 2] + 1/4*Phi[2, 1] + 1/3*Phi[3]
            """
            # Proposition 4.9 of NCSF I article
            one = self.base_ring().one()
            return self.sum_of_terms( ( (J, one / coeff_sp(J,[n])) for J in Compositions(n) ),
                                      distinct=True )

        def _to_complete_on_generators(self, n):
            r"""
            Expand a `\Phi` basis element of non-commutative symmetric
            functions in the complete basis.

            INPUT:

            - ``n`` -- a positive integer

            OUTPUT:

            - The expansion of the `\Phi` function indexed by ``n`` in the
              complete basis.

            TESTS::

                sage: S = NonCommutativeSymmetricFunctions(QQ).complete()
                sage: Phi = NonCommutativeSymmetricFunctions(QQ).Phi()
                sage: Phi._to_complete_on_generators(1)
                S[1]
                sage: Phi._to_complete_on_generators(2)
                -S[1, 1] + 2*S[2]
                sage: Phi._to_complete_on_generators(3)
                S[1, 1, 1] - 3/2*S[1, 2] - 3/2*S[2, 1] + 3*S[3]
            """
            # Proposition 4.9 of NCSF I article
            minus_one = -self.base_ring().one()
            complete = self.realization_of().complete()
            return complete.sum_of_terms( ( (J, minus_one**(len(J)+1) * n / coeff_ell(J,[n]))
                                            for J in Compositions(n) ),
                                          distinct=True )

        class Element(CombinatorialFreeModule.Element):

            def verschiebung(self, n):
                r"""
                Return the image of the noncommutative symmetric function
                ``self`` under the `n`-th Verschiebung operator.

                The `n`-th Verschiebung operator `\mathbf{V}_n` is defined
                to be the map from the `\mathbf{k}`-algebra of noncommutative
                symmetric functions to itself that sends the complete function
                `S^I` indexed by a composition `I = (i_1, i_2, \ldots , i_k)`
                to `S^{(i_1/n, i_2/n, \ldots , i_k/n)}` if all of the numbers
                `i_1, i_2, \ldots, i_k` are divisible by `n`, and to `0`
                otherwise. This operator `\mathbf{V}_n` is a Hopf algebra
                endomorphism. For every positive integer `r` with `n \mid r`,
                it satisfies

                .. MATH::

                    \mathbf{V}_n(S_r) = S_{r/n},
                    \quad \mathbf{V}_n(\Lambda_r) = (-1)^{r - r/n} \Lambda_{r/n},
                    \quad \mathbf{V}_n(\Psi_r) = n \Psi_{r/n},
                    \quad \mathbf{V}_n(\Phi_r) = n \Phi_{r/n}

                (where `S_r` denotes the `r`-th complete non-commutative
                symmetric function, `\Lambda_r` denotes the `r`-th elementary
                non-commutative symmetric function, `\Psi_r` denotes the `r`-th
                power-sum non-commutative symmetric function of the first kind,
                and `\Phi_r` denotes the `r`-th power-sum non-commutative
                symmetric function of the second kind). For every positive
                integer `r` with `n \nmid r`, it satisfes

                .. MATH::

                    \mathbf{V}_n(S_r) = \mathbf{V}_n(\Lambda_r)
                    = \mathbf{V}_n(\Psi_r) = \mathbf{V}_n(\Phi_r) = 0.

                The `n`-th Verschiebung operator is also called the `n`-th
                Verschiebung endomorphism.

                It is a lift of the `n`-th Verschiebung operator on the ring
                of symmetric functions
                (:meth:`~sage.combinat.sf.sfa.SymmetricFunctionAlgebra_generic_Element.verschiebung`)
                to the ring of noncommutative symmetric functions.

                The action of the `n`-th Verschiebung operator can also be
                described on the ribbon Schur functions. Namely, every
                composition `I` of size `n \ell` satisfies

                .. MATH::

                    \mathbf{V}_n ( R_I )
                    = (-1)^{\ell(I) - \ell(J)} \cdot R_{J / n},

                where `J` denotes the meet of the compositions `I` and
                `(\underbrace{n, n, \ldots, n}_{|I|/n \mbox{ times}})`,
                where `\ell(I)` is the length of `I`, and
                where `J / n` denotes the composition obtained by
                dividing every entry of `J` by `n`.
                For a composition `I` of size not divisible by `n`, we
                have `\mathbf{V}_n ( R_I ) = 0`.

                .. SEEALSO::

                    :meth:`verschiebung method of NCSF
                    <sage.combinat.ncsf_qsym.ncsf.NonCommutativeSymmetricFunctions.Bases.ElementMethods.verschiebung>`,
                    :meth:`frobenius method of QSym
                    <sage.combinat.ncsf_qsym.qsym.QuasiSymmetricFunctions.Bases.ElementMethods.frobenius>`,
                    :meth:`verschiebung method of Sym
                    <sage.combinat.sf.sfa.SymmetricFunctionAlgebra_generic_Element.verschiebung>`

                INPUT:

                - ``n`` -- a positive integer

                OUTPUT:

                The result of applying the `n`-th Verschiebung operator (on the
                ring of noncommutative symmetric functions) to ``self``.

                EXAMPLES::

                    sage: NSym = NonCommutativeSymmetricFunctions(ZZ)
                    sage: Phi = NSym.Phi()
                    sage: Phi([4,2]).verschiebung(2)
                    4*Phi[2, 1]
                    sage: Phi([2,4]).verschiebung(2)
                    4*Phi[1, 2]
                    sage: Phi([6]).verschiebung(2)
                    2*Phi[3]
                    sage: Phi([2,1]).verschiebung(3)
                    0
                    sage: Phi([3]).verschiebung(2)
                    0
                    sage: Phi([]).verschiebung(2)
                    Phi[]
                    sage: Phi([5, 1]).verschiebung(3)
                    0
                    sage: Phi([5, 1]).verschiebung(6)
                    0
                    sage: Phi([5, 1]).verschiebung(2)
                    0
                    sage: Phi([1, 2, 3, 1]).verschiebung(7)
                    0
                    sage: Phi([7]).verschiebung(7)
                    7*Phi[1]
                    sage: Phi([1, 2, 3, 1]).verschiebung(5)
                    0
                    sage: (Phi[1] - Phi[2] + 2*Phi[3]).verschiebung(1)
                    Phi[1] - Phi[2] + 2*Phi[3]

                TESTS:

                The current implementation on the Phi basis gives the
                same results as the default implementation::

                    sage: NSym = NonCommutativeSymmetricFunctions(QQ)
                    sage: S = NSym.S()
                    sage: Phi = NSym.Phi()
                    sage: def test_phi(N, n):
                    ....:     for I in Compositions(N):
                    ....:         if S(Phi[I].verschiebung(n)) != S(Phi[I]).verschiebung(n):
                    ....:             return False
                    ....:     return True
                    sage: test_phi(4, 2)
                    True
                    sage: test_phi(6, 2)
                    True
                    sage: test_phi(6, 3)
                    True
                    sage: test_phi(8, 4)     # long time
                    True
                """
                parent = self.parent()
                C = parent._indices
                return parent.sum_of_terms([(C([i // n for i in I]),
                                            coeff * (n ** len(I)))
                                            for (I, coeff) in self
                                            if all(i % n == 0 for i in I)],
                                           distinct=True)

            def star_involution(self):
                r"""
                Return the image of the noncommutative symmetric function
                ``self`` under the star involution.

                The star involution is defined as the algebra antihomomorphism
                `NCSF \to NCSF` which, for every positive integer `n`, sends
                the `n`-th complete non-commutative symmetric function `S_n` to
                `S_n`. Denoting by `f^{\ast}` the image of an element
                `f \in NCSF` under this star involution, it can be shown that
                every composition `I` satisfies

                .. MATH::

                    (S^I)^{\ast} = S^{I^r}, \quad
                    (\Lambda^I)^{\ast} = \Lambda^{I^r}, \quad
                    R_I^{\ast} = R_{I^r}, \quad
                    (\Phi^I)^{\ast} = \Phi^{I^r},

                where `I^r` denotes the reversed composition of `I`, and
                standard notations for classical bases of `NCSF` are being used
                (`S` for the complete basis, `\Lambda` for the elementary basis,
                `R` for the ribbon basis, and `\Phi` for that of the power-sums
                of the second kind). The star involution is an involution and a
                coalgebra automorphism of `NCSF`. It is an automorphism of the
                graded vector space `NCSF`. Under the canonical isomorphism
                between the `n`-th graded component of `NCSF` and the descent
                algebra of the symmetric group `S_n` (see
                :meth:`~NonCommutativeSymmetricFunctions.Bases.ElementMethods.to_descent_algebra`),
                the star involution (restricted to
                the `n`-th graded component) corresponds to the automorphism
                of the descent algebra given by
                `x \mapsto \omega_n x \omega_n`, where `\omega_n` is the
                permutation `(n, n-1, \ldots, 1) \in S_n` (written here in
                one-line notation). If `\pi` denotes the projection from `NCSF`
                to the ring of symmetric functions
                (:meth:`~NonCommutativeSymmetricFunctions.Bases.ElementMethods.to_symmetric_function`),
                then `\pi(f^{\ast}) = \pi(f)` for every `f \in NCSF`.

                The star involution on `NCSF` is adjoint to the star involution
                on `QSym` by the standard adjunction between `NCSF` and `QSym`.

                The star involution has been denoted by `\rho` in [LMvW13]_,
                section 3.6.
                See [NCSF2]_, section 2.3 for the properties of this map.

                .. SEEALSO::

                    :meth:`star involution of NCSF
                    <sage.combinat.ncsf_qsym.ncsf.NonCommutativeSymmetricFunctions.Bases.ElementMethods.star_involution>`,
                    :meth:`psi involution of NCSF
                    <sage.combinat.ncsf_qsym.ncsf.NonCommutativeSymmetricFunctions.Bases.ElementMethods.psi_involution>`,
                    :meth:`star involution of QSym
                    <sage.combinat.ncsf_qsym.qsym.QuasiSymmetricFunctions.Bases.ElementMethods.star_involution>`.

                EXAMPLES::

                    sage: NSym = NonCommutativeSymmetricFunctions(QQ)
                    sage: Phi = NSym.Phi()
                    sage: Phi[3,1,1,4].star_involution()
                    Phi[4, 1, 1, 3]
                    sage: Phi[4,2,1].star_involution()
                    Phi[1, 2, 4]
                    sage: (Phi[1,4] - Phi[2,3] + 2*Phi[5,4] - 3*Phi[3] + 4*Phi[[]]).star_involution()
                    4*Phi[] - 3*Phi[3] - Phi[3, 2] + Phi[4, 1] + 2*Phi[4, 5]
                    sage: (Phi[3,3] + 3*Phi[1]).star_involution()
                    3*Phi[1] + Phi[3, 3]
                    sage: Phi([2,1]).star_involution()
                    Phi[1, 2]

                The implementation at hand is tailored to the Phi basis.
                It is equivalent to the generic implementation via the
                complete basis::

                    sage: S = NSym.S()
                    sage: all( S(Phi[I].star_involution()) == S(Phi[I]).star_involution()
                    ....:      for I in Compositions(4) )
                    True
                """
                parent = self.parent()
                dct = {I.reversed(): coeff for (I, coeff) in self}
                return parent._from_dict(dct)

            def psi_involution(self):
                r"""
                Return the image of the noncommutative symmetric function
                ``self`` under the involution `\psi`.

                The involution `\psi` is defined as the linear map
                `NCSF \to NCSF` which, for every composition `I`, sends the
                complete noncommutative symmetric function `S^I` to the
                elementary noncommutative symmetric function `\Lambda^I`.
                It can be shown that every composition `I` satisfies

                .. MATH::

                    \psi(R_I) = R_{I^c}, \quad \psi(S^I) = \Lambda^I, \quad
                    \psi(\Lambda^I) = S^I, \quad
                    \psi(\Phi^I) = (-1)^{|I| - \ell(I)} \Phi^I

                where `I^c` denotes the complement of the composition `I`, and
                `\ell(I)` denotes the length of `I`, and where standard
                notations for classical bases of `NCSF` are being used
                (`S` for the complete basis, `\Lambda` for the elementary basis,
                `\Phi` for the basis of the power sums of the second kind,
                and `R` for the ribbon basis). The map `\psi` is an involution
                and a graded Hopf algebra automorphism of `NCSF`. If `\pi`
                denotes the projection from `NCSF` to the ring of symmetric functions
                (:meth:`~NonCommutativeSymmetricFunctions.Bases.ElementMethods.to_symmetric_function`),
                then `\pi(\psi(f)) = \omega(\pi(f))` for every `f \in NCSF`, where
                the `\omega` on the right hand side denotes the omega
                automorphism of `Sym`.

                The involution `\psi` of `NCSF` is adjoint to the involution
                `\psi` of `QSym` by the standard adjunction between `NCSF` and
                `QSym`.

                The involution `\psi` has been denoted by `\psi` in [LMvW13]_,
                section 3.6.

                .. SEEALSO::

                    :meth:`psi involution of NCSF
                    <sage.combinat.ncsf_qsym.ncsf.NonCommutativeSymmetricFunctions.Bases.ElementMethods.psi_involution>`,
                    :meth:`psi involution of QSym
                    <sage.combinat.ncsf_qsym.qsym.QuasiSymmetricFunctions.Bases.ElementMethods.psi_involution>`,
                    :meth:`star involution of NCSF
                    <sage.combinat.ncsf_qsym.ncsf.NonCommutativeSymmetricFunctions.Bases.ElementMethods.star_involution>`.

                EXAMPLES::

                    sage: NSym = NonCommutativeSymmetricFunctions(QQ)
                    sage: Phi = NSym.Phi()
                    sage: Phi[3,2].psi_involution()
                    -Phi[3, 2]
                    sage: Phi[2,2].psi_involution()
                    Phi[2, 2]
                    sage: Phi[[]].psi_involution()
                    Phi[]
                    sage: (Phi[2,1] - 2*Phi[2]).psi_involution()
                    2*Phi[2] - Phi[2, 1]
                    sage: Phi(0).psi_involution()
                    0

                The implementation at hand is tailored to the Phi basis.
                It is equivalent to the generic implementation via the
                ribbon basis::

                    sage: R = NSym.R()
                    sage: all( R(Phi[I].psi_involution()) == R(Phi[I]).psi_involution()
                    ....:      for I in Compositions(4) )
                    True
                """
                parent = self.parent()
                dct = {I: (-1) ** (I.size() - len(I)) * coeff for (I, coeff) in self}
                return parent._from_dict(dct)

    class Monomial(CombinatorialFreeModule, BindableClass):
        r"""
        The monomial basis defined in Tevlin's paper [Tev2007]_.

        The monomial basis is well-defined only when the base ring is a
        `\QQ`-algebra. It is the basis denoted by `(M^I)_I` in [Tev2007]_.

        TESTS::

            sage: NCSF = NonCommutativeSymmetricFunctions(QQ)
            sage: nM = NCSF.monomial(); nM
            Non-Commutative Symmetric Functions over the Rational Field in the Monomial basis
            sage: nM([1,1])*nM([2])
            3*nM[1, 1, 2] + nM[1, 3] + nM[2, 2]
            sage: R = NCSF.ribbon()
            sage: nM(R[1,3,1])
            11*nM[1, 1, 1, 1, 1] + 8*nM[1, 1, 2, 1] + 8*nM[1, 2, 1, 1] + 5*nM[1, 3, 1] + 8*nM[2, 1, 1, 1] + 5*nM[2, 2, 1] + 5*nM[3, 1, 1] + 2*nM[4, 1]
        """

        def __init__(self, NCSF):
            r"""
            TESTS:

            We include a sanity test to verify the conversion to
            and from the complete basis works the way it should::

                sage: S = NonCommutativeSymmetricFunctions(QQ).complete()
                sage: nM = NonCommutativeSymmetricFunctions(QQ).Monomial(); nM
                Non-Commutative Symmetric Functions over the Rational Field in the Monomial basis
                sage: all(S(nM(S[comp])) == S[comp] for comp in Compositions(5))
                True
                sage: all(nM(S(nM[comp])) == nM[comp] for comp in Compositions(5))
                True

            """
            CombinatorialFreeModule.__init__(self, NCSF.base_ring(), Compositions(),
                                             prefix='nM', bracket=False,
                                             category=NCSF.Bases())
            category = self.category()

            NCSF = NonCommutativeSymmetricFunctions(self.base_ring())
            S = NCSF.complete()
            Psi = NCSF.Psi()
            to_S = self.module_morphism(
                    on_basis = self._to_complete_on_basis,
                    codomain = S,
                    category = category)
            to_S.register_as_coercion()

            from_psi = Psi.module_morphism(
                        on_basis = self._from_psi_on_basis,
                        codomain = self,
                        category = category)
            from_psi.register_as_coercion()

        def _to_complete_on_basis(self, I):
            r"""
            Expand a Monomial basis element of non-commutative symmetric functions
            in the complete basis.

            INPUT:

            - ``I`` -- a composition

            OUTPUT:

            - The expansion of the Monomial function indexed by ``I`` in
              the complete basis.

            TESTS::

                sage: S = NonCommutativeSymmetricFunctions(QQ).complete()
                sage: nM = NonCommutativeSymmetricFunctions(QQ).nM()
                sage: nM._to_complete_on_basis(Composition([1,1,1]))
                S[1, 1, 1] - S[1, 2] - S[2, 1] + S[3]
                sage: nM._to_complete_on_basis(Composition([1,2]))
                -S[1, 1, 1] + 2*S[1, 2] + 1/2*S[2, 1] - 3/2*S[3]
                sage: nM._to_complete_on_basis(Composition([2,1]))
                -S[1, 1, 1] + S[1, 2] + 3/2*S[2, 1] - 3/2*S[3]
                sage: nM._to_complete_on_basis(Composition([3]))
                S[1, 1, 1] - 2*S[1, 2] - S[2, 1] + 3*S[3]
            """
            S = NonCommutativeSymmetricFunctions(self.base_ring()).S()
            return S.sum_of_terms( ( (K, m_to_s_stat(self.base_ring(),I,K))
                                     for K in Compositions(sum(I)) ),
                                   distinct=True )
            # Note: sum(I) works both if I is a list and if I is a composition
            # (although the latter case doesn't work in IPython, cf.
            # trac #15163).

        def _from_psi_on_basis(self, I):
            r"""
            Expand a Psi basis element of non-commutative symmetric functions
            in the Monomial basis.

            INPUT:

            - ``self`` - the Monomial basis of non-commutative symmetric functions
            - ``I`` - a composition

            OUTPUT:

            - The expansion of the Psi function indexed by ``I`` into the Monomial
              basis.

            TESTS::

                sage: nM=NonCommutativeSymmetricFunctions(QQ).nM()
                sage: nM._from_psi_on_basis(Composition([3]))
                nM[3]
                sage: nM._from_psi_on_basis(Composition([1,2]))
                2*nM[1, 2] + nM[3]
                sage: nM._from_psi_on_basis(Composition([2,1]))
                2*nM[2, 1] + nM[3]
                sage: nM._from_psi_on_basis(Composition([1,1,1]))
                6*nM[1, 1, 1] + 2*nM[1, 2] + 4*nM[2, 1] + nM[3]
            """
            M = NonCommutativeSymmetricFunctions(self.base_ring()).nM()
            sum_of_elements = M.zero()
            for J in Compositions(I.size()):
                if I.is_finer(J):
                    len_of_J = len(J)
                    p = [0] + self._indices(I).refinement_splitting_lengths(J).partial_sums()
                    sum_of_elements += prod( (len_of_J - k)**(p[k+1]-p[k]) for k in range(len_of_J) ) * M(J)
            return sum_of_elements

    nM = monomial = Monomial

    class Immaculate(CombinatorialFreeModule, BindableClass):
        r"""
        The immaculate basis of the non-commutative symmetric
        functions.

        The immaculate basis first appears in Berg, Bergeron,
        Saliola, Serrano and Zabrocki's [BBSSZ2012]_. It can be
        described as the family `(\mathfrak{S}_{\alpha})`, where
        `\alpha` runs over all compositions, and
        `\mathfrak{S}_{\alpha}` denotes the immaculate function
        corresponding to `\alpha` (see
        :meth:`~sage.combinat.ncsf_qsym.ncsf.NonCommutativeSymmetricFunctions.Bases.ParentMethods.immaculate_function`).

        If `\alpha` is a composition `(\alpha_1, \alpha_2, \ldots,
        \alpha_m)`, then

        .. MATH::

            \mathfrak{S}_{\alpha}
            = \sum_{\sigma \in S_m} (-1)^{\sigma}
            S_{\alpha_1 + \sigma(1) - 1} S_{\alpha_2 + \sigma(2) - 2}
            \cdots S_{\alpha_m + \sigma(m) - m}.

        .. WARNING::

            This *basis* contains only the immaculate functions
            indexed by compositions (i.e., finite sequences of
            positive integers). To obtain the remaining immaculate
            functions (sensu lato), use the
            :meth:`~sage.combinat.ncsf_qsym.ncsf.NonCommutativeSymmetricFunctions.Bases.ParentMethods.immaculate_function`
            method. Calling the immaculate *basis* with a list
            which is not a composition will currently return
            garbage!

        EXAMPLES::

            sage: NCSF = NonCommutativeSymmetricFunctions(QQ)
            sage: I = NCSF.I()
            sage: I([1,3,2])*I([1])
            I[1, 3, 2, 1] + I[1, 3, 3] + I[1, 4, 2] + I[2, 3, 2]
            sage: I([1])*I([1,3,2])
            I[1, 1, 3, 2] - I[2, 2, 1, 2] - I[2, 2, 2, 1] - I[2, 2, 3] - I[3, 2, 2]
            sage: I([1,3])*I([1,1])
            I[1, 3, 1, 1] + I[1, 4, 1] + I[2, 3, 1] + I[2, 4]
            sage: I([3,1])*I([2,1])
            I[3, 1, 2, 1] + I[3, 2, 1, 1] + I[3, 2, 2] + I[3, 3, 1] + I[4, 1, 1, 1] + I[4, 1, 2] + 2*I[4, 2, 1] + I[4, 3] + I[5, 1, 1] + I[5, 2]
            sage: R = NCSF.ribbon()
            sage: I(R[1,3,1])
            I[1, 3, 1] + I[2, 2, 1] + I[2, 3] + I[3, 1, 1] + I[3, 2]
            sage: R(I(R([2,1,3])))
            R[2, 1, 3]
        """

        def __init__(self, NCSF):
            r"""
            TESTS:

            We include a sanity test to verify the conversion to
            and from the complete basis works the way it should::

                sage: S = NonCommutativeSymmetricFunctions(QQ).complete()
                sage: I = NonCommutativeSymmetricFunctions(QQ).Immaculate(); I
                Non-Commutative Symmetric Functions over the Rational Field in the Immaculate basis
                sage: all(S(I(S[comp])) == S[comp] for comp in Compositions(5))
                True
                sage: all(I(S(I[comp])) == I[comp] for comp in Compositions(5))
                True

            """
            CombinatorialFreeModule.__init__(self, NCSF.base_ring(), Compositions(),
                                             prefix='I', bracket=False,
                                             category=NCSF.Bases())
            category = self.category()
            S = self.realization_of().complete()
            to_S = self.module_morphism(
                    on_basis = self._to_complete_on_basis,
                    codomain = S,
                    category = category)
            to_S.register_as_coercion()

            from_S = S.module_morphism(
                        on_basis = self._from_complete_on_basis,
                        codomain = self,
                        category = category)
            from_S.register_as_coercion()

        def _realization_name(self):
            r"""
            TESTS::

                sage: N = NonCommutativeSymmetricFunctions(QQ)
                sage: I = N.I()
                sage: I._realization_name()
                'Immaculate'
            """
            return "Immaculate"

        def _H(self, alpha):
            r"""
            Return the complete basis element indexed by a list ``alpha`` if
            the list happens to be a composition (possibly with `0`s
            interspersed). Otherwise, return `0`.

            INPUT:

            - ``alpha`` -- a list

            OUTPUT:

            - the complete basis element indexed by ``alpha`` (with any
              zeroes removed) if all entries of ``alpha`` are nonnegative;
              otherwise, `0`

            EXAMPLES::

                sage: I=NonCommutativeSymmetricFunctions(QQ).I()
                sage: I._H([2,0,1])
                S[2, 1]
                sage: I._H([2,0,1,-1])
                0
                sage: I._H([1,0,2])
                S[1, 2]
            """
            S = NonCommutativeSymmetricFunctions(self.base_ring()).complete()
            if any( d < 0 for d in alpha ):
                return S.zero()
            return S( [ d for d in alpha if d > 0 ] )

        @cached_method
        def _to_complete_on_basis(self, alpha):
            r"""
            Return the expansion of an Immaculate basis element in the
            complete basis.

            INPUT:

            - ``alpha`` -- a composition

            OUTPUT:

            - The expansion in the complete basis of the basis element
              of the Immaculate basis ``self`` indexed by the
              composition ``alpha``.

            EXAMPLES::

                sage: I=NonCommutativeSymmetricFunctions(QQ).I()
                sage: I._to_complete_on_basis(Composition([]))
                S[]
                sage: I._to_complete_on_basis(Composition([2,1,3]))
                S[2, 1, 3] - S[2, 2, 2] + S[3, 2, 1] - S[3, 3] - S[4, 1, 1] + S[4, 2]
            """
            alpha_list = alpha._list
            if not alpha_list:
                return self._H([])
            if alpha_list == [1]:
                return self._H([1])
            la = len(alpha_list)
            S = NonCommutativeSymmetricFunctions(self.base_ring()).complete()
            return S.sum( sigma.signature()*self._H( [alpha_list[i]+sigma[i]-(i+1) for i in range(la)] )
                          for sigma in Permutations(la) )

        @cached_method
        def _from_complete_on_basis(self, comp_content):
            r"""
            Return the expansion of a complete basis element in the
            Immaculate basis.

            INPUT:

            - ``comp_content`` -- a composition

            OUTPUT:

            - The expansion in the Immaculate basis of the basis element
              of the complete basis indexed by the composition
              ``comp_content``.

            EXAMPLES::

                sage: I=NonCommutativeSymmetricFunctions(QQ).I()
                sage: I._from_complete_on_basis(Composition([]))
                I[]
                sage: I._from_complete_on_basis(Composition([2,1,3]))
                I[2, 1, 3] + I[2, 2, 2] + I[2, 3, 1] + I[2, 4] + I[3, 1, 2] + I[3, 2, 1] + 2*I[3, 3] + I[4, 1, 1] + 2*I[4, 2] + 2*I[5, 1] + I[6]
            """
            I = NonCommutativeSymmetricFunctions(self.base_ring()).I()
            if not comp_content._list:
                return I([])
            return I.sum_of_terms( ( (comp_shape, number_of_fCT(comp_content, comp_shape))
                                     for comp_shape in Compositions(sum(comp_content)) ),
                                   distinct=True )

        def dual(self):
            r"""
            Return the dual basis to the Immaculate basis of NCSF.

            The basis returned is the dualImmaculate basis of QSym.

            OUTPUT:

            - The dualImmaculate basis of the quasi-symmetric functions.

            EXAMPLES::

                sage: I=NonCommutativeSymmetricFunctions(QQ).Immaculate()
                sage: I.dual()
                Quasisymmetric functions over the Rational Field in the dualImmaculate
                basis
            """
            return self.realization_of().dual().dualImmaculate()

        class Element(CombinatorialFreeModule.Element):
            """
            An element in the Immaculate basis.
            """
            def bernstein_creation_operator(self, n):
                r"""
                Return the image of ``self`` under the `n`-th Bernstein
                creation operator.

                Let `n` be an integer. The `n`-th Bernstein creation
                operator `\mathbb{B}_n` is defined as the endomorphism of
                the space `NSym` of noncommutative symmetric functions
                given by

                .. MATH::

                    \mathbb{B}_n I_{(\alpha_1, \alpha_2, \ldots, \alpha_m)}
                    = I_{(n, \alpha_1, \alpha_2, \ldots, \alpha_m)},

                where `I_{(\alpha_1, \alpha_2, \ldots, \alpha_m)}` is the
                immaculate function associated to the `m`-tuple
                `(\alpha_1, \alpha_2, \ldots, \alpha_m) \in \ZZ^m`.

                This has been introduced in [BBSSZ2012]_, section 3.1, in
                analogy to the Bernstein creation operators on the
                symmetric functions.

                For more information on the `n`-th Bernstein creation
                operator, see
                :meth:`~NonCommutativeSymmetricFunctions.Bases.ElementMethods.bernstein_creation_operator`.

                EXAMPLES::

                    sage: NSym = NonCommutativeSymmetricFunctions(QQ)
                    sage: I = NSym.I()
                    sage: b = I[1,3,2,1]
                    sage: b.bernstein_creation_operator(3)
                    I[3, 1, 3, 2, 1]
                    sage: b.bernstein_creation_operator(5)
                    I[5, 1, 3, 2, 1]
                    sage: elt = b + 3*I[4,1,2]
                    sage: elt.bernstein_creation_operator(1)
                    I[1, 1, 3, 2, 1] + 3*I[1, 4, 1, 2]

                We check that this agrees with the definition on the
                Complete basis::

                    sage: S = NSym.S()
                    sage: S(elt).bernstein_creation_operator(1) == S(elt.bernstein_creation_operator(1))
                    True

                Check on non-positive values of `n`::

                    sage: I[2,2,2].bernstein_creation_operator(-1)
                    I[1, 1, 1, 2] + I[1, 1, 2, 1] + I[1, 2, 1, 1] - I[1, 2, 2]
                    sage: I[2,3,2].bernstein_creation_operator(0)
                    -I[1, 1, 3, 2] - I[1, 2, 2, 2] - I[1, 2, 3, 1] + I[2, 3, 2]
                """
                if n <= 0:
                    return super(NonCommutativeSymmetricFunctions.Immaculate.Element, self).bernstein_creation_operator(n)

                C = Compositions()
                P = self.parent()
                return P.sum_of_terms( (C([n] + list(m)), c) for m,c in self )

    I = Immaculate

    class dualQuasisymmetric_Schur(CombinatorialFreeModule, BindableClass):
        r"""
        The basis of NCSF dual to the Quasisymmetric-Schur basis of QSym.

        The 
        :class:`~sage.combinat.ncsf_qsym.qsym.QuasiSymmetricFunctions.Quasisymmetric_Schur`
        functions are defined in [QSCHUR]_ (see also
        Definition 5.1.1 of [LMvW13]_).  The dual basis in the algebra
        of non-commutative symmetric functions is defined by the following
        formula:

        .. MATH::

            R_\alpha = \sum_{T} dQS_{shape(T)},

        where the sum is over all standard composition tableaux with
        descent composition equal to `\alpha`.
        The
        :class:`~sage.combinat.ncsf_qsym.qsym.QuasiSymmetricFunctions.Quasisymmetric_Schur`
        basis `QS_\alpha` has the property that

        .. MATH::

            s_\lambda = \sum_{sort(\alpha) = \lambda} QS_\alpha.

        As a consequence the commutative image of a dual
        Quasisymmetric-Schur element in the algebra of symmetric functions
        (the map defined in the method
        :meth:`~sage.combinat.ncsf_qsym.ncsf.NonCommutativeSymmetricFunctions.Bases.ElementMethods.to_symmetric_function`)
        is equal to the Schur function indexed by the decreasing sort of the
        indexing composition.

        .. SEEALSO::

            :class:`~sage.combinat.composition_tableau.CompositionTableaux`,
            :class:`~sage.combinat.composition_tableau.CompositionTableau`.

        EXAMPLES::

            sage: NCSF = NonCommutativeSymmetricFunctions(QQ)
            sage: dQS = NCSF.dQS()
            sage: dQS([1,3,2])*dQS([1])
            dQS[1, 2, 4] + dQS[1, 3, 2, 1] + dQS[1, 3, 3] + dQS[3, 2, 2]
            sage: dQS([1])*dQS([1,3,2])
            dQS[1, 1, 3, 2] + dQS[1, 3, 3] + dQS[1, 4, 2] + dQS[2, 3, 2]
            sage: dQS([1,3])*dQS([1,1])
            dQS[1, 3, 1, 1] + dQS[1, 4, 1] + dQS[3, 2, 1] + dQS[4, 2]
            sage: dQS([3,1])*dQS([2,1])
            dQS[1, 1, 4, 1] + dQS[1, 4, 2] + dQS[1, 5, 1] + dQS[2, 4, 1] + dQS[3, 1,
            2, 1] + dQS[3, 2, 2] + dQS[3, 3, 1] + dQS[4, 3] + dQS[5, 2]
            sage: dQS([1,1]).coproduct()
            dQS[] # dQS[1, 1] + dQS[1] # dQS[1] + dQS[1, 1] # dQS[]
            sage: dQS([3,3]).coproduct().monomial_coefficients()[(Composition([1,2]),Composition([1,2]))]
            -1
            sage: S = NCSF.complete()
            sage: dQS(S[1,3,1])
            dQS[1, 3, 1] + dQS[1, 4] + dQS[3, 2] + dQS[4, 1] + dQS[5]
            sage: S(dQS[1,3,1])
            S[1, 3, 1] - S[3, 2] - S[4, 1] + S[5]
            sage: s = SymmetricFunctions(QQ).s()
            sage: s(S(dQS([2,1,3])).to_symmetric_function())
            s[3, 2, 1]
        """

        def __init__(self, NCSF):
            r"""
            EXAMPLES::

                sage: NCSF = NonCommutativeSymmetricFunctions(QQ)
                sage: S = NCSF.complete()
                sage: dQS = NCSF.dualQuasisymmetric_Schur()
                sage: dQS(S(dQS.an_element())) == dQS.an_element()
                True
                sage: S(dQS(S.an_element())) == S.an_element()
                True
                sage: TestSuite(dQS).run() # long time
            """
            CombinatorialFreeModule.__init__(self, NCSF.base_ring(), Compositions(),
                                             prefix='dQS', bracket=False,
                                             category=NCSF.Bases())
            category = self.category()
            self._S = self.realization_of().complete()
            to_S = self.module_morphism(
                    on_basis = self._to_complete_on_basis,
                    codomain = self._S,
                    category = category)
            to_S.register_as_coercion()

            from_S = self._S.module_morphism(
                        on_basis = self._from_complete_on_basis,
                        codomain = self,
                        category = category)
            from_S.register_as_coercion()

        def _realization_name(self):
            r"""
            TESTS::

                sage: NCSF = NonCommutativeSymmetricFunctions(QQ)
                sage: dQS = NCSF.dQS()
                sage: dQS._realization_name()
                'dual Quasisymmetric-Schur'
            """
            return "dual Quasisymmetric-Schur"

        @cached_method
        def _to_complete_transition_matrix(self, n):
            r"""
            A matrix representing the transition coefficients to
            the complete basis along with the ordering.

            INPUT:

            - ``n`` -- an integer

            OUTPUT:

            - a pair of a square matrix and the ordered list of compositions

            EXAMPLES::

                sage: NCSF = NonCommutativeSymmetricFunctions(QQ)
                sage: dQS = NCSF.dQS()
                sage: dQS._to_complete_transition_matrix(4)[0]
                [ 1  0  0  0  0  0  0  0]
                [-1  1  0  0  0  0  0  0]
                [-1  0  1  0  0  0  0  0]
                [ 0  0 -1  1  0  0  0  0]
                [ 1 -1  0 -1  1  0  0  0]
                [ 1 -1  0 -1  0  1  0  0]
                [ 1  0 -1 -1  0  0  1  0]
                [-1  1  1  1 -1 -1 -1  1]
            """
            if n == 0:
                return (matrix([[]]), [])
            CO = compositions_order(n)
            # ZZ is faster than over QQ for inverting a matrix
            from sage.rings.all import ZZ
            MS = MatrixSpace(ZZ, len(CO))
            return (MS([[number_of_SSRCT(al,be) for be in CO] for al in CO]).inverse(),
                    CO)

        @cached_method
        def _to_complete_on_basis(self, comp):
            r"""
            The expansion of the dual Quasisymmetric-Schur basis element
            indexed by ``comp`` in the complete basis.

            INPUT:

            - ``comp`` -- a composition

            OUTPUT:

            - a quasi-symmetric function in the complete basis

            EXAMPLES::

                sage: NCSF = NonCommutativeSymmetricFunctions(QQ)
                sage: dQS = NCSF.dQS()
                sage: dQS._to_complete_on_basis(Composition([1,3,1]))
                S[1, 3, 1] - S[3, 2] - S[4, 1] + S[5]
            """
            if not comp._list:
                return self.one()
            T, comps = self._to_complete_transition_matrix(comp.size())
            i = comps.index(comp)
            return self._S._from_dict({c: T[i,j] for j,c in enumerate(comps)
                                       if T[i,j] != 0},
                                      remove_zeros=False)

        @cached_method
        def _from_complete_on_basis(self, comp_content):
            r"""
            Return the expansion of a complete basis element in the
            dual Quasisymmetric-Schur basis.

            INPUT:

            - ``comp_content`` -- a composition

            OUTPUT:

            - the expansion in the dual Quasisymmetric-Schur basis of
              the basis element of the complete basis indexed by the
              composition ``comp_content``

            EXAMPLES::

                sage: dQS=NonCommutativeSymmetricFunctions(QQ).dQS()
                sage: dQS._from_complete_on_basis(Composition([]))
                dQS[]
                sage: dQS._from_complete_on_basis(Composition([2,1,1]))
                dQS[1, 3] + dQS[2, 1, 1] + dQS[2, 2] + dQS[3, 1] + dQS[4]
            """
            if not comp_content._list:
                return self([])
            return self.sum_of_terms( ( (comp_shape, number_of_SSRCT(comp_content, comp_shape))
                                     for comp_shape in Compositions(sum(comp_content)) ),
                                   distinct=True )

        def dual(self):
            r"""
            The dual basis to the dual Quasisymmetric-Schur basis of NCSF.

            The basis returned is the
            :class:`~sage.combinat.ncsf_qsym.qsym.QuasiSymmetricFunctions.Quasisymmetric_Schur`
            basis of QSym.

            OUTPUT:

            - the Quasisymmetric-Schur basis of the quasi-symmetric functions

            EXAMPLES::

                sage: dQS=NonCommutativeSymmetricFunctions(QQ).dualQuasisymmetric_Schur()
                sage: dQS.dual()
                Quasisymmetric functions over the Rational Field in the Quasisymmetric
                Schur basis
                sage: dQS.duality_pairing_matrix(dQS.dual(),3)
                [1 0 0 0]
                [0 1 0 0]
                [0 0 1 0]
                [0 0 0 1]
            """
            return self.realization_of().dual().Quasisymmetric_Schur()

        def to_symmetric_function_on_basis(self, I):
            r"""
            The commutative image of a dual quasi-symmetric Schur element

            The commutative image of a basis element is obtained by sorting
            the indexing composition of the basis element.

            INPUT:

            - ``I`` -- a composition

            OUTPUT:

            - The commutative image of the dual quasi-Schur basis element
              indexed by ``I``. The result is the Schur symmetric function
              indexed by the partition obtained by sorting ``I``.

            EXAMPLES::

                sage: dQS=NonCommutativeSymmetricFunctions(QQ).dQS()
                sage: dQS.to_symmetric_function_on_basis([2,1,3])
                s[3, 2, 1]
                sage: dQS.to_symmetric_function_on_basis([])
                s[]
            """
            s = SymmetricFunctions(self.base_ring()).s()
            return s[Partition(sorted(I,reverse=True))]

    dQS = dualQuasisymmetric_Schur

    class dualYoungQuasisymmetric_Schur(CombinatorialFreeModule, BindableClass):
        r"""
        The basis of NCSF dual to the Young Quasisymmetric-Schur basis of QSym.

        The
        :class:`~sage.combinat.ncsf_qsym.qsym.QuasiSymmetricFunctions.YoungQuasisymmetric_Schur`
        functions are given in Definition 5.2.1 of [LMvW13]_.  The dual basis
        in the algebra of non-commutative symmetric functions are related by
        an involution reversing the indexing composition of the complete
        expansion of a quasi-Schur basis element.  This basis has many of the
        same properties as the Quasisymmetric Schur basis and is related to
        that basis by an algebraic transformation.

        EXAMPLES::

            sage: NCSF = NonCommutativeSymmetricFunctions(QQ)
            sage: dYQS = NCSF.dYQS()
            sage: dYQS([1,3,2])*dYQS([1])
            dYQS[1, 3, 2, 1] + dYQS[1, 3, 3] + dYQS[1, 4, 2] + dYQS[2, 3, 2]
            sage: dYQS([1])*dYQS([1,3,2])
            dYQS[1, 1, 3, 2] + dYQS[2, 3, 2] + dYQS[3, 3, 1] + dYQS[4, 1, 2]
            sage: dYQS([1,3])*dYQS([1,1])
            dYQS[1, 3, 1, 1] + dYQS[1, 4, 1] + dYQS[2, 3, 1] + dYQS[2, 4]
            sage: dYQS([3,1])*dYQS([2,1])
            dYQS[3, 1, 2, 1] + dYQS[3, 2, 2] + dYQS[3, 3, 1] + dYQS[4, 1, 1, 1]
             + dYQS[4, 1, 2] + dYQS[4, 2, 1] + dYQS[4, 3] + dYQS[5, 1, 1]
             + dYQS[5, 2]
            sage: dYQS([1,1]).coproduct()
            dYQS[] # dYQS[1, 1] + dYQS[1] # dYQS[1] + dYQS[1, 1] # dYQS[]
            sage: dYQS([3,3]).coproduct().monomial_coefficients()[(Composition([1,2]),Composition([2,1]))]
            1
            sage: S = NCSF.complete()
            sage: dYQS(S[1,3,1])
            dYQS[1, 3, 1] + dYQS[1, 4] + dYQS[2, 3] + dYQS[4, 1] + dYQS[5]
            sage: S(dYQS[1,3,1])
            S[1, 3, 1] - S[1, 4] - S[2, 3] + S[5]
            sage: s = SymmetricFunctions(QQ).s()
            sage: s(S(dYQS([2,1,3])).to_symmetric_function())
            s[3, 2, 1]
        """

        def __init__(self, NCSF):
            r"""
            Initialize ``self``.

            EXAMPLES::

                sage: NCSF = NonCommutativeSymmetricFunctions(QQ)
                sage: S = NCSF.complete()
                sage: dYQS = NCSF.dualYoungQuasisymmetric_Schur()
                sage: dYQS(S(dYQS.an_element())) == dYQS.an_element()
                True
                sage: S(dYQS(S.an_element())) == S.an_element()
                True
                sage: TestSuite(dYQS).run() # long time
            """
            category = NCSF.Bases()
            CombinatorialFreeModule.__init__(self, NCSF.base_ring(), Compositions(),
                                             prefix='dYQS', bracket=False,
                                             category=category)

            self._S = NCSF.complete()
            self._dQS = NCSF.dualQuasisymmetric_Schur()
            self.module_morphism(on_basis=self._to_complete_on_basis,
                                 codomain=self._S,
                                 category=category).register_as_coercion()

            self._S.module_morphism(on_basis=self._from_complete_on_basis,
                                    codomain=self,
                                    category=category).register_as_coercion()

        def _realization_name(self):
            r"""
            TESTS::

                sage: NCSF = NonCommutativeSymmetricFunctions(QQ)
                sage: dYQS = NCSF.dYQS()
                sage: dYQS._realization_name()
                'dual Young Quasisymmetric-Schur'
            """
            return "dual Young Quasisymmetric-Schur"

        def _to_complete_on_basis(self, comp):
            r"""
            The expansion of the dual Quasisymmetric-Schur basis element
            indexed by ``comp`` in the complete basis.

            INPUT:

            - ``comp`` -- a composition

            OUTPUT:

            - a quasi-symmetric function in the complete basis

            EXAMPLES::

                sage: NCSF = NonCommutativeSymmetricFunctions(QQ)
                sage: dYQS = NCSF.dYQS()
                sage: dYQS._to_complete_on_basis(Composition([1,3,1]))
                S[1, 3, 1] - S[1, 4] - S[2, 3] + S[5]
            """
            elt = self._dQS._to_complete_on_basis(comp.reversed())
            return self._S._from_dict({al.reversed(): c for al, c in elt},
                                      coerce=False, remove_zeros=False)

        def _from_complete_on_basis(self, comp):
            r"""
            Return the expansion of a complete basis element in the
            dual Young Quasisymmetric-Schur basis.

            INPUT:

            - ``comp`` -- a composition

            OUTPUT:

            - the expansion in the dual Young Quasisymmetric-Schur basis of
              the basis element in the complete basis indexed by the
              composition ``comp``

            EXAMPLES::

                sage: dYQS=NonCommutativeSymmetricFunctions(QQ).dYQS()
                sage: dYQS._from_complete_on_basis(Composition([]))
                dYQS[]
                sage: dYQS._from_complete_on_basis(Composition([2,1,1]))
                dYQS[2, 1, 1] + dYQS[2, 2] + 2*dYQS[3, 1] + dYQS[4]
            """
            elt = self._dQS._from_complete_on_basis(comp.reversed())
            return self._from_dict({al.reversed(): c for al, c in elt},
                                   coerce=False, remove_zeros=False)

        def dual(self):
            r"""
            The dual basis to the dual Quasisymmetric-Schur basis of NCSF.

            The basis returned is the
            :class:`~sage.combinat.ncsf_qsym.qsym.QuasiSymmetricFunctions.Quasisymmetric_Schur`
            basis of QSym.

            OUTPUT:

            - the Young Quasisymmetric-Schur basis of quasi-symmetric functions

            EXAMPLES::

                sage: dYQS=NonCommutativeSymmetricFunctions(QQ).dualYoungQuasisymmetric_Schur()
                sage: dYQS.dual()
                Quasisymmetric functions over the Rational Field in the Young
                Quasisymmetric Schur basis
                sage: dYQS.duality_pairing_matrix(dYQS.dual(),3)
                [1 0 0 0]
                [0 1 0 0]
                [0 0 1 0]
                [0 0 0 1]
            """
            return self.realization_of().dual().Young_Quasisymmetric_Schur()

        def to_symmetric_function_on_basis(self, I):
            r"""
            The commutative image of a dual Young quasi-symmetric
            Schur element.

            The commutative image of a basis element is obtained by sorting
            the indexing composition of the basis element.

            INPUT:

            - ``I`` -- a composition

            OUTPUT:

            - The commutative image of the dual Young quasi-Schur basis element
              indexed by ``I``. The result is the Schur symmetric function
              indexed by the partition obtained by sorting ``I``.

            EXAMPLES::

                sage: dYQS=NonCommutativeSymmetricFunctions(QQ).dYQS()
                sage: dYQS.to_symmetric_function_on_basis([2,1,3])
                s[3, 2, 1]
                sage: dYQS.to_symmetric_function_on_basis([])
                s[]
            """
            s = SymmetricFunctions(self.base_ring()).s()
            return s[Partition(sorted(I,reverse=True))]

    dYQS = dualYoungQuasisymmetric_Schur

    class Zassenhaus_left(CombinatorialFreeModule, BindableClass):
        r"""
        The Hopf algebra of non-commutative symmetric functions in the
        left Zassenhaus basis.

        This basis is the left-version of the basis defined in Section 2.5.1
        of [HLNT09]_.
        It is multiplicative, with `Z_n` defined as the element of `NCSF_n`
        satisfying the equation

        .. MATH::

            \sigma_1 = \cdots exp(Z_n) \cdots exp(Z_2) exp(Z_1),

        where

        .. MATH::

            \sigma_1 = \sum_{n \geq 0} S_n .

        It can be recursively computed by the formula

        .. MATH::

            S_n = \sum_{\lambda \vdash n}
            \frac{1}{m_1(\lambda)! m_2(\lambda)! m_3(\lambda)! \cdots}
            Z_{\lambda_1} Z_{\lambda_2} Z_{\lambda_3} \cdots

        for all `n \geq 0`.
        """
        def __init__(self, NCSF):
            r"""
            EXAMPLES::

                sage: NCSF = NonCommutativeSymmetricFunctions(QQ)
                sage: ZL = NCSF.Zassenhaus_left(); ZL
                Non-Commutative Symmetric Functions over the Rational Field
                 in the Zassenhaus_left basis
                sage: TestSuite(ZL).run()

            TESTS:

            Test coproduct and antipode on the multiplicative identity::

                sage: ZL.one()
                ZL[]
                sage: ZL.one().coproduct()
                ZL[] # ZL[]
                sage: ZL.one().antipode()
                ZL[]

            We include some sanity tests to verify that conversions between
            this basis and other bases work the way they should::

                sage: NCSF = NonCommutativeSymmetricFunctions(QQ)
                sage: ZL = NCSF.ZL()
                sage: R = NCSF.ribbon()
                sage: S = NCSF.complete()
                sage: ZL(S[3])
                1/6*ZL[1, 1, 1] + ZL[2, 1] + ZL[3]
                sage: all(S(ZL(S[comp])) == S[comp] for comp in Compositions(5))
                True
                sage: all(ZL(S(ZL[comp])) == ZL[comp] for comp in Compositions(5))
                True
                sage: all(R(ZL(R[comp])) == R[comp] for comp in Compositions(5))
                True
                sage: all(ZL(R(ZL[comp])) == ZL[comp] for comp in Compositions(5))
                True
            """
            cat = NCSF.MultiplicativeBasesOnPrimitiveElements()
            CombinatorialFreeModule.__init__(self, NCSF.base_ring(), Compositions(),
                                                prefix='ZL', bracket=False,
                                                category=cat)

            # Register coercions
            S = self.realization_of().S()

            to_complete = self.algebra_morphism(self._to_complete_on_generator,
                                                codomain=S)
            to_complete.register_as_coercion()

            from_complete = S.module_morphism(on_basis=self._from_complete_on_basis,
                                              codomain=self)
            from_complete.register_as_coercion()

        def _to_complete_on_generator(self, n):
            r"""
            Expand a (left) Zassenhaus generator of non-commutative symmetric
            functions in the complete basis.

            INPUT:

            - ``n`` -- a positive integer

            OUTPUT:

            The expansion of the (left) Zassenhaus generator indexed by ``n``
            into the complete basis.

            TESTS::

                sage: ZL = NonCommutativeSymmetricFunctions(QQ).Zassenhaus_left()
                sage: ZL._to_complete_on_generator(1)
                S[1]
                sage: ZL._to_complete_on_generator(2)
                -1/2*S[1, 1] + S[2]
            """
            S = self.realization_of().S()
            if n <= 1:
                return S[n]

            from sage.combinat.partitions import ZS1_iterator
            from sage.rings.integer_ring import ZZ
            it = ZS1_iterator(n)
            next(it) # Skip the unique length 1 partition
            res = S[n]
            for p in it:
                d = {}
                for part in p:
                    d[part] = d.get(part, 0) + 1
                coeff = ZZ(prod(factorial(d[l]) for l in d))
                res = res - prod(self._to_complete_on_generator(i) for i in p) / coeff
            return res

        @cached_method
        def _complete_to_zassenhaus_transition_matrix_inverse(self, n):
            r"""
            The change of basis matrix from the S basis to the ZL basis.

            EXAMPLES::

                sage: ZL = NonCommutativeSymmetricFunctions(QQ).Zassenhaus_left()
                sage: ZL._complete_to_zassenhaus_transition_matrix_inverse(3)
                [  1   0   0   0]
                [1/2   1   0   0]
                [1/2   0   1   0]
                [1/6   0   1   1]
            """
            from sage.matrix.constructor import matrix
            S = self.realization_of().S()
            m = []
            for I in Compositions(n):
                x = S(self.basis()[I])
                m.append([x.coefficient(J) for J in Compositions(n)])
            M = matrix(m).inverse()
            M.set_immutable()
            return M

        def _from_complete_on_basis(self, I):
            """
            Convert the Complete basis element indexed by ``I`` to ``self``.

            EXAMPLES::

                sage: ZL = NonCommutativeSymmetricFunctions(QQ).Zassenhaus_left()
                sage: ZL._from_complete_on_basis(Composition([1,3,2]))
                1/12*ZL[1, 1, 1, 1, 1, 1] + 1/6*ZL[1, 1, 1, 1, 2]
                 + 1/2*ZL[1, 2, 1, 1, 1] + ZL[1, 2, 1, 2]
                 + 1/2*ZL[1, 3, 1, 1] + ZL[1, 3, 2]
            """
            n = I.size()
            m = self._complete_to_zassenhaus_transition_matrix_inverse(n)
            C = Compositions(n)
            coeffs = m[C.rank(I)]
            return self._from_dict({J: coeffs[i] for i,J in enumerate(C)})

    ZL = Zassenhaus_left

    class Zassenhaus_right(CombinatorialFreeModule, BindableClass):
        r"""
        The Hopf algebra of non-commutative symmetric functions in
        the right Zassenhaus basis.

        This basis is defined in Section 2.5.1 of [HLNT09]_.
        It is multiplicative, with `Z_n` defined as the element of `NCSF_n`
        satisfying the equation

        .. MATH::

            \sigma_1 = exp(Z_1) exp(Z_2) exp(Z_3) \cdots exp(Z_n) \cdots

        where

        .. MATH::

            \sigma_1 = \sum_{n \geq 0} S_n .
            
        It can be recursively computed by the formula

        .. MATH::

            S_n = \sum_{\lambda \vdash n}
            \frac{1}{m_1(\lambda)! m_2(\lambda)! m_3(\lambda)! \cdots}
            \cdots Z_{\lambda_3} Z_{\lambda_2} Z_{\lambda_1}

        for all `n \geq 0`.

        Note that there is a variant (called the "noncommutative
        power sum symmetric functions of the third kind")
        in Definition 5.26 of [NCSF2]_ that satisfies:

        .. MATH::

            \sigma_1 = exp(Z_1) exp(Z_2/2) exp(Z_3/3) \cdots exp(Z_n/n) \cdots.
        """
        def __init__(self, NCSF):
            r"""
            EXAMPLES::

                sage: NCSF = NonCommutativeSymmetricFunctions(QQ)
                sage: ZR = NCSF.Zassenhaus_right(); ZR
                Non-Commutative Symmetric Functions over the Rational Field
                 in the Zassenhaus_right basis
                sage: TestSuite(ZR).run()

            TESTS:

            Test coproduct and antipode on the multiplicative identity::

                sage: ZR = NCSF.ZR()
                sage: ZR.one()
                ZR[]
                sage: ZR.one().coproduct()
                ZR[] # ZR[]
                sage: ZR.one().antipode()
                ZR[]

            We include some sanity tests to verify that conversions between
            this basis and other bases work the way they should::

                sage: NCSF = NonCommutativeSymmetricFunctions(QQ)
                sage: ZR = NCSF.Zassenhaus_right()
                sage: R = NCSF.ribbon()
                sage: S = NCSF.complete()
                sage: ZR(S[3])
                1/6*ZR[1, 1, 1] + ZR[1, 2] + ZR[3]
                sage: all(S(ZR(S[comp])) == S[comp] for comp in Compositions(5))
                True
                sage: all(ZR(S(ZR[comp])) == ZR[comp] for comp in Compositions(5))
                True
                sage: all(R(ZR(R[comp])) == R[comp] for comp in Compositions(5))
                True
                sage: all(ZR(R(ZR[comp])) == ZR[comp] for comp in Compositions(5))
                True
            """
            cat = NCSF.MultiplicativeBasesOnPrimitiveElements()
            CombinatorialFreeModule.__init__(self, NCSF.base_ring(), Compositions(),
                                                prefix='ZR', bracket=False,
                                                category=cat)

            # Register coercions
            S = self.realization_of().S()
            to_complete = self.algebra_morphism(self._to_complete_on_generator,
                                                codomain=S)
            to_complete.register_as_coercion()

            from_complete = S.module_morphism(on_basis=self._from_complete_on_basis,
                                              codomain=self)
            from_complete.register_as_coercion()

        def _to_complete_on_generator(self, n):
            r"""
            Expand a (right) Zassenhaus generator of non-commutative symmetric
            functions in the complete basis.

            INPUT:

            - ``n`` -- a positive integer

            OUTPUT:

            The expansion of the (right) Zassenhaus generator indexed by ``n``
            into the complete basis.

            TESTS::

                sage: ZR = NonCommutativeSymmetricFunctions(QQ).Zassenhaus_right()
                sage: ZR._to_complete_on_generator(1)
                S[1]
                sage: ZR._to_complete_on_generator(2)
                -1/2*S[1, 1] + S[2]
            """
            S = self.realization_of().S()

            if n <= 1:
                return S[n]

            from sage.combinat.partitions import ZS1_iterator
            from sage.rings.integer_ring import ZZ
            it = ZS1_iterator(n)
            next(it) # Skip the unique length 1 partition
            res = S[n]
            for p in it:
                d = {}
                for part in p:
                    d[part] = d.get(part, 0) + 1
                coeff = ZZ(prod(factorial(d[e]) for e in d))
                res = res - prod(self._to_complete_on_generator(i) for i in reversed(p)) / coeff
            return res

        @cached_method
        def _complete_to_zassenhaus_transition_matrix_inverse(self, n):
            r"""
            The change of basis matrix from the S basis to the ZR basis.

            EXAMPLES::

                sage: ZR = NonCommutativeSymmetricFunctions(QQ).Zassenhaus_right()
                sage: ZR._complete_to_zassenhaus_transition_matrix_inverse(3)
                [  1   0   0   0]
                [1/2   1   0   0]
                [1/2   0   1   0]
                [1/6   1   0   1]
            """
            from sage.matrix.constructor import matrix
            S = self.realization_of().S()
            m = []
            for I in Compositions(n):
                x = S(self.basis()[I])
                m.append([x.coefficient(J) for J in Compositions(n)])
            M = matrix(m).inverse()
            M.set_immutable()
            return M

        def _from_complete_on_basis(self, I):
            """
            Convert the Complete basis element indexed by ``I`` to ``self``.

            EXAMPLES::

                sage: ZR = NonCommutativeSymmetricFunctions(QQ).Zassenhaus_right()
                sage: ZR._from_complete_on_basis(Composition([1,3,2]))
                1/12*ZR[1, 1, 1, 1, 1, 1] + 1/6*ZR[1, 1, 1, 1, 2]
                 + 1/2*ZR[1, 1, 2, 1, 1] + ZR[1, 1, 2, 2]
                 + 1/2*ZR[1, 3, 1, 1] + ZR[1, 3, 2]
            """
            n = I.size()
            m = self._complete_to_zassenhaus_transition_matrix_inverse(n)
            C = Compositions(n)
            coeffs = m[C.rank(I)]
            return self._from_dict({J: coeffs[i] for i,J in enumerate(C)})

    ZR = Zassenhaus_right
<|MERGE_RESOLUTION|>--- conflicted
+++ resolved
@@ -1830,7 +1830,6 @@
                     sage: all(m.from_symmetric_function(h[i])
                     ....:     == S[i].to_ncsym() for i in range(6))
                     True
-<<<<<<< HEAD
                 """
                 from sage.combinat.ncsym.ncsym import SymmetricFunctionsNonCommutingVariables
                 from sage.combinat.set_partition import SetPartitions
@@ -1908,84 +1907,6 @@
                     return F.prod(F[Permutations(i)(range(1, i+1))] for i in I)
                 return F.linear_combination((on_basis(I), coeff)
                                             for I, coeff in S(self))
-=======
-                """
-                from sage.combinat.ncsym.ncsym import SymmetricFunctionsNonCommutingVariables
-                from sage.combinat.set_partition import SetPartitions
-                P = self.parent()
-                S = P.realization_of().complete()
-                R = P.base_ring()
-                m = SymmetricFunctionsNonCommutingVariables(R).m()
-                SP = SetPartitions()
-
-                def on_basis(I):
-                    if not I._list:
-                        return m.one()
-                    c_num = lambda A: R(prod(factorial(i) for i in A.shape()))
-                    return prod(m.sum_of_terms([(SP(A), R(c_num(A) / factorial(n)))
-                                                for A in SetPartitions(n)], distinct=True)
-                                for n in I)
-
-                return m.linear_combination((on_basis(I), coeff)
-                                            for I, coeff in S(self))
-
-            def to_fqsym(self):
-                r"""
-                Return the image of the non-commutative symmetric
-                function ``self`` under the morphism
-                `\iota : NSym \to FQSym`.
-
-                This morphism is the injective algebra homomorphism
-                `NSym \to FQSym` that sends each Complete generator
-                `S_n` to `F_{[1, 2, \ldots, n]}`. It is the inclusion
-                map, if we regard both `NSym` and `FQSym` as rings of
-                noncommutative power series.
-
-                .. SEEALSO::
-
-                    :class:`FreeQuasisymmetricFunctions` for a definition
-                    of `FQSym`.
-
-                EXAMPLES::
-
-                    sage: N = NonCommutativeSymmetricFunctions(QQ)
-                    sage: R = N.ribbon()
-                    sage: x = 2*R[[]] + 2*R[1] + 3*R[2]
-                    sage: x.to_fqsym()
-                    2*F[] + 2*F[1] + 3*F[1, 2]
-                    sage: R[2,1].to_fqsym()
-                    F[1, 3, 2] + F[3, 1, 2]
-                    sage: x = R.an_element(); x
-                    2*R[] + 2*R[1] + 3*R[1, 1]
-                    sage: x.to_fqsym()
-                    2*F[] + 2*F[1] + 3*F[2, 1]
-
-                    sage: y = N.Phi()[1,2]
-                    sage: y.to_fqsym()
-                    F[1, 2, 3] - F[1, 3, 2] + F[2, 1, 3] + F[2, 3, 1]
-                     - F[3, 1, 2] - F[3, 2, 1]
-
-                    sage: S = NonCommutativeSymmetricFunctions(QQ).S()
-                    sage: S[2].to_fqsym()
-                    F[1, 2]
-                    sage: S[1,2].to_fqsym()
-                    F[1, 2, 3] + F[2, 1, 3] + F[2, 3, 1]
-                    sage: S[2,1].to_fqsym()
-                    F[1, 2, 3] + F[1, 3, 2] + F[3, 1, 2]
-                    sage: S[1,2,1].to_fqsym()
-                    F[1, 2, 3, 4] + F[1, 2, 4, 3] + F[1, 4, 2, 3]
-                     + F[2, 1, 3, 4] + F[2, 1, 4, 3] + F[2, 3, 1, 4]
-                     + F[2, 3, 4, 1] + F[2, 4, 1, 3] + F[2, 4, 3, 1]
-                     + F[4, 1, 2, 3] + F[4, 2, 1, 3] + F[4, 2, 3, 1]
-                """
-                from sage.combinat.fqsym import FreeQuasisymmetricFunctions
-                P = self.parent()
-                S = P.realization_of().complete()
-                F = FreeQuasisymmetricFunctions(P.base_ring()).F()
-                def on_basis(I):
-                    return F.prod(F[Permutations(i)(range(1, i+1))] for i in I)
-                return F.linear_combination((on_basis(I), coeff)
-                                            for I, coeff in S(self))
 
             def to_fsym(self):
                 r"""
@@ -2034,7 +1955,6 @@
                 from sage.combinat.chas.fsym import FreeSymmetricFunctions
                 G = FreeSymmetricFunctions(self.base_ring()).G()
                 return G(self)
->>>>>>> 5bd56555
 
             def expand(self, n, alphabet='x'):
                 r"""
