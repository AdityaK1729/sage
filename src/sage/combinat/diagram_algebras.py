r"""
Diagram and Partition Algebras

AUTHORS:

- Mike Hansen (2007): Initial version
- Stephen Doty, Aaron Lauve, George H. Seelinger (2012): Implementation of
  partition, Brauer, Temperley--Lieb, and ideal partition algebras
- Stephen Doty, Aaron Lauve, George H. Seelinger (2015): Implementation of
  ``*Diagram`` classes and other methods to improve diagram algebras.
- Mike Zabrocki (2018): Implementation of individual element diagram classes
"""

#*****************************************************************************
#  Copyright (C) 2007 Mike Hansen <mhansen@gmail.com>,
#                2012 Stephen Doty <doty@math.luc.edu>,
#                     Aaron Lauve <lauve@math.luc.edu>,
#                     George H. Seelinger <ghseeli@gmail.com>
#
#  Distributed under the terms of the GNU General Public License (GPL)
#                  http://www.gnu.org/licenses/
#****************************************************************************
# python3
from __future__ import division
from six.moves import range

from sage.categories.associative_algebras import AssociativeAlgebras
from sage.categories.algebras import Algebras
from sage.categories.finite_enumerated_sets import FiniteEnumeratedSets
from sage.arith.power import generic_power
from sage.combinat.free_module import CombinatorialFreeModule
from sage.structure.parent import Parent
from sage.structure.unique_representation import UniqueRepresentation
from sage.combinat.combinat import bell_number, catalan_number
from sage.structure.global_options import GlobalOptions
from sage.combinat.set_partition import SetPartitions, AbstractSetPartition
from sage.combinat.partition import Partitions
from sage.combinat.symmetric_group_algebra import SymmetricGroupAlgebra_n
from sage.combinat.permutation import Permutations
from sage.sets.set import Set
from sage.graphs.graph import Graph
from sage.misc.cachefunc import cached_method
from sage.misc.lazy_attribute import lazy_attribute
from sage.misc.flatten import flatten
from sage.misc.misc_c import prod
from sage.rings.all import ZZ

import itertools

def partition_diagrams(k):
    r"""
    Return a generator of all partition diagrams of order ``k``.

    A partition diagram of order `k \in \ZZ` to is a set partition of
    `\{1, \ldots, k, -1, \ldots, -k\}`. If we have `k - 1/2 \in ZZ`, then
    a partition diagram of order `k \in 1/2 \ZZ` is a set partition of
    `\{1, \ldots, k+1/2, -1, \ldots, -(k+1/2)\}` with `k+1/2` and `-(k+1/2)`
    in the same block. See [HR2005]_.

    INPUT:

    - ``k`` -- the order of the partition diagrams

    EXAMPLES::

        sage: import sage.combinat.diagram_algebras as da
        sage: [SetPartition(p) for p in da.partition_diagrams(2)]
        [{{-2, -1, 1, 2}}, {{-2, -1, 2}, {1}}, {{-2, -1, 1}, {2}},
         {{-2, 1, 2}, {-1}}, {{-2}, {-1, 1, 2}}, {{-2, 1}, {-1, 2}},
         {{-2, 2}, {-1, 1}}, {{-2, -1}, {1, 2}}, {{-2, -1}, {1}, {2}},
         {{-2, 2}, {-1}, {1}}, {{-2}, {-1, 2}, {1}}, {{-2, 1}, {-1}, {2}},
         {{-2}, {-1, 1}, {2}}, {{-2}, {-1}, {1, 2}}, {{-2}, {-1}, {1}, {2}}]
        sage: [SetPartition(p) for p in da.partition_diagrams(3/2)]
        [{{-2, -1, 1, 2}}, {{-2, -1, 2}, {1}}, {{-2, 2}, {-1, 1}},
         {{-2, 1, 2}, {-1}}, {{-2, 2}, {-1}, {1}}]
    """
    if k in ZZ:
        S = SetPartitions(list(range(1, k+1)) + list(range(-k,0)))
        for p in Partitions(2*k):
            for i in S._iterator_part(p):
                yield i
    elif k + ZZ(1)/ZZ(2) in ZZ: # Else k in 1/2 ZZ
        k = ZZ(k + ZZ(1) / ZZ(2))
        S = SetPartitions(list(range(1, k+1)) + list(range(-k+1,0)))
        for p in Partitions(2*k-1):
            for sp in S._iterator_part(p):
                sp = list(sp)
                for i in range(len(sp)):
                    if k in sp[i]:
                        sp[i] += Set([-k])
                        break
                yield sp

def brauer_diagrams(k):
    r"""
    Return a generator of all Brauer diagrams of order ``k``.

    A Brauer diagram of order `k` is a partition diagram of order `k`
    with block size 2.

    INPUT:

     - ``k`` -- the order of the Brauer diagrams

    EXAMPLES::

        sage: import sage.combinat.diagram_algebras as da
        sage: [SetPartition(p) for p in da.brauer_diagrams(2)]
        [{{-2, 1}, {-1, 2}}, {{-2, 2}, {-1, 1}}, {{-2, -1}, {1, 2}}]
        sage: [SetPartition(p) for p in da.brauer_diagrams(5/2)]
        [{{-3, 3}, {-2, 1}, {-1, 2}}, {{-3, 3}, {-2, 2}, {-1, 1}}, {{-3, 3}, {-2, -1}, {1, 2}}]
    """
    if k in ZZ:
        S = SetPartitions(list(range(1,k+1)) + list(range(-k,0)), [2]*k)
        for i in S._iterator_part(S.parts):
            yield list(i)
    elif k + ZZ(1) / ZZ(2) in ZZ: # Else k in 1/2 ZZ
        k = ZZ(k + ZZ(1) / ZZ(2))
        S = SetPartitions(list(range(1, k)) + list(range(-k+1,0)), [2]*(k-1))
        for i in S._iterator_part(S.parts):
            yield list(i) + [[k, -k]]

def temperley_lieb_diagrams(k):
    r"""
    Return a generator of all Temperley--Lieb diagrams of order ``k``.

    A Temperley--Lieb diagram of order `k` is a partition diagram of order `k`
    with block size  2 and is planar.

    INPUT:

    - ``k`` -- the order of the Temperley--Lieb diagrams

    EXAMPLES::

        sage: import sage.combinat.diagram_algebras as da
        sage: [SetPartition(p) for p in da.temperley_lieb_diagrams(2)]
        [{{-2, 2}, {-1, 1}}, {{-2, -1}, {1, 2}}]
        sage: [SetPartition(p) for p in da.temperley_lieb_diagrams(5/2)]
        [{{-3, 3}, {-2, 2}, {-1, 1}}, {{-3, 3}, {-2, -1}, {1, 2}}]
    """
    for i in brauer_diagrams(k):
        if is_planar(i):
            yield i

def planar_diagrams(k):
    r"""
    Return a generator of all planar diagrams of order ``k``.

    A planar diagram of order `k` is a partition diagram of order `k`
    that has no crossings.

    EXAMPLES::

        sage: import sage.combinat.diagram_algebras as da
        sage: [SetPartition(p) for p in da.planar_diagrams(2)]
        [{{-2, -1, 1, 2}}, {{-2, -1, 2}, {1}},
         {{-2, -1, 1}, {2}}, {{-2, 1, 2}, {-1}},
         {{-2}, {-1, 1, 2}}, {{-2, 2}, {-1, 1}},
         {{-2, -1}, {1, 2}}, {{-2, -1}, {1}, {2}},
         {{-2, 2}, {-1}, {1}}, {{-2}, {-1, 2}, {1}},
         {{-2, 1}, {-1}, {2}}, {{-2}, {-1, 1}, {2}},
         {{-2}, {-1}, {1, 2}}, {{-2}, {-1}, {1}, {2}}]
        sage: [SetPartition(p) for p in da.planar_diagrams(3/2)]
        [{{-2, -1, 1, 2}}, {{-2, -1, 2}, {1}}, {{-2, 2}, {-1, 1}},
         {{-2, 1, 2}, {-1}}, {{-2, 2}, {-1}, {1}}]
    """
    for i in partition_diagrams(k):
        if is_planar(i):
            yield i

def ideal_diagrams(k):
    r"""
    Return a generator of all "ideal" diagrams of order ``k``.

    An ideal diagram of order `k` is a partition diagram of order `k` with
    propagating number less than `k`.

    EXAMPLES::

        sage: import sage.combinat.diagram_algebras as da
        sage: [SetPartition(p) for p in da.ideal_diagrams(2)]
        [{{-2, -1, 1, 2}}, {{-2, -1, 2}, {1}}, {{-2, -1, 1}, {2}},
         {{-2, 1, 2}, {-1}}, {{-2}, {-1, 1, 2}}, {{-2, -1}, {1, 2}},
         {{-2, -1}, {1}, {2}}, {{-2, 2}, {-1}, {1}}, {{-2}, {-1, 2}, {1}},
         {{-2, 1}, {-1}, {2}}, {{-2}, {-1, 1}, {2}}, {{-2}, {-1}, {1, 2}},
         {{-2}, {-1}, {1}, {2}}]
        sage: [SetPartition(p) for p in da.ideal_diagrams(3/2)]
        [{{-2, -1, 1, 2}}, {{-2, -1, 2}, {1}},
         {{-2, 1, 2}, {-1}}, {{-2, 2}, {-1}, {1}}]
    """
    for i in partition_diagrams(k):
        if propagating_number(i) < k:
            yield i

class AbstractPartitionDiagram(AbstractSetPartition):
    r"""
    Abstract base class for partition diagrams.

    This class represents a single partition diagram, that is used as a
    basis key for a diagram algebra element. A partition diagram should
    be a partition of the set  `\{1, \ldots, k, -1, \ldots, -k\}`. Each
    such set partition is regarded as a graph on nodes
    `\{1, \ldots, k, -1, \ldots, -k\}` arranged in two rows, with nodes
    `1, \ldots, k` in the top row from left to right and with nodes
    `-1, \ldots, -k` in the bottom row from left to right, and an edge
    connecting two nodes if and only if the nodes lie in the same
    subset of the set partition.

    EXAMPLES::

        sage: import sage.combinat.diagram_algebras as da
        sage: pd = da.AbstractPartitionDiagrams(2)
        sage: pd1 = da.AbstractPartitionDiagram(pd, [[1,2],[-1,-2]])
        sage: pd2 = da.AbstractPartitionDiagram(pd, [[1,2],[-1,-2]])
        sage: pd1
        {{-2, -1}, {1, 2}}
        sage: pd1 == pd2
        True
        sage: pd1 == [[1,2],[-1,-2]]
        True
        sage: pd1 == ((-2,-1),(2,1))
        True
        sage: pd1 == SetPartition([[1,2],[-1,-2]])
        True
        sage: pd3 = da.AbstractPartitionDiagram(pd, [[1,-2],[-1,2]])
        sage: pd1 == pd3
        False
        sage: pd4 = da.AbstractPartitionDiagram(pd, [[1,2],[3,4]])
        Traceback (most recent call last):
        ...
        ValueError: {{1, 2}, {3, 4}} does not represent two rows of vertices of order 2
    """
    def __init__(self, parent, d):
        r"""
        Initialize ``self``.

        EXAMPLES::

            sage: import sage.combinat.diagram_algebras as da
            sage: pd = da.AbstractPartitionDiagrams(2)
            sage: pd1 = da.AbstractPartitionDiagram(pd, ((-2,-1),(1,2)) )
        """
        self._base_diagram = tuple(sorted(tuple(sorted(i)) for i in d))
        super(AbstractPartitionDiagram, self).__init__(parent, self._base_diagram)

    def check(self):
        r"""
        Check the validity of the input for the diagram.

        TESTS::

            sage: import sage.combinat.diagram_algebras as da
            sage: pd = da.AbstractPartitionDiagrams(2)
            sage: pd1 = da.AbstractPartitionDiagram(pd, [[1,2],[-1,-2]]) # indirect doctest
            sage: pd2 = da.AbstractPartitionDiagram(pd, [[1,2],[3,4]]) # indirect doctest
            Traceback (most recent call last):
            ...
            ValueError: {{1, 2}, {3, 4}} does not represent two rows of vertices of order 2
            sage: pd2 = da.AbstractPartitionDiagram(pd, [[1],[-1]]) # indirect doctest
            Traceback (most recent call last):
            ...
            ValueError: {{-1}, {1}} does not represent two rows of vertices of order 2
        """
        if self._base_diagram:
            tst = Set(flatten(self._base_diagram))
            if tst != self.parent()._base_set:
                raise ValueError("{0} does not represent two rows of vertices of order {1}".format(
                    str(self), str(self.parent().order)))

    def __eq__(self, other):
        r"""
        TESTS::

            sage: import sage.combinat.diagram_algebras as da
            sage: pd = da.AbstractPartitionDiagrams(2)
            sage: pd1 = da.AbstractPartitionDiagram(pd, [[1,2],[-1,-2]])
            sage: pd2 = da.AbstractPartitionDiagram(pd, [[1,2],[-1,-2]])
            sage: pd1 == pd2
            True
            sage: pd1 == [[1,2],[-1,-2]]
            True
            sage: pd1 == ((-2,-1),(2,1))
            True
            sage: pd1 == SetPartition([[1,2],[-1,-2]])
            True
            sage: pd3 = da.AbstractPartitionDiagram(pd, [[1,-2],[-1,2]])
            sage: pd1 == pd3
            False
        """
        try:
            return self._base_diagram == other._base_diagram
        except AttributeError:
            pass

        try:
            other2 = self.parent(other)
            return self._base_diagram == other2._base_diagram
        except (TypeError, ValueError, AttributeError):
            return False

    def __ne__(self, other):
        """
        Check not equals.

        TESTS::

            sage: import sage.combinat.diagram_algebras as da
            sage: pd = da.AbstractPartitionDiagrams(2)
            sage: pd1 = da.AbstractPartitionDiagram(pd, [[1,2],[-1,-2]])
            sage: pd2 = da.AbstractPartitionDiagram(pd, [[1,-2],[-1,2]])
            sage: pd1 != pd2
            True
            sage: pd1 != ((-2,-1),(2,1))
            False
        """
        return not self == other

    def base_diagram(self):
        r"""
        Return the underlying implementation of the diagram.

        OUPUT:

        - tuple of tuples of integers

        EXAMPLES::

            sage: import sage.combinat.diagram_algebras as da
            sage: pd = da.AbstractPartitionDiagrams(2)
            sage: pd([[1,2],[-1,-2]]).base_diagram() == ((-2,-1),(1,2))
            True
        """
        return self._base_diagram # note, this works because self._base_diagram is immutable

    diagram = base_diagram

    def set_partition(self):
        r"""
        Return the underlying implementation of the diagram as a set of sets.
        """
        return SetPartitions()(Set(map(Set,self)))

    def compose(self, other):
        r"""
        Compose ``self`` with ``other``.

        The composition of two diagrams `X` and `Y` is given by placing
        `X` on top of `Y` and removing all loops.

        OUTPUT:

        A tuple where the first entry is the composite diagram and the
        second entry is how many loop were removed.

        .. NOTE::

            This is not really meant to be called directly, but it works
            to call it this way if desired.

        EXAMPLES::

            sage: import sage.combinat.diagram_algebras as da
            sage: pd = da.AbstractPartitionDiagrams(2)
            sage: pd([[1,2],[-1,-2]]).compose(pd([[1,2],[-1,-2]]))
            ({{-2, -1}, {1, 2}}, 1)
        """
        (composite_diagram, loops_removed) = set_partition_composition(self._base_diagram, other._base_diagram)
        return (self.__class__(self.parent(), composite_diagram), loops_removed)

    def propagating_number(self):
        r"""
        Return the propagating number of the diagram.

        The propagating number is the number of blocks with both a
        positive and negative number.

        EXAMPLES::

            sage: import sage.combinat.diagram_algebras as da
            sage: pd = da.AbstractPartitionDiagrams(2)
            sage: d1 = pd([[1,-2],[2,-1]])
            sage: d1.propagating_number()
            2
            sage: d2 = pd([[1,2],[-2,-1]])
            sage: d2.propagating_number()
            0
        """
        return ZZ(sum(1 for part in self._base_diagram if min(part) < 0 and max(part) > 0))

    def count_blocks_of_size(self, n):
        r"""
        Count the number of blocks of a given size.

        INPUT:

        - ``n`` -- a positive integer

        EXAMPLES::

            sage: from sage.combinat.diagram_algebras import PartitionDiagram
            sage: pd = PartitionDiagram([[1,-3,-5],[2,4],[3,-1,-2],[5],[-4]])
            sage: pd.count_blocks_of_size(1)
            2
            sage: pd.count_blocks_of_size(2)
            1
            sage: pd.count_blocks_of_size(3)
            2
        """
        return sum(ZZ(len(block) == n) for block in self)

    def order(self):
        r"""
        Return the maximum entry in the diagram element.

        A diagram element will be a partition of the set
        `\{-1, -2, \ldots, -k, 1, 2, \ldots, k\}`.  The order of
        the diagram element is the value `k`.

        EXAMPLES::

            sage: from sage.combinat.diagram_algebras import PartitionDiagram
            sage: PartitionDiagram([[1,-1],[2,-2,-3],[3]]).order()
            3
            sage: PartitionDiagram([[1,-1]]).order()
            1
            sage: PartitionDiagram([[1,-3,-5],[2,4],[3,-1,-2],[5],[-4]]).order()
            5
        """
        return self.parent().order

    def is_planar(self):
        r"""
        Test if the diagram ``self`` is planar.

        A diagram element is planar if the graph of the nodes is planar.

        EXAMPLES::

            sage: from sage.combinat.diagram_algebras import BrauerDiagram
            sage: BrauerDiagram([[1,-2],[2,-1]]).is_planar()
            False
            sage: BrauerDiagram([[1,-1],[2,-2]]).is_planar()
            True
        """
        return is_planar(self)

class PartitionDiagram(AbstractPartitionDiagram):
    r"""
    The element class for a partition diagram.

    A partition diagram for an integer `k` is a partition of the set
    `\{1, \ldots, k, -1, \ldots, -k\}`.

    EXAMPLES::

        sage: from sage.combinat.diagram_algebras import PartitionDiagram, PartitionDiagrams
        sage: PartitionDiagrams(1)
        Partition diagrams of order 1
        sage: PartitionDiagrams(1).list()
        [{{-1, 1}}, {{-1}, {1}}]
        sage: PartitionDiagram([[1,-1]])
        {{-1, 1}}
        sage: PartitionDiagram(((1,-2),(2,-1))).parent()
        Partition diagrams of order 2
    """
    @staticmethod
    def __classcall_private__(cls, diag):
        """
        Normalize input to initialize diagram.

        The order of the diagram element is the maximum value found in
        the list of lists.

        .. TODO::

        Allow for one or two arguments, giving this method the same functionality
        as found in :meth:`BrauerDiagram.__classcall_private__`

        EXAMPLES::

            sage: from sage.combinat.diagram_algebras import PartitionDiagram
            sage: PartitionDiagram([[1],[-1]])
            {{-1}, {1}}
            sage: PartitionDiagram([[1],[-1]]).parent()
            Partition diagrams of order 1
        """
        order = max([v for p in diag for v in p])
        acls = PartitionDiagrams(order)
        d = (tuple(sorted(p)) for p in diag)
        return acls(d)

class IdealDiagram(AbstractPartitionDiagram):
    r"""
    The element class for a ideal diagram.

    An ideal diagram for an integer `k` is a partition of the set
    `\{1, \ldots, k, -1, \ldots, -k\}` where the propagating number is
    strictly smaller than the order.

    EXAMPLES::

        sage: from sage.combinat.diagram_algebras import IdealDiagrams as IDs
        sage: IDs(2)
        Ideal diagrams of order 2
<<<<<<< HEAD
        sage: IDs(2).list()
        [{{-2, -1, 1, 2}},
         {{-2, -1, 2}, {1}},
         {{-2, -1, 1}, {2}},
         {{-2}, {-1, 1, 2}},
         {{-2, 1, 2}, {-1}},
         {{-2, -1}, {1, 2}},
         {{-2, -1}, {1}, {2}},
         {{-2}, {-1, 2}, {1}},
         {{-2, 2}, {-1}, {1}},
         {{-2}, {-1, 1}, {2}},
         {{-2, 1}, {-1}, {2}},
         {{-2}, {-1}, {1, 2}},
=======
        sage: IdealDiagrams(2).list()
        [{{-2, -1, 1, 2}}, {{-2, -1, 2}, {1}},
         {{-2, -1, 1}, {2}}, {{-2, 1, 2}, {-1}},
         {{-2}, {-1, 1, 2}}, {{-2, -1}, {1, 2}},
         {{-2, -1}, {1}, {2}}, {{-2, 2}, {-1}, {1}},
         {{-2}, {-1, 2}, {1}}, {{-2, 1}, {-1}, {2}},
         {{-2}, {-1, 1}, {2}}, {{-2}, {-1}, {1, 2}},
>>>>>>> 5e840637
         {{-2}, {-1}, {1}, {2}}]
        sage: from sage.combinat.diagram_algebras import PartitionDiagrams as PDs
        sage: PDs(4).cardinality() == factorial(4) + IDs(4).cardinality()
        True
    """
    @staticmethod
    def __classcall_private__(cls, diag):
        """
        Normalize input to initialize diagram.

        The order of the diagram element is the maximum value found in
        the list of lists.

        EXAMPLES::

            sage: from sage.combinat.diagram_algebras import IdealDiagram
            sage: IdealDiagram([[1],[-1]])
            {{-1}, {1}}
            sage: IdealDiagram([[1], [-1]]).parent()
            Ideal diagrams of order 1
        """
        order = max(v for p in diag for v in p)
        return IdealDiagrams(order)(diag)

    def check(self):
        r"""
        Check the validity of the input for ``self``.

        TESTS::

            sage: from sage.combinat.diagram_algebras import IdealDiagram
            sage: pd1 = IdealDiagram([[1,2],[-1,-2]])  # indirect doctest
            sage: pd2 = IdealDiagram([[1,-2],[2,-1]])  # indirect doctest
            Traceback (most recent call last):
            ...
            ValueError: the diagram {{-2, 1}, {-1, 2}} must have a propagating number smaller than the order
            sage: pd3 = IdealDiagram([[1,2,-1,-3]])    # indirect doctest
            Traceback (most recent call last):
            ...
            ValueError: {{-3, -1, 1, 2}} does not represent two rows of vertices of order 2
            sage: pd4 = IdealDiagram([[1,-2,-1],[2]])  # indirect doctest
        """
        super(IdealDiagram, self).check()
<<<<<<< HEAD
        if self.propagating_number()>=self.order():
            raise ValueError("the diagram %s must have a propagating number smaller than the order"%(self))
=======
        if self.propagating_number() >= self.order():
            raise ValueError("the diagram must have a propagating number smaller than the order")
>>>>>>> 5e840637

class PlanarDiagram(AbstractPartitionDiagram):
    r"""
    The element class for a planar diagram.

    A planar diagram for an integer `k` is a partition of the set
    `\{1, \ldots, k, -1, \ldots, -k\}` so that the diagram is non-crossing.

    EXAMPLES::

        sage: from sage.combinat.diagram_algebras import PlanarDiagrams
        sage: PlanarDiagrams(2)
        Planar diagrams of order 2
        sage: PlanarDiagrams(2).list()
        [{{-2, -1, 1, 2}}, {{-2, -1, 2}, {1}},
         {{-2, -1, 1}, {2}}, {{-2, 1, 2}, {-1}},
         {{-2}, {-1, 1, 2}}, {{-2, 2}, {-1, 1}},
         {{-2, -1}, {1, 2}}, {{-2, -1}, {1}, {2}},
         {{-2, 2}, {-1}, {1}}, {{-2}, {-1, 2}, {1}},
         {{-2, 1}, {-1}, {2}}, {{-2}, {-1, 1}, {2}},
         {{-2}, {-1}, {1, 2}}, {{-2}, {-1}, {1}, {2}}]
    """
    @staticmethod
    def __classcall_private__(cls, diag):
        """
        Normalize input to initialize diagram.

        The order of the diagram element is the maximum value found in
        the list of lists.

        EXAMPLES::

            sage: from sage.combinat.diagram_algebras import PlanarDiagram
            sage: PlanarDiagram([[1,-1]])
            {{-1, 1}}
            sage: PlanarDiagram([[1, -1]]).parent()
            Planar diagrams of order 1
        """
        order = max(v for p in diag for v in p)
        PD = PlanarDiagrams(order)
        return PD(diag)

    def check(self):
        r"""
        Check the validity of the input for ``self``.

        TESTS::

            sage: from sage.combinat.diagram_algebras import PlanarDiagram
            sage: pd1 = PlanarDiagram([[1,2],[-1,-2]])  # indirect doctest
            sage: pd2 = PlanarDiagram([[1,-2],[2,-1]])  # indirect doctest
            Traceback (most recent call last):
            ...
            ValueError: the diagram {{-2, 1}, {-1, 2}} must be planar
            sage: pd3 = PlanarDiagram([[1,2,-1,-3]])    # indirect doctest
            Traceback (most recent call last):
            ...
            ValueError: {{-3, -1, 1, 2}} does not represent two rows of vertices of order 2
            sage: pd4 = PlanarDiagram([[1,-2,-1],[2]])  # indirect doctest
        """
        super(PlanarDiagram, self).check()
        if not self.is_planar():
            raise ValueError("the diagram %s must be planar"%(self))

class TemperleyLiebDiagram(AbstractPartitionDiagram):
    r"""
    The element class for a Temperley-Lieb diagram.

    A Temperley-Lieb diagram for an integer `k` is a partition of the set
    `\{1, \ldots, k, -1, \ldots, -k\}` so that the blocks are all of size
    2 and the diagram is planar.

    EXAMPLES::

        sage: from sage.combinat.diagram_algebras import TemperleyLiebDiagrams
        sage: TemperleyLiebDiagrams(2)
        Temperley Lieb diagrams of order 2
        sage: TemperleyLiebDiagrams(2).list()
        [{{-2, 2}, {-1, 1}}, {{-2, -1}, {1, 2}}]
    """
    @staticmethod
    def __classcall_private__(cls, diag):
        """
        Normalize input to initialize diagram.

        The order of the diagram element is the maximum value found in
        the list of lists.

        EXAMPLES::

            sage: from sage.combinat.diagram_algebras import TemperleyLiebDiagram
            sage: TemperleyLiebDiagram([[1,-1]])
            {{-1, 1}}
            sage: TemperleyLiebDiagram([[1, -1]]).parent()
            Temperley Lieb diagrams of order 1
        """
        order = max(v for p in diag for v in p)
        TLD = TemperleyLiebDiagrams(order)
        return TLD(diag)

    def check(self):
        r"""
        Check the validity of the input for ``self``.

        TESTS::

            sage: from sage.combinat.diagram_algebras import TemperleyLiebDiagram
            sage: pd1 = TemperleyLiebDiagram([[1,2],[-1,-2]])  # indirect doctest
            sage: pd2 = TemperleyLiebDiagram([[1,-2],[2,-1]])  # indirect doctest
            Traceback (most recent call last):
            ...
            ValueError: the diagram {{-2, 1}, {-1, 2}} must be planar
            sage: pd3 = TemperleyLiebDiagram([[1,2,-1,-3]])    # indirect doctest
            Traceback (most recent call last):
            ...
            ValueError: {{-3, -1, 1, 2}} does not represent two rows of vertices of order 2
            sage: pd4 = TemperleyLiebDiagram([[1,-2,-1],[2]])  # indirect doctest
            Traceback (most recent call last):
            ...
            ValueError: all blocks of {{-2, -1, 1}, {2}} must be of size 2
        """
        super(TemperleyLiebDiagram, self).check()
        if any(len(block) != 2 for block in self):
            raise ValueError("all blocks of %s must be of size 2"%(self))
        if not self.is_planar():
            raise ValueError("the diagram %s must be planar"%(self))

<<<<<<< HEAD
=======
class PartitionDiagram(AbstractPartitionDiagram):
    r"""
    The element class for a partition diagram.

    A partition diagram for an integer `k` is a partition of the set
    `\{1, \ldots, k, -1, \ldots, -k\}`

    EXAMPLES::

        sage: from sage.combinat.diagram_algebras import PartitionDiagram, PartitionDiagrams
        sage: PartitionDiagrams(1)
        Partition diagrams of order 1
        sage: PartitionDiagrams(1).list()
        [{{-1, 1}}, {{-1}, {1}}]
        sage: PartitionDiagram([[1,-1]])
        {{-1, 1}}
        sage: PartitionDiagram(((1,-2),(2,-1))).parent()
        Partition diagrams of order 2
    """
    @staticmethod
    def __classcall_private__(cls, diag):
        """
        Normalize input to initialize diagram.

        The order of the diagram element is the maximum value found in
        the list of lists.

        EXAMPLES::

            sage: from sage.combinat.diagram_algebras import PartitionDiagram
            sage: PartitionDiagram([[1],[-1]])
            {{-1}, {1}}
            sage: PartitionDiagram([[1],[-1]]).parent()
            Partition diagrams of order 1
        """
        order = max(v for p in diag for v in p)
        PD = PartitionDiagrams(order)
        return PD(diag)

>>>>>>> 5e840637
class BrauerDiagram(AbstractPartitionDiagram):
    r"""
    A Brauer diagram.

    A Brauer diagram for an integer `k` is a partition of the set
    `\{1, \ldots, k, -1, \ldots, -k\}` with block size 2.

    EXAMPLES::

        sage: import sage.combinat.diagram_algebras as da
        sage: bd = da.BrauerDiagrams(2)
        sage: bd1 = bd([[1,2],[-1,-2]])
        sage: bd2 = bd([[1,2,-1,-2]])
        Traceback (most recent call last):
        ...
        ValueError: all blocks of {{-2, -1, 1, 2}} must be of size 2

    TESTS::

        sage: import sage.combinat.diagram_algebras as da
        sage: bd = da.BrauerDiagrams(2)( ((-2,-1),(1,2)) )
        sage: TestSuite(bd).run()
    """
    @staticmethod
    def __classcall_private__(cls, diag):
        """
        Normalize input to initialize diagram.

        The order of the diagram element is the maximum value found in
        the list of lists.

        EXAMPLES::

            sage: from sage.combinat.diagram_algebras import BrauerDiagram
            sage: bd = BrauerDiagram([[1,-1]]); bd
            {{-1, 1}}
            sage: bd.parent()
            Brauer diagrams of order 1
<<<<<<< HEAD
            sage: BrauerDiagram(BrauerDiagrams(1), [[1,-1]])
            {{-1, 1}}
            sage: BrauerDiagram(BrauerDiagrams(2), [[1,-1]]).parent()
            Traceback (most recent call last):
            ...
            ValueError: {{-1, 1}} does not represent two rows of vertices of order 2
        """
        if arg2 is None:
            order = max([v for p in arg1 for v in p])
            acls = BrauerDiagrams(order)
            arg2 = arg1
        else:
            acls = arg1
        d = (tuple(sorted(p)) for p in arg2)
        return acls(d)

    def __init__(self, parent, d):
        r"""
        Initialize ``self``.

            sage: import sage.combinat.diagram_algebras as da
            sage: bd = da.BrauerDiagrams(2)
            sage: bd1 = da.BrauerDiagram(bd, ((-2,-1),(1,2)) )
=======
>>>>>>> 5e840637
        """
        order = max(v for p in diag for v in p)
        BD = BrauerDiagrams(order)
        return BD(diag)

    def check(self):
        r"""
        Check the validity of the input for ``self``.

        TESTS::

            sage: import sage.combinat.diagram_algebras as da
            sage: bd = da.BrauerDiagrams(2)
            sage: bd1 = bd([[1,2],[-1,-2]])  # indirect doctest
            sage: bd2 = bd([[1,2,-1,-2]])    # indirect doctest
            Traceback (most recent call last):
            ...
            ValueError: all blocks of {{-2, -1, 1, 2}} must be of size 2
        """
        super(BrauerDiagram, self).check()
        if any(len(i) != 2 for i in self):
            raise ValueError("all blocks of %s must be of size 2"%(self))

    # add options to class
    class options(GlobalOptions):
        r"""
        Set and display the global options for Brauer diagram (algebras). If no
        parameters are set, then the function returns a copy of the options
        dictionary.

        The ``options`` to diagram algebras can be accessed as the method
        :obj:`BrauerAlgebra.options` of :class:`BrauerAlgebra` and
        related classes.

        @OPTIONS@

        The compact representation ``[A/B;pi]`` of the Brauer algebra diagram
        (see [GL1996]_) has the following components:

        - ``A`` -- is a list of pairs of positive elements (upper row) that
          are connected,

        - ``B`` -- is a list of pairs of negative elements (lower row) that
          are connected, and

        - ``pi`` --  is a permutation that is to be interpreted as the relative
          order of the remaining elements in the top row and the bottom row.

        EXAMPLES::

            sage: R.<q> = QQ[]
            sage: BA = BrauerAlgebra(2, q)
            sage: E = BA([[1,2],[-1,-2]])
            sage: E
            B{{-2, -1}, {1, 2}}
            sage: BA8 = BrauerAlgebra(8, q)
            sage: BA8([[1,-4],[2,4],[3,8],[-7,-2],[5,7],[6,-1],[-3,-5],[-6,-8]])
            B{{-8, -6}, {-7, -2}, {-5, -3}, {-4, 1}, {-1, 6}, {2, 4}, {3, 8}, {5, 7}}
            sage: BrauerAlgebra.options.display = "compact"
            sage: E
            B[12/12;]
            sage: BA8([[1,-4],[2,4],[3,8],[-7,-2],[5,7],[6,-1],[-3,-5],[-6,-8]])
            B[24.38.57/35.27.68;21]
            sage: BrauerAlgebra.options._reset()
        """
        NAME = 'Brauer diagram'
        module = 'sage.combinat.diagram_algebras'
        option_class='BrauerDiagram'
        display = dict(default="normal",
                       description='Specifies how the Brauer diagrams should be printed',
                       values=dict(normal="Using the normal representation",
                                   compact="Using the compact representation"),
                                   case_sensitive=False)

    def _repr_(self):
        r"""
        Return a string representation of a Brauer diagram.

        TESTS::

            sage: import sage.combinat.diagram_algebras as da
            sage: bd = da.BrauerDiagrams(2)
            sage: bd1 = bd([[1,2],[-1,-2]]); bd1
            {{-2, -1}, {1, 2}}
        """
        return self.parent().options._dispatch(self, '_repr_', 'display')

    def _repr_normal(self):
        """
        Return a string representation of ``self``.

        EXAMPLES::

            sage: import sage.combinat.diagram_algebras as da
            sage: bd = da.BrauerDiagrams(2)
            sage: bd([[1,2],[-1,-2]])._repr_normal()
            '{{-2, -1}, {1, 2}}'
        """
        return super(BrauerDiagram, self)._repr_()

    def _repr_compact(self):
        """
        Return a compact string representation of ``self``.

        EXAMPLES::

            sage: import sage.combinat.diagram_algebras as da
            sage: bd = da.BrauerDiagrams(2)
            sage: bd([[1,2],[-1,-2]])._repr_compact()
            '[12/12;]'
            sage: bd([[1,-2],[2,-1]])._repr_compact()
            '[/;21]'
            sage: bd = da.BrauerDiagrams(7)
            sage: bd([[1,4],[6,7], [-2,-6],[-5,-7], [2,-4],[3,-1],[5,-3]])._repr_compact()
            '[14.67/26.57;312]'
        """
        (top, bot, thru) = self.involution_permutation_triple()
        bot.reverse()
        s1 = ".".join("".join(str(b) for b in block) for block in top)
        s2 = ".".join("".join(str(abs(k)) for k in sorted(block,reverse=True))
                              for block in bot)
        s3 = "".join(str(x) for x in thru)
        return "[{}/{};{}]".format(s1,s2,s3)

    def involution_permutation_triple(self, curt=True):
        r"""
        Return the involution permutation triple of ``self``.

        From Graham-Lehrer (see :class:`BrauerDiagrams`), a Brauer diagram
        is a triple `(D_1, D_2, \pi)`, where:

        - `D_1` is a partition of the top nodes;
        - `D_2` is a partition of the bottom nodes;
        - `\pi` is the induced permutation on the free nodes.

        INPUT:

        - ``curt`` -- (default: ``True``) if ``True``, then return bijection
          on free nodes as a one-line notation (standardized to look like a
          permutation), else, return the honest mapping, a list of pairs
          `(i, -j)` describing the bijection on free nodes

        EXAMPLES::

            sage: import sage.combinat.diagram_algebras as da
            sage: bd = da.BrauerDiagrams(3)
            sage: elm = bd([[1,2],[-2,-3],[3,-1]])
            sage: elm.involution_permutation_triple()
            ([(1, 2)], [(-3, -2)], [1])
            sage: elm.involution_permutation_triple(curt=False)
            ([(1, 2)], [(-3, -2)], [[3, -1]])
        """
        diagram = self.diagram()
        top = []
        bottom = []
        for v in diagram:
            if min(v)>0:
                top+=[v]
            if max(v)<0:
                bottom+=[v]
        if curt:
            perm = self.perm()
        else:
            perm = self.bijection_on_free_nodes()
        return (top,bottom,perm)

    def bijection_on_free_nodes(self, two_line=False):
        r"""
        Return the induced bijection - as a list of `(x,f(x))` values -
        from the free nodes on the top at the Brauer diagram to the free
        nodes at the bottom of ``self``.

        OUTPUT:

        If ``two_line`` is ``True``, then the output is the induced
        bijection as a two-row list ``(inputs, outputs)``.

        EXAMPLES::

            sage: import sage.combinat.diagram_algebras as da
            sage: bd = da.BrauerDiagrams(3)
            sage: elm = bd([[1,2],[-2,-3],[3,-1]])
            sage: elm.bijection_on_free_nodes()
            [[3, -1]]
            sage: elm2 = bd([[1,-2],[2,-3],[3,-1]])
            sage: elm2.bijection_on_free_nodes(two_line=True)
            [[1, 2, 3], [-2, -3, -1]]
        """
        terms = sorted(sorted(list(v), reverse=True) for v in self.diagram()
                       if max(v) > 0 and min(v) < 0)
        if two_line:
            terms = [[t[i] for t in terms] for i in range(2)]
        return terms

    def perm(self):
        r"""
        Return the induced bijection on the free nodes of ``self`` in
        one-line notation, re-indexed and treated as a permutation.

        .. SEEALSO::

            :meth:`bijection_on_free_nodes`

        EXAMPLES::

            sage: import sage.combinat.diagram_algebras as da
            sage: bd = da.BrauerDiagrams(3)
            sage: elm = bd([[1,2],[-2,-3],[3,-1]])
            sage: elm.perm()
            [1]
        """
        long_form = self.bijection_on_free_nodes()
        if not long_form:
            return long_form

        short_form = [abs(v[1]) for v in long_form]
        # given any list [i1,i2,...,ir] with distinct positive integer entries,
        # return naturally associated permutation of [r].
        # probably already defined somewhere in Permutations/Compositions/list/etc.
        std = list(range(1, len(short_form) + 1))
        j = 0
        for i in range(max(short_form)+1):
            if i in short_form:
                j += 1
                std[short_form.index(i)] = j
        return std

    def is_elementary_symmetric(self):
        r"""
        Check if is elementary symmetric.

        Let `(D_1, D_2, \pi)` be the Graham-Lehrer representation
        of the Brauer diagram `d`. We say `d` is *elementary symmetric*
        if `D_1 = D_2` and `\pi` is the identity.

        .. TODO:: Come up with a better name?

        EXAMPLES::

            sage: import sage.combinat.diagram_algebras as da
            sage: bd = da.BrauerDiagrams(3)
            sage: elm = bd([[1,2],[-1,-2],[3,-3]])
            sage: elm.is_elementary_symmetric()
            True
            sage: elm2 = bd([[1,2],[-1,-3],[3,-2]])
            sage: elm2.is_elementary_symmetric()
            False
        """
        (D1,D2,pi) = self.involution_permutation_triple()
        D1 = sorted(sorted(abs(y) for y in x) for x in D1)
        D2 = sorted(sorted(abs(y) for y in x) for x in D2)
        return D1 == D2 and pi == list(range(1,len(pi)+1))

class AbstractPartitionDiagrams(Parent, UniqueRepresentation):
    r"""
    This is an abstract base class for partition diagrams.

    Thee primary use of this class is to serve as basis keys for
    diagram algebras, but diagrams also have properties in their
    own right. Furthermore, this class is meant to be extended to
    create more efficient contains methods.

    .. TODO:: add description of allowable names for the attribute ``self._name``

    INPUT:

    - ``order`` -- integer or integer `+ 1/2`; the order of the diagrams
    - ``category`` -- (default: ``FiniteEnumeratedSets()``); the category

    All concrete classes should implement attributes

    - ``_name`` -- the name of the class
    - ``_diagram_func`` -- an iterator function that takes the order
      as its only input

    EXAMPLES::

        sage: import sage.combinat.diagram_algebras as da
        sage: pd = da.PartitionDiagrams(2)
        sage: pd
        Partition diagrams of order 2
        sage: pd.an_element() in pd
        True
        sage: elm = pd([[1,2],[-1,-2]])
        sage: elm in pd
        True
    """
    Element = AbstractPartitionDiagram

    def __init__(self, order, category=None):
        r"""
        Initialize ``self``.

        TESTS::

            sage: import sage.combinat.diagram_algebras as da
            sage: pd = da.AbstractPartitionDiagrams(2)
            sage: pd.category()
            Category of finite enumerated sets
            sage: pd = da.AbstractPartitionDiagrams(2, Sets().Finite())
            sage: pd.category()
            Category of finite sets

            sage: pd = da.PartitionDiagrams(2)
            sage: TestSuite(pd).run() # long time

            sage: bd = da.BrauerDiagrams(2)
            sage: TestSuite(bd).run() # long time

            sage: td = da.TemperleyLiebDiagrams(2)
            sage: TestSuite(td).run() # long time

            sage: pld = da.PlanarDiagrams(2)
            sage: TestSuite(pld).run() # long time

            sage: id = da.IdealDiagrams(2)
            sage: TestSuite(id).run() # long time
        """
        if category is None:
            category = FiniteEnumeratedSets()
        Parent.__init__(self, category=category)
        self.order = order
<<<<<<< HEAD
        self._name = name
        if order in ZZ:
            self._base_set = Set(range(1,self.order+1)) | Set(range(-self.order,0))
        else:
            #order is a half-integer.
            self._base_set = Set(range(1,ZZ(ZZ(1)/ZZ(2) + self.order)+1)) | Set(range(ZZ(-ZZ(1)/ZZ(2) - self.order),0))

    def __iter__(self):
        r"""

        TESTS::

            sage: import sage.combinat.diagram_algebras as da
            sage: pd = da.AbstractPartitionDiagrams("Partition", 2)
            sage: for i in pd: print(i) # indirect doctest
            {{-2, -1, 1, 2}}
            {{-2, -1, 2}, {1}}
            {{-2, -1, 1}, {2}}
            {{-2}, {-1, 1, 2}}
            {{-2, 1, 2}, {-1}}
            {{-2, 1}, {-1, 2}}
            {{-2, 2}, {-1, 1}}
            {{-2, -1}, {1, 2}}
            {{-2, -1}, {1}, {2}}
            {{-2}, {-1, 2}, {1}}
            {{-2, 2}, {-1}, {1}}
            {{-2}, {-1, 1}, {2}}
            {{-2, 1}, {-1}, {2}}
            {{-2}, {-1}, {1, 2}}
            {{-2}, {-1}, {1}, {2}}
            sage: pd = da.AbstractPartitionDiagrams("Temperley Lieb", 3)
            sage: for i in pd: print(i) # indirect doctest
            {{-3, 1}, {-2, -1}, {2, 3}}
            {{-3, 3}, {-2, 2}, {-1, 1}}
            {{-3, 3}, {-2, -1}, {1, 2}}
            {{-3, -2}, {-1, 1}, {2, 3}}
            {{-3, -2}, {-1, 3}, {1, 2}}
        """
        cls = eval(self._name.title().replace("-","").replace(" ","") + "Diagrams")
        for i in cls(self.order):
            yield self.element_class(self, i)
=======
>>>>>>> 5e840637

    def _repr_(self):
        r"""
        TESTS::

            sage: import sage.combinat.diagram_algebras as da
            sage: da.PartitionDiagrams(2)
            Partition diagrams of order 2
        """
        return "{} diagrams of order {}".format(self._name, self.order)

    def __iter__(self):
        r"""
        TESTS::

            sage: import sage.combinat.diagram_algebras as da
            sage: pd = da.PartitionDiagrams(2)
            sage: list(da.PartitionDiagrams(2))
            [{{-2, -1, 1, 2}}, {{-2, -1, 2}, {1}},
             {{-2, -1, 1}, {2}}, {{-2, 1, 2}, {-1}},
             {{-2}, {-1, 1, 2}}, {{-2, 1}, {-1, 2}},
             {{-2, 2}, {-1, 1}}, {{-2, -1}, {1, 2}},
             {{-2, -1}, {1}, {2}}, {{-2, 2}, {-1}, {1}},
             {{-2}, {-1, 2}, {1}}, {{-2, 1}, {-1}, {2}},
             {{-2}, {-1, 1}, {2}}, {{-2}, {-1}, {1, 2}},
             {{-2}, {-1}, {1}, {2}}]

            sage: list(da.PartitionDiagrams(3/2))
            [{{-2, -1, 1, 2}},
             {{-2, -1, 2}, {1}},
             {{-2, 2}, {-1, 1}},
             {{-2, 1, 2}, {-1}},
             {{-2, 2}, {-1}, {1}}]

            sage: list(da.BrauerDiagrams(5/2))
            [{{-3, 3}, {-2, 1}, {-1, 2}},
             {{-3, 3}, {-2, 2}, {-1, 1}},
             {{-3, 3}, {-2, -1}, {1, 2}}]
            sage: list(da.BrauerDiagrams(2))
            [{{-2, 1}, {-1, 2}}, {{-2, 2}, {-1, 1}}, {{-2, -1}, {1, 2}}]

            sage: list(da.TemperleyLiebDiagrams(5/2))
            [{{-3, 3}, {-2, 2}, {-1, 1}}, {{-3, 3}, {-2, -1}, {1, 2}}]
            sage: list(da.TemperleyLiebDiagrams(2))
            [{{-2, 2}, {-1, 1}}, {{-2, -1}, {1, 2}}]

            sage: list(da.PlanarDiagrams(3/2))
            [{{-2, -1, 1, 2}},
             {{-2, -1, 2}, {1}},
             {{-2, 2}, {-1, 1}},
             {{-2, 1, 2}, {-1}},
             {{-2, 2}, {-1}, {1}}]
            sage: list(da.PlanarDiagrams(2))
            [{{-2, -1, 1, 2}}, {{-2, -1, 2}, {1}},
             {{-2, -1, 1}, {2}}, {{-2, 1, 2}, {-1}},
             {{-2}, {-1, 1, 2}}, {{-2, 2}, {-1, 1}},
             {{-2, -1}, {1, 2}}, {{-2, -1}, {1}, {2}},
             {{-2, 2}, {-1}, {1}}, {{-2}, {-1, 2}, {1}},
             {{-2, 1}, {-1}, {2}}, {{-2}, {-1, 1}, {2}},
             {{-2}, {-1}, {1, 2}}, {{-2}, {-1}, {1}, {2}}]

            sage: list(da.IdealDiagrams(3/2))
            [{{-2, -1, 1, 2}},
            {{-2, -1, 2}, {1}},
            {{-2, 1, 2}, {-1}},
            {{-2, 2}, {-1}, {1}}]
            sage: list(da.IdealDiagrams(2))
            [{{-2, -1, 1, 2}}, {{-2, -1, 2}, {1}},
             {{-2, -1, 1}, {2}}, {{-2, 1, 2}, {-1}},
             {{-2}, {-1, 1, 2}}, {{-2, -1}, {1, 2}},
             {{-2, -1}, {1}, {2}}, {{-2, 2}, {-1}, {1}},
             {{-2}, {-1, 2}, {1}}, {{-2, 1}, {-1}, {2}},
             {{-2}, {-1, 1}, {2}}, {{-2}, {-1}, {1, 2}},
             {{-2}, {-1}, {1}, {2}}]
        """
        # The _diagram_func gets set as a method, but we want to
        #   treat it like an attribute, so we call the underlying
        #   __func__.
        for i in self._diagram_func.__func__(self.order):
            yield self.element_class(self, i)

    def __contains__(self, obj):
        r"""
        TESTS::

            sage: import sage.combinat.diagram_algebras as da
            sage: pd = da.PartitionDiagrams(2)
            sage: pd.an_element() in pd
            True
            sage: elm = pd([[1,2],[-1,-2]])
            sage: elm in pd # indirect doctest
            True
        """
        if not hasattr(obj, '_base_diagram'):
            try:
                obj = self._element_constructor_(obj)
            except (ValueError, TypeError):
                return False
        if len(obj.base_diagram()) > 0:
            tst = sorted(flatten(obj.base_diagram()))
            if len(tst) % 2 or tst != list(range(-len(tst)//2,0)) + list(range(1,len(tst)//2+1)):
                return False
            return True
        return self.order == 0

    def _element_constructor_(self, d):
        r"""
        Construct an element of ``self``.

        EXAMPLES::

            sage: import sage.combinat.diagram_algebras as da
            sage: pd = da.AbstractPartitionDiagrams(2)
            sage: elm = pd( [[1,2], [-1,-2]] ); elm
            {{-2, -1}, {1, 2}}
            sage: pd( [{1,2}, {-1,-2}] ) == elm
            True
            sage: pd( ((1,2), (-1,-2)) ) == elm
            True
            sage: pd( SetPartition([[1,2], [-1,-2]]) ) == elm
            True

            sage: bd = da.BrauerDiagrams(2)
            sage: bd( [[1,2],[-1,-2]] )
            {{-2, -1}, {1, 2}}
        """
        return self.element_class(self, d)

class PartitionDiagrams(AbstractPartitionDiagrams):
    r"""
    This class represents all partition diagrams of integer or integer
    `+ 1/2` order.

    EXAMPLES::

        sage: import sage.combinat.diagram_algebras as da
        sage: pd = da.PartitionDiagrams(3)
        sage: pd.an_element() in pd
        True
        sage: pd.cardinality() == len(pd.list())
        True
    """
    Element = PartitionDiagram
    _name = "Partition"
    _diagram_func = partition_diagrams

    def cardinality(self):
        r"""
        The cardinality of partition diagrams of integer order `n` is
        the `2n`-th Bell number.

        EXAMPLES::

            sage: import sage.combinat.diagram_algebras as da
            sage: pd = da.PartitionDiagrams(3)
            sage: pd.cardinality()
            203
        """
        if self.order in ZZ:
            return bell_number(2*self.order)
        return bell_number(2*(self.order-1/2))

<<<<<<< HEAD
    def __iter__(self):
        r"""
        Iterator for Partition diagrams.

        EXAMPLES::

            sage: from sage.combinat.diagram_algebras import PartitionDiagrams
            sage: list(PartitionDiagrams(3/2))
            [{{-2, -1, 1, 2}},
             {{-2, -1, 2}, {1}},
             {{-2, 2}, {-1, 1}},
             {{-2, 1, 2}, {-1}},
             {{-2, 2}, {-1}, {1}}]
            sage: list(PartitionDiagrams(2))
            [{{-2, -1, 1, 2}},
             {{-2, -1, 2}, {1}},
             {{-2, -1, 1}, {2}},
             {{-2, 1, 2}, {-1}},
             {{-2}, {-1, 1, 2}},
             {{-2, 1}, {-1, 2}},
             {{-2, 2}, {-1, 1}},
             {{-2, -1}, {1, 2}},
             {{-2, -1}, {1}, {2}},
             {{-2, 2}, {-1}, {1}},
             {{-2}, {-1, 2}, {1}},
             {{-2, 1}, {-1}, {2}},
             {{-2}, {-1, 1}, {2}},
             {{-2}, {-1}, {1, 2}},
             {{-2}, {-1}, {1}, {2}}]
        """
        k = self.order
        if k in ZZ:
            # iterate over all set partitions of self._base_set
            S = SetPartitions(self._base_set)
            for p in Partitions(2*k):
                for i in S._iterator_part(p):
                    yield self._element_constructor_(i)
        elif k + ZZ(1)/ZZ(2) in ZZ: # Else k in 1/2 ZZ
            k = ZZ(k + ZZ(1) / ZZ(2))
            S = SetPartitions( self._base_set.difference({-k}) )
            for p in Partitions(2*k-1):
                for sp in S._iterator_part(p):
                    sp = list(sp)
                    for i in range(len(sp)):
                        if k in sp[i]:
                            sp[i] += Set([-k])
                            break
                    yield self._element_constructor_(sp)

class IdealDiagrams(AbstractPartitionDiagrams):
=======
class BrauerDiagrams(AbstractPartitionDiagrams):
>>>>>>> 5e840637
    r"""
    All "ideal" diagrams of integer or integer `+1/2` order.

    If `k` is an integer then an ideal diagram of order `k` is a partition
    diagram of order `k` with propagating number less than `k`

    EXAMPLES::

        sage: import sage.combinat.diagram_algebras as da
        sage: id = da.IdealDiagrams(3)
        sage: id.an_element() in id
        True
        sage: id.cardinality() == len(id.list())
        True
        sage: da.IdealDiagrams(3/2).list()
        [{{-2, -1, 1, 2}},
         {{-2, -1, 2}, {1}},
         {{-2, 1, 2}, {-1}},
         {{-2, 2}, {-1}, {1}}]
    """
<<<<<<< HEAD
    Element = IdealDiagram

    def __init__(self, order):
        r"""
        TESTS::

            sage: import sage.combinat.diagram_algebras as da
            sage: id = da.IdealDiagrams(2)
            sage: TestSuite(id).run() # long time
        """
        super(IdealDiagrams, self).__init__("Ideal", order)
=======
    Element = BrauerDiagram
    options = BrauerDiagram.options
    _name = "Brauer"
    _diagram_func = brauer_diagrams
>>>>>>> 5e840637

    def __contains__(self, obj):
        r"""
        TESTS::

            sage: import sage.combinat.diagram_algebras as da
            sage: id = da.IdealDiagrams(2)
            sage: id.an_element() in id
            True
            sage: id([[1,2],[-1,-2]]) in id
            True
            sage: [[1,2],[-1,-2]] in id
            True
            sage: [[1,-2],[-1,2]] in id
            False
        """
        if not hasattr(obj, '_base_diagram'):
            try:
                obj = self._element_constructor_(obj)
            except (ValueError, TypeError):
                return False
        return super(IdealDiagrams, self).__contains__(obj) and obj.propagating_number() < self.order

<<<<<<< HEAD
    def __iter__(self):
        r"""
        Iterator for "ideal" diagrams.

        EXAMPLES::

            sage: from sage.combinat.diagram_algebras import IdealDiagrams
            sage: list(IdealDiagrams(3/2))
            [{{-2, -1, 1, 2}},
            {{-2, -1, 2}, {1}},
            {{-2, 1, 2}, {-1}},
            {{-2, 2}, {-1}, {1}}]
            sage: list(IdealDiagrams(2))
            [{{-2, -1, 1, 2}},
             {{-2, -1, 2}, {1}},
             {{-2, -1, 1}, {2}},
             {{-2, 1, 2}, {-1}},
             {{-2}, {-1, 1, 2}},
             {{-2, -1}, {1, 2}},
             {{-2, -1}, {1}, {2}},
             {{-2, 2}, {-1}, {1}},
             {{-2}, {-1, 2}, {1}},
             {{-2, 1}, {-1}, {2}},
             {{-2}, {-1, 1}, {2}},
             {{-2}, {-1}, {1, 2}},
             {{-2}, {-1}, {1}, {2}}]
        """
        for p in PartitionDiagrams(self.order):
            if p.propagating_number() < self.order:
                yield self._element_constructor_(p)

class PlanarDiagrams(AbstractPartitionDiagrams):
    r"""
    All planar diagrams of integer or integer `+1/2` order.

    EXAMPLES::

        sage: import sage.combinat.diagram_algebras as da
        sage: pld = da.PlanarDiagrams(3)
        sage: pld.an_element() in pld
        True
        sage: pld.cardinality() == len(pld.list())
        True
    """
    Element = PlanarDiagram

    def __init__(self, order):
        r"""
        See :class:`PlanarDiagrams` for full documentation.

        TESTS::

            sage: import sage.combinat.diagram_algebras as da
            sage: pld = da.PlanarDiagrams(2)
            sage: TestSuite(pld).run() # long time
        """
        super(PlanarDiagrams, self).__init__("Planar", order)

=======
>>>>>>> 5e840637
    def cardinality(self):
        r"""
        Return the cardinality of ``self``.

        The number of all planar diagrams of order `k` is the
        `2k`-th Catalan number.

        EXAMPLES::

            sage: import sage.combinat.diagram_algebras as da
            sage: pld = da.PlanarDiagrams(3)
            sage: pld.cardinality()
            132
        """
        if self.order in ZZ:
            return catalan_number(2*self.order)
        else:
            return catalan_number(2*self.order-1)

<<<<<<< HEAD
    def __contains__(self, obj):
=======
    def symmetric_diagrams(self, l=None, perm=None):
>>>>>>> 5e840637
        r"""
        TESTS::

            sage: import sage.combinat.diagram_algebras as da
            sage: pld = da.PlanarDiagrams(2)
            sage: pld.an_element() in pld
            True
            sage: pld([[1,2],[-1,-2]]) in pld
            True
            sage: [[1,2],[-1,-2]] in pld
            True
            sage: [[1,-2],[-1,2]] in pld
            False
        """
        if not hasattr(obj, '_base_diagram'):
            try:
                obj = self._element_constructor_(obj)
            except (ValueError, TypeError):
                return False
        return super(PlanarDiagrams, self).__contains__(obj)

    def __iter__(self):
        r"""
        Iterator for planar diagrams.

        EXAMPLES::

            sage: from sage.combinat.diagram_algebras import PlanarDiagrams
            sage: list(PlanarDiagrams(3/2))
            [{{-2, -1, 1, 2}},
             {{-2, -1, 2}, {1}},
             {{-2, 2}, {-1, 1}},
             {{-2, 1, 2}, {-1}},
             {{-2, 2}, {-1}, {1}}]
            sage: list(PlanarDiagrams(2))
            [{{-2, -1, 1, 2}},
             {{-2, -1, 2}, {1}},
             {{-2, -1, 1}, {2}},
             {{-2, 1, 2}, {-1}},
             {{-2}, {-1, 1, 2}},
             {{-2, 2}, {-1, 1}},
             {{-2, -1}, {1, 2}},
             {{-2, -1}, {1}, {2}},
             {{-2, 2}, {-1}, {1}},
             {{-2}, {-1, 2}, {1}},
             {{-2, 1}, {-1}, {2}},
             {{-2}, {-1, 1}, {2}},
             {{-2}, {-1}, {1, 2}},
             {{-2}, {-1}, {1}, {2}}]
        """
        for p in PartitionDiagrams(self.order):
            if p.is_planar():
                yield self._element_constructor_(p)

class TemperleyLiebDiagrams(AbstractPartitionDiagrams):
    r"""
    All Temperley-Lieb diagrams of integer or integer `+1/2` order.

    For more information on Temperley-Lieb diagrams, see
    :class:`TemperleyLiebAlgebra`.

    EXAMPLES::

        sage: import sage.combinat.diagram_algebras as da
        sage: td = da.TemperleyLiebDiagrams(3)
        sage: td.an_element() in td
        True
        sage: td.cardinality() == len(td.list())
        True
    """
    Element = TemperleyLiebDiagram
    _name = "Temperley Lieb"
    _diagram_func = temperley_lieb_diagrams

    def cardinality(self):
        r"""
        Return the cardinality of ``self``.

        The number of Temperley--Lieb diagrams of integer order `k` is the
        `k`-th Catalan number.

        EXAMPLES::

            sage: import sage.combinat.diagram_algebras as da
            sage: td = da.TemperleyLiebDiagrams(3)
            sage: td.cardinality()
            5
        """
        if self.order in ZZ:
            return catalan_number(self.order)
        else:
            return catalan_number(self.order-1/2)

    def __contains__(self, obj):
        r"""
        TESTS::

            sage: import sage.combinat.diagram_algebras as da
            sage: td = da.TemperleyLiebDiagrams(2)
            sage: td.an_element() in td
            True
            sage: td([[1,2],[-1,-2]]) in td
            True
            sage: [[1,2],[-1,-2]] in td
            True
            sage: [[1,-2],[-1,2]] in td
            False
        """
        if not hasattr(obj, '_base_diagram'):
            try:
                obj = self._element_constructor_(obj)
            except (ValueError, TypeError):
                return False
        if obj not in BrauerDiagrams(self.order):
            return False
        if not obj.is_planar():
            return False
        return True

<<<<<<< HEAD
    def __iter__(self):
        r"""
        Iterator for Temperley-Lieb diagrams.

        EXAMPLES::

            sage: from sage.combinat.diagram_algebras import TemperleyLiebDiagrams
            sage: list(TemperleyLiebDiagrams(5/2))
            [{{-3, 3}, {-2, 2}, {-1, 1}}, {{-3, 3}, {-2, -1}, {1, 2}}]
            sage: list(TemperleyLiebDiagrams(2))
            [{{-2, 2}, {-1, 1}}, {{-2, -1}, {1, 2}}]
        """
        for p in BrauerDiagrams(self.order):
            if p.is_planar():
                yield self._element_constructor_(p)

class BrauerDiagrams(AbstractPartitionDiagrams):
=======
class PlanarDiagrams(AbstractPartitionDiagrams):
>>>>>>> 5e840637
    r"""
    This class represents all Brauer diagrams of integer or integer
    `+1/2` order. For more information on Brauer diagrams,
    see :class:`BrauerAlgebra`.

    EXAMPLES::

        sage: import sage.combinat.diagram_algebras as da
        sage: bd = da.BrauerDiagrams(3)
        sage: bd.an_element() in bd
        True
        sage: bd.cardinality() == len(bd.list())
        True
<<<<<<< HEAD

    These diagrams also come equipped with a compact representation based
    on their bipartition triple representation. See the
    :meth:`from_involution_permutation_triple` method for more information.

    ::

        sage: bd = da.BrauerDiagrams(3)
        sage: bd.options.display="compact"
        sage: bd.list()
        [[/;321],
         [/;312],
         [23/12;1],
         [/;231],
         [/;132],
         [13/12;1],
         [/;213],
         [/;123],
         [12/12;1],
         [23/23;1],
         [13/23;1],
         [12/23;1],
         [23/13;1],
         [13/13;1],
         [12/13;1]]
        sage: bd.options._reset()
    """
    Element = BrauerDiagram
    options = BrauerDiagram.options
=======
    """
    Element = PlanarDiagram
    _name = "Planar"
    _diagram_func = planar_diagrams
>>>>>>> 5e840637

    def __init__(self, order, category=None):
        r"""
        Initialize ``self``.

        TESTS::

            sage: import sage.combinat.diagram_algebras as da
            sage: bd = da.BrauerDiagrams(2)
            sage: TestSuite(bd).run() # long time
        """
        super(BrauerDiagrams, self).__init__("Brauer", order, category=category)

    def __contains__(self, obj):
        r"""
        TESTS::

            sage: import sage.combinat.diagram_algebras as da
            sage: bd = da.BrauerDiagrams(2)
            sage: bd.an_element() in bd
            True
            sage: bd([[1,2],[-1,-2]]) in bd
            True
            sage: [[1,2,-1,-2]] in bd
            False
        """
        return super(BrauerDiagrams, self).__contains__(obj) and [len(i) for i in obj] == [2]*self.order

<<<<<<< HEAD
    def __iter__(self):
        r"""
        Iterator for Brauer diagram elements.

        EXAMPLES::

            sage: from sage.combinat.diagram_algebras import BrauerDiagrams
            sage: list(BrauerDiagrams(5/2))
            [{{-3, 3}, {-2, 1}, {-1, 2}},
             {{-3, 3}, {-2, 2}, {-1, 1}},
             {{-3, 3}, {-2, -1}, {1, 2}}]
            sage: list(BrauerDiagrams(2))
            [{{-2, 1}, {-1, 2}}, {{-2, 2}, {-1, 1}}, {{-2, -1}, {1, 2}}]
        """
        k = self.order
        if k in ZZ:
            # iterate over set partitions of self._base_set into blocks of size 2
            S = SetPartitions(self._base_set, [2 for j in range(1,k+1)] )
            for i in S._iterator_part(S.parts):
                yield self._element_constructor_(i)
        elif k + ZZ(1) / ZZ(2) in ZZ: # Else k in 1/2 ZZ
            k = ZZ(k + ZZ(1) / ZZ(2))
            S = SetPartitions( self._base_set.difference({-k, k}), [2]*(k-1) )
            for i in S._iterator_part(S.parts):
                yield self._element_constructor_(list(i) + [[k, -k]])

    def _element_constructor_(self, d):
        r"""
        Construct an element of ``self``.
=======
class IdealDiagrams(AbstractPartitionDiagrams):
    r"""
    All "ideal" diagrams of integer or integer `+1/2` order.

    If `k` is an integer then an ideal diagram of order `k` is a partition
    diagram of order `k` with propagating number less than `k`.
>>>>>>> 5e840637

        EXAMPLES::

<<<<<<< HEAD
            sage: import sage.combinat.diagram_algebras as da
            sage: bd = da.BrauerDiagrams(2)
            sage: bd([[1,2],[-1,-2]])
            {{-2, -1}, {1, 2}}
        """
        return self.element_class(self, d)

    def cardinality(self):
        r"""
        Return the cardinality of ``self``.

        The number of Brauer diagrams of integer order `k` is `(2k-1)!!`.

        EXAMPLES::

            sage: import sage.combinat.diagram_algebras as da
            sage: bd = da.BrauerDiagrams(3)
            sage: bd.cardinality()
            15
        """
        if self.order in ZZ:
            return (2*self.order-1).multifactorial(2)
        else:
            return (2*(self.order-1/2)-1).multifactorial(2)
=======
        sage: import sage.combinat.diagram_algebras as da
        sage: id = da.IdealDiagrams(3)
        sage: id.an_element() in id
        True
        sage: id.cardinality() == len(id.list())
        True
        sage: da.IdealDiagrams(3/2).list()
        [{{-2, -1, 1, 2}},
         {{-2, -1, 2}, {1}},
         {{-2, 1, 2}, {-1}},
         {{-2, 2}, {-1}, {1}}]
    """
    Element = IdealDiagram
    _name = "Ideal"
    _diagram_func = ideal_diagrams
>>>>>>> 5e840637

    def symmetric_diagrams(self,l=None,perm=None):
        r"""
        Return the list of Brauer diagrams with symmetric placement of `l` arcs,
        and with free nodes permuted according to `perm`.

        EXAMPLES::

            sage: import sage.combinat.diagram_algebras as da
            sage: bd = da.BrauerDiagrams(4)
            sage: bd.symmetric_diagrams(l=1,perm=[2,1])
            [{{-4, -3}, {-2, 1}, {-1, 2}, {3, 4}},
             {{-4, -2}, {-3, 1}, {-1, 3}, {2, 4}},
             {{-4, 1}, {-3, -2}, {-1, 4}, {2, 3}},
             {{-4, -1}, {-3, 2}, {-2, 3}, {1, 4}},
             {{-4, 2}, {-3, -1}, {-2, 4}, {1, 3}},
             {{-4, 3}, {-3, 4}, {-2, -1}, {1, 2}}]
        """
        # perm = permutation on free nodes
        # l = number of arcs
        n = self.order
        if l is None:
            l = 0
        if perm is None:
            perm = list(range(1, n+1-2*l))
        out = []
        partition_shape = [2]*l + [1]*(n-2*l)
        for sp in SetPartitions(n, partition_shape):
            sp0 = [block for block in sp if len(block) == 2]
            diag = self.from_involution_permutation_triple((sp0,sp0,perm))
            out.append(diag)
        return out

<<<<<<< HEAD
    def from_involution_permutation_triple(self, D1_D2_pi):
        r"""
        Construct a Brauer diagram of ``self`` from an involution
        permutation triple.

        A Brauer diagram can be represented as a triple where the first
        entry is a list of arcs on the top row of the diagram, the second
        entry is a list of arcs on the bottom row of the diagram, and the
        third entry is a permutation on the remaining nodes. This triple
        is called the *involution permutation triple*. For more
        information, see [GL1996]_.

        INPUT:

        - ``D1_D2_pi``-- a list or tuple where the first entry is a list of
          arcs on the top of the diagram, the second entry is a list of arcs
          on the bottom of the diagram, and the third entry is a permutation
          on the free nodes.

        REFERENCES:

        .. [GL1996] \J.J. Graham and G.I. Lehrer, Cellular algebras.
           Inventiones mathematicae 123 (1996), 1--34.

        EXAMPLES::

            sage: import sage.combinat.diagram_algebras as da
            sage: bd = da.BrauerDiagrams(4)
            sage: bd.from_involution_permutation_triple([[[1,2]],[[3,4]],[2,1]])
            {{-4, -3}, {-2, 3}, {-1, 4}, {1, 2}}
        """
        try:
            (D1,D2,pi) = tuple(D1_D2_pi)
        except ValueError:
            raise ValueError("argument %s not in correct form; must be a tuple (D1, D2, pi)" % D1_D2_pi)
        D1 = [[abs(x) for x in b] for b in D1 if len(b) == 2] # not needed if argument correctly passed at outset.
        D2 = [[abs(x) for x in b] for b in D2 if len(b) == 2] # ditto.
        nD2 = [[-i for i in b] for b in D2]
        pi = list(pi)
        nn = set(range(1, self.order+1))
        dom = sorted(nn.difference(flatten([list(x) for x in D1])))
        rng = sorted(nn.difference(flatten([list(x) for x in D2])))
        SP0 = D1 + nD2
        if len(pi) != len(dom) or pi not in Permutations():
            raise ValueError("in the tuple (D1, D2, pi)={}, pi must be a permutation of {} (indicating a permutation on the free nodes of the diagram)".format(
                                    (D1,D2,pi), self.order-2*len(D1)))
        Perm = [[dom[i], -rng[val-1]] for i,val in enumerate(pi)]
        SP = SP0 + Perm
        return self(SP) # could pass 'SetPartition' ?

=======
>>>>>>> 5e840637
class DiagramAlgebra(CombinatorialFreeModule):
    r"""
    Abstract class for diagram algebras and is not designed to be used
    directly.

    TESTS::

        sage: import sage.combinat.diagram_algebras as da
        sage: R.<x> = QQ[]
        sage: D = da.DiagramAlgebra(2, x, R, 'P', da.PartitionDiagrams(2))
        sage: sorted(D.basis())
<<<<<<< HEAD
        [P{{-2, -1, 1, 2}},
         P{{-2, -1, 2}, {1}},
         P{{-2, -1, 1}, {2}},
         P{{-2, 1, 2}, {-1}},
         P{{-2}, {-1, 1, 2}},
         P{{-2, 1}, {-1, 2}},
         P{{-2, 2}, {-1, 1}},
         P{{-2, -1}, {1, 2}},
         P{{-2, -1}, {1}, {2}},
         P{{-2, 2}, {-1}, {1}},
         P{{-2}, {-1, 2}, {1}},
         P{{-2, 1}, {-1}, {2}},
         P{{-2}, {-1, 1}, {2}},
         P{{-2}, {-1}, {1, 2}},
=======
        [P{{-2, -1, 1, 2}}, P{{-2, -1, 2}, {1}},
         P{{-2, -1, 1}, {2}}, P{{-2, 1, 2}, {-1}},
         P{{-2}, {-1, 1, 2}}, P{{-2, 1}, {-1, 2}},
         P{{-2, 2}, {-1, 1}}, P{{-2, -1}, {1, 2}},
         P{{-2, -1}, {1}, {2}}, P{{-2, 2}, {-1}, {1}},
         P{{-2}, {-1, 2}, {1}}, P{{-2, 1}, {-1}, {2}},
         P{{-2}, {-1, 1}, {2}}, P{{-2}, {-1}, {1, 2}},
>>>>>>> 5e840637
         P{{-2}, {-1}, {1}, {2}}]
    """
    def __init__(self, k, q, base_ring, prefix, diagrams, category=None):
        r"""
        Initialize ``self``.

        INPUT:

        - ``k`` -- the rank
        - ``q`` -- the deformation parameter
        - ``base_ring`` -- the base ring
        - ``prefix`` -- the prefix of our monomials
        - ``diagrams`` -- the object representing all the diagrams
          (i.e. indices for the basis elements)

        TESTS::

            sage: import sage.combinat.diagram_algebras as da
            sage: R.<x> = QQ[]
            sage: D = da.DiagramBasis(2, x, R, 'P', da.PartitionDiagrams(2))
            sage: TestSuite(D).run()
        """
        self._prefix = prefix
        self._q = base_ring(q)
        self._k = k
        self._base_diagrams = diagrams
        cat = AssociativeAlgebras(base_ring.category()).FiniteDimensional().WithBasis()
        if isinstance(self, UnitDiagramMixin):
            cat = cat.Unital()
        category = cat.or_subcategory(category)
        CombinatorialFreeModule.__init__(self, base_ring, diagrams,
                    category=category, prefix=prefix, bracket=False)

    def _element_constructor_(self, set_partition):
        r"""
        Construct an element of ``self``.

        TESTS::

            sage: import sage.combinat.diagram_algebras as da
            sage: R.<x> = QQ[]
            sage: D = da.DiagramAlgebra(2, x, R, 'P', da.PartitionDiagrams(2))
            sage: sp = da.to_set_partition( [[1,2], [-1,-2]] )
            sage: b_elt = D(sp); b_elt
            P{{-2, -1}, {1, 2}}
            sage: b_elt in D
            True
            sage: D([[1,2],[-1,-2]]) == b_elt
            True
            sage: D([{1,2},{-1,-2}]) == b_elt
            True
            sage: S = SymmetricGroupAlgebra(R,2)
            sage: D(S([2,1]))
            P{{-2, 1}, {-1, 2}}
            sage: D2 = da.DiagramAlgebra(2, x, R, 'P', da.PlanarDiagrams(2))
            sage: D2(S([1,2]))
            P{{-2, 2}, {-1, 1}}
            sage: D2(S([2,1]))
            Traceback (most recent call last):
            ...
            ValueError: the diagram {{-2, 1}, {-1, 2}} must be planar
        """
        if self.basis().keys().is_parent_of(set_partition):
            return self.basis()[set_partition]
        if isinstance(set_partition, SymmetricGroupAlgebra_n.Element):
            return self._apply_module_morphism(set_partition, self._perm_to_Blst, self)
        sp = self._base_diagrams(set_partition) # attempt conversion
        if sp in self.basis().keys():
            return self.basis()[sp]

        raise ValueError("invalid input of {0}".format(set_partition))

    def __getitem__(self, d):
        """
        Get the basis item of ``self`` indexed by ``d``.

        EXAMPLES::

            sage: import sage.combinat.diagram_algebras as da
            sage: R.<x> = QQ[]
            sage: D = da.DiagramAlgebra(2, x, R, 'P', da.PartitionDiagrams(2))
            sage: sp = da.PartitionDiagrams(2)( [[1,2], [-1,-2]] )
            sage: D[sp]
            P{{-2, -1}, {1, 2}}
            sage: D[[1,-1,2,-2]]
            P{{-2, -1, 1, 2}}
            sage: D3 = da.DiagramAlgebra(3, x, R, 'P', da.PartitionDiagrams(3))
            sage: da.PartitionDiagrams(3)( [[1,2], [-1,-2]] )
            Traceback (most recent call last):
            ...
            ValueError: {{-2, -1}, {1, 2}} does not represent two rows of vertices of order 3
            sage: D3[sp]
            P{{-3, 3}, {-2, -1}, {1, 2}}
            sage: D3[[1,-1,2,-2]]
            P{{-3, 3}, {-2, -1, 1, 2}}
            sage: D3[[1,2,-2]]
            P{{-3}, {-2, 1, 2}, {-1}, {3}}
        """
        if isinstance(d, (list, tuple)) and all(a in ZZ for a in d):
            bool = pairing_is_possible([d], self._k)
            d = self._base_diagrams(to_set_partition([d], self._k, through_strands=bool))
        else:
            bool = pairing_is_possible(d, self._k)
            d = self._base_diagrams(to_set_partition(d, self._k, through_strands=bool))
        if d in self.basis().keys():
            return self.basis()[d]
        raise ValueError("{0} is not an index of a basis element".format(d))

    def _perm_to_Blst(self, w):
        """
        Convert the permutation ``w`` to an element of ``self``.

        EXAMPLES::

            sage: R.<x> = QQ[]
            sage: S = SymmetricGroupAlgebra(R,2)
            sage: import sage.combinat.diagram_algebras as da
            sage: D2 = da.DiagramAlgebra(2, x, R, 'P', da.PlanarDiagrams(2))
            sage: D2._perm_to_Blst([2,1])
            Traceback (most recent call last):
            ...
            ValueError: the diagram {{-2, 1}, {-1, 2}} must be planar
        """
        ## 'perm' is a permutation in one-line notation
        ## turns w into an expression suitable for the element constructor.
        u = sorted(w)
        p = [[u[i],-x] for i,x in enumerate(w)]
        if len(u) < self.order():
            p1 = [[j,-j] for j in range(len(u)+1,self.order()+1)]
            p.extend(p1)
        return self[p]

    def _diag_to_Blst(self, d):
        """
        Return an element of ``self`` from the input ``d``.

        INPUT:

        - ``d`` -- an iterable that behaves like
          :class:`AbstractPartitionDiagram` or :class:`Permutation`

        EXAMPLES::

            sage: R.<x> = QQ[]
            sage: PartitionAlgebra(3, x, R)._diag_to_Blst([[1,2], [-3,-1]])
            P{{-3, -1}, {-2}, {1, 2}, {3}}
            sage: BrauerAlgebra(4, x, R)._diag_to_Blst([3,1,2])
            B{{-4, 4}, {-3, 1}, {-2, 3}, {-1, 2}}
            sage: import sage.combinat.diagram_algebras as da
            sage: D3 = da.DiagramAlgebra(3, x, R, 'P', da.PlanarDiagrams(3))
            sage: D3._diag_to_Blst([[1, 2], [-2,-1]])
            P{{-3, 3}, {-2, -1}, {1, 2}}
            sage: D3._diag_to_Blst([[-1,2], [-2,1]])
            Traceback (most recent call last):
            ...
            ValueError: the diagram {{-3, 3}, {-2, 1}, {-1, 2}} must be planar
            sage: D3._diag_to_Blst([[-1,2], [-3,1]])
            Traceback (most recent call last):
            ...
            ValueError: the diagram {{-3, 1}, {-2}, {-1, 2}, {3}} must be planar
        """
        d = list(d)
        if not d:
            return self.one()
        if d[0] in ZZ:
            return self._perm_to_Blst(d)
        if pairing_is_possible(d, self._k):
            d = to_set_partition(d, self._k, through_strands=True)
        else:
            d = to_set_partition(d, self._k)
        return self[self._base_diagrams(d)]

    def order(self):
        r"""
        Return the order of ``self``.

        The order of a partition algebra is defined as half of the number
        of nodes in the diagrams.

        EXAMPLES::

            sage: q = var('q')
            sage: PA = PartitionAlgebra(2, q)
            sage: PA.order()
            2
        """
        return self._k

    def set_partitions(self):
        r"""
        Return the collection of underlying set partitions indexing the
        basis elements of a given diagram algebra.

        .. TODO:: Is this really necessary? deprecate?

        TESTS::

            sage: import sage.combinat.diagram_algebras as da
            sage: R.<x> = QQ[]
            sage: D = da.DiagramAlgebra(2, x, R, 'P', da.PartitionDiagrams(2))
            sage: list(D.set_partitions()) == list(da.PartitionDiagrams(2))
            True
        """
        return self.basis().keys()

    def _latex_term(self, diagram):
        r"""
        Return `\LaTeX` representation of ``diagram`` to draw
        diagram algebra element in latex using tikz.

        EXAMPLES::

            sage: R.<x> = ZZ[]
            sage: P = PartitionAlgebra(2, x, R)
            sage: latex(P([[1,2],[-2,-1]])) # indirect doctest
            \begin{tikzpicture}[scale = 0.5,thick, baseline={(0,-1ex/2)}]
            \tikzstyle{vertex} = [shape = circle, minimum size = 7pt, inner sep = 1pt]
            \node[vertex] (G--2) at (1.5, -1) [shape = circle, draw] {};
            \node[vertex] (G--1) at (0.0, -1) [shape = circle, draw] {};
            \node[vertex] (G-1) at (0.0, 1) [shape = circle, draw] {};
            \node[vertex] (G-2) at (1.5, 1) [shape = circle, draw] {};
            \draw (G--2) .. controls +(-0.5, 0.5) and +(0.5, 0.5) .. (G--1);
            \draw (G-1) .. controls +(0.5, -0.5) and +(-0.5, -0.5) .. (G-2);
            \end{tikzpicture}
        """
        # these allow the view command to work (maybe move them somewhere more appropriate?)
        from sage.misc.latex import latex
        latex.add_to_mathjax_avoid_list('tikzpicture')
        latex.add_package_to_preamble_if_available('tikz')
        # Define the sign function
        def sgn(x):
            if x > 0:
                return 1
            if x < 0:
                return -1
            return 0
        l1 = [] #list of blocks
        l2 = [] #lsit of nodes
        for i in list(diagram):
            l1.append(list(i))
            for j in list(i):
                l2.append(j)
        output = "\\begin{tikzpicture}[scale = 0.5,thick, baseline={(0,-1ex/2)}] \n\\tikzstyle{vertex} = [shape = circle, minimum size = 7pt, inner sep = 1pt] \n" #setup beginning of picture
        for i in l2: #add nodes
            output = output + "\\node[vertex] (G-{}) at ({}, {}) [shape = circle, draw] {{}}; \n".format(i, (abs(i)-1)*1.5, sgn(i))
        for i in l1: #add edges
            if len(i) > 1:
                l4 = list(i)
                posList = []
                negList = []
                for i in l4: #sort list so rows are grouped together
                    if i > 0:
                        posList.append(i)
                    elif i < 0:
                        negList.append(i)
                posList.sort()
                negList.sort()
                l4 = posList + negList
                l5 = l4[:] #deep copy
                for j in range(len(l5)):
                    l5[j-1] = l4[j] #create a permuted list
                if len(l4) == 2:
                    l4.pop()
                    l5.pop() #pops to prevent duplicating edges
                for j in zip(l4, l5):
                    xdiff = abs(j[1])-abs(j[0])
                    y1 = sgn(j[0])
                    y2 = sgn(j[1])
                    if y2-y1 == 0 and abs(xdiff) < 5: #if nodes are close to each other on same row
                        diffCo = (0.5+0.1*(abs(xdiff)-1)) #gets bigger as nodes are farther apart; max value of 1; min value of 0.5.
                        outVec = (sgn(xdiff)*diffCo, -1*diffCo*y1)
                        inVec = (-1*diffCo*sgn(xdiff), -1*diffCo*y2)
                    elif y2-y1 != 0 and abs(xdiff) == 1: #if nodes are close enough curviness looks bad.
                        outVec = (sgn(xdiff)*0.75, -1*y1)
                        inVec = (-1*sgn(xdiff)*0.75, -1*y2)
                    else:
                        outVec = (sgn(xdiff)*1, -1*y1)
                        inVec = (-1*sgn(xdiff), -1*y2)
                    output = output + "\\draw (G-{}) .. controls +{} and +{} .. (G-{}); \n".format(j[0], outVec, inVec, j[1])
        output = output + "\\end{tikzpicture} \n" #end picture
        return output

    # The following subclass provides a few additional methods for
    # (sub)partition algebra elements.
    class Element(CombinatorialFreeModule.Element):
        r"""
        An element of a diagram algebra.

        This subclass provides a few additional methods for
        partition algebra elements. Most element methods are
        already implemented elsewhere.
        """
        def diagram(self):
            r"""
            Return the underlying diagram of ``self`` if ``self`` is a basis
            element. Raises an error if ``self`` is not a basis element.

            EXAMPLES::

                sage: R.<x> = ZZ[]
                sage: P = PartitionAlgebra(2, x, R)
                sage: elt = 3*P([[1,2],[-2,-1]])
                sage: elt.diagram()
                {{-2, -1}, {1, 2}}
            """
            if len(self) != 1:
                raise ValueError("this is only defined for basis elements")
            PA = self.parent()
            ans = self.support_of_term()
            if ans not in PA.basis().keys():
                raise ValueError("element should be keyed by a diagram")
            return ans

        def diagrams(self):
            r"""
            Return the diagrams in the support of ``self``.

            EXAMPLES::

                sage: R.<x> = ZZ[]
                sage: P = PartitionAlgebra(2, x, R)
                sage: elt = 3*P([[1,2],[-2,-1]]) + P([[1,2],[-2], [-1]])
                sage: elt.diagrams()
                [{{-2}, {-1}, {1, 2}}, {{-2, -1}, {1, 2}}]
            """
            return self.support()

class UnitDiagramMixin(object):
    """
    Mixin class for diagram algebras that have the unit indexed by
    the :func:`identity_set_partition`.
    """
    @cached_method
    def one_basis(self):
        r"""
        The following constructs the identity element of ``self``.

        It is not called directly; instead one should use ``DA.one()`` if
        ``DA`` is a defined diagram algebra.

        EXAMPLES::

            sage: R.<x> = QQ[]
            sage: P = PartitionAlgebra(2, x, R)
            sage: P.one_basis()
            {{-2, 2}, {-1, 1}}
        """
        return self._base_diagrams(identity_set_partition(self._k))

class DiagramBasis(DiagramAlgebra):
    """
    Abstract base class for diagram algebras in the diagram basis.
    """
    def product_on_basis(self, d1, d2):
        r"""
        Return the product `D_{d_1} D_{d_2}` by two basis diagrams.

        TESTS::

            sage: import sage.combinat.diagram_algebras as da
            sage: R.<x> = QQ[]
            sage: D = da.DiagramBasis(2, x, R, 'P', da.PartitionDiagrams(2))
            sage: sp = da.PartitionDiagrams(2)([[1,2],[-1,-2]])
            sage: D.product_on_basis(sp, sp)
            x*P{{-2, -1}, {1, 2}}
        """
        if not self._indices.is_parent_of(d1):
            d1 = self._indices(d1)
        if not self._indices.is_parent_of(d2):
            d2 = self._indices(d2)
        (composite_diagram, loops_removed) = d1.compose(d2)
        return self.term(composite_diagram, self._q**loops_removed)

class PartitionAlgebra(DiagramBasis, UnitDiagramMixin):
    r"""
    A partition algebra.

    A partition algebra of rank `k` over a given ground ring `R` is an
    algebra with (`R`-module) basis indexed by the collection of set
    partitions of `\{1, \ldots, k, -1, \ldots, -k\}`. Each such set
    partition can be represented by a graph on nodes `\{1, \ldots, k, -1,
    \ldots, -k\}` arranged in two rows, with nodes `1, \ldots, k` in the
    top row from left to right and with nodes `-1, \ldots, -k` in the
    bottom row from left to right, and edges drawn such that the connected
    components of the graph are precisely the parts of the set partition.
    (This choice of edges is often not unique, and so there are often many
    graphs representing one and the same set partition; the representation
    nevertheless is useful and vivid. We often speak of "diagrams" to mean
    graphs up to such equivalence of choices of edges; of course, we could
    just as well speak of set partitions.)

    There is not just one partition algebra of given rank over a given
    ground ring, but rather a whole family of them, indexed by the
    elements of `R`. More precisely, for every `q \in R`, the partition
    algebra of rank `k` over `R` with parameter `q` is defined to be the
    `R`-algebra with basis the collection of all set partitions of
    `\{1, \ldots, k, -1, \ldots, -k\}`, where the product of two basis
    elements is given by the rule

    .. MATH::

        a \cdot b = q^N (a \circ b),

    where `a \circ b` is the composite set partition obtained by placing
    the diagram (i.e., graph) of `a` above the diagram of `b`, identifying
    the bottom row nodes of `a` with the top row nodes of `b`, and
    omitting any closed "loops" in the middle. The number `N` is the
    number of connected components formed by the omitted loops.

    The parameter `q` is a deformation parameter. Taking `q = 1` produces
    the semigroup algebra (over the base ring) of the partition monoid,
    in which the product of two set partitions is simply given by their
    composition.

    The Iwahori--Hecke algebra of type `A` (with a single parameter) is
    naturally a subalgebra of the partition algebra.

    The partition algebra is regarded as an example of a "diagram algebra"
    due to the fact that its natural basis is given by certain graphs
    often called diagrams.

    An excellent reference for partition algebras and their various
    subalgebras (Brauer algebra, Temperley--Lieb algebra, etc) is the
    paper [HR2005]_.

    INPUT:

    - ``k`` -- rank of the algebra

    - ``q`` -- the deformation parameter `q`

    OPTIONAL ARGUMENTS:

    - ``base_ring`` -- (default ``None``) a ring containing ``q``; if
      ``None``, then Sage automatically chooses the parent of ``q``

    - ``prefix`` -- (default ``"P"``) a label for the basis elements

    EXAMPLES:

    The following shorthand simultaneously defines the univariate polynomial
    ring over the rationals as well as the variable ``x``::

        sage: R.<x> = PolynomialRing(QQ)
        sage: R
        Univariate Polynomial Ring in x over Rational Field
        sage: x
        x
        sage: x.parent() is R
        True

    We now define the partition algebra of rank `2` with parameter ``x``
    over `\ZZ`::

        sage: R.<x> = ZZ[]
        sage: P = PartitionAlgebra(2, x, R)
        sage: P
        Partition Algebra of rank 2 with parameter x
         over Univariate Polynomial Ring in x over Integer Ring
        sage: P.basis().keys()
        Partition diagrams of order 2
        sage: P.basis().keys()([[-2, 1, 2], [-1]])
        {{-2, 1, 2}, {-1}}
        sage: P.basis().list()
<<<<<<< HEAD
        [P{{-2, -1, 1, 2}},
         P{{-2, -1, 2}, {1}},
         P{{-2, -1, 1}, {2}},
         P{{-2, 1, 2}, {-1}},
         P{{-2}, {-1, 1, 2}},
         P{{-2, 1}, {-1, 2}},
         P{{-2, 2}, {-1, 1}},
         P{{-2, -1}, {1, 2}},
         P{{-2, -1}, {1}, {2}},
         P{{-2, 2}, {-1}, {1}},
         P{{-2}, {-1, 2}, {1}},
         P{{-2, 1}, {-1}, {2}},
         P{{-2}, {-1, 1}, {2}},
         P{{-2}, {-1}, {1, 2}},
=======
        [P{{-2, -1, 1, 2}}, P{{-2, -1, 2}, {1}},
         P{{-2, -1, 1}, {2}}, P{{-2, 1, 2}, {-1}},
         P{{-2}, {-1, 1, 2}}, P{{-2, 1}, {-1, 2}},
         P{{-2, 2}, {-1, 1}}, P{{-2, -1}, {1, 2}},
         P{{-2, -1}, {1}, {2}}, P{{-2, 2}, {-1}, {1}},
         P{{-2}, {-1, 2}, {1}}, P{{-2, 1}, {-1}, {2}},
         P{{-2}, {-1, 1}, {2}}, P{{-2}, {-1}, {1, 2}},
>>>>>>> 5e840637
         P{{-2}, {-1}, {1}, {2}}]
        sage: E = P([[1,2],[-2,-1]]); E
        P{{-2, -1}, {1, 2}}
        sage: E in P.basis().list()
        True
        sage: E^2
        x*P{{-2, -1}, {1, 2}}
        sage: E^5
        x^4*P{{-2, -1}, {1, 2}}
        sage: (P([[2,-2],[-1,1]]) - 2*P([[1,2],[-1,-2]]))^2
        P{{-2, 2}, {-1, 1}} + (4*x-4)*P{{-2, -1}, {1, 2}}

    One can work with partition algebras using a symbol for the parameter,
    leaving the base ring unspecified. This implies that the underlying
    base ring is Sage's symbolic ring.

    ::

        sage: q = var('q')
        sage: PA = PartitionAlgebra(2, q); PA
        Partition Algebra of rank 2 with parameter q over Symbolic Ring
        sage: PA([[1,2],[-2,-1]])^2 == q*PA([[1,2],[-2,-1]])
        True
        sage: (PA([[2, -2], [1, -1]]) - 2*PA([[-2, -1], [1, 2]]))^2 == (4*q-4)*PA([[1, 2], [-2, -1]]) + PA([[2, -2], [1, -1]])
        True

    The identity element of the partition algebra is the set
    partition `\{\{1,-1\}, \{2,-2\}, \ldots, \{k,-k\}\}`::

        sage: P = PA.basis().list()
        sage: PA.one()
        P{{-2, 2}, {-1, 1}}
        sage: PA.one()*P[7] == P[7]
        True
        sage: P[7]*PA.one() == P[7]
        True

    We now give some further examples of the use of the other arguments.
    One may wish to "specialize" the parameter to a chosen element of
    the base ring::

        sage: R.<q> = RR[]
        sage: PA = PartitionAlgebra(2, q, R, prefix='B')
        sage: PA
        Partition Algebra of rank 2 with parameter q over
         Univariate Polynomial Ring in q over Real Field with 53 bits of precision
        sage: PA([[1,2],[-1,-2]])
        1.00000000000000*B{{-2, -1}, {1, 2}}
        sage: PA = PartitionAlgebra(2, 5, base_ring=ZZ, prefix='B')
        sage: PA
        Partition Algebra of rank 2 with parameter 5 over Integer Ring
        sage: (PA([[2, -2], [1, -1]]) - 2*PA([[-2, -1], [1, 2]]))^2 == 16*PA([[-2, -1], [1, 2]]) + PA([[2, -2], [1, -1]])
        True

    TESTS:

    A computation that returned an incorrect result until :trac:`15958`::

        sage: A = PartitionAlgebra(1,17)
        sage: g = SetPartitionsAk(1).list()
        sage: a = A[g[1]]
        sage: a
        P{{-1}, {1}}
        sage: a*a
        17*P{{-1}, {1}}

    Symmetric group algebra elements and elements from other subalgebras of the
    partition algebra (e.g., ``BrauerAlgebra`` and ``TemperleyLiebAlgebra``) can also
    be coerced into the partition algebra::

        sage: S = SymmetricGroupAlgebra(SR, 2)
        sage: B = BrauerAlgebra(2, x, SR)
        sage: A = PartitionAlgebra(2, x, SR)
        sage: S([2,1])*A([[1,-1],[2,-2]])
        P{{-2, 1}, {-1, 2}}
        sage: B([[-1,-2],[2,1]]) * A([[1],[-1],[2,-2]])
        P{{-2}, {-1}, {1, 2}}
        sage: A([[1],[-1],[2,-2]]) * B([[-1,-2],[2,1]])
        P{{-2, -1}, {1}, {2}}

    The same is true if the elements come from a subalgebra of a partition algebra of
    smaller order, or if they are defined over a different base ring::

        sage: R = FractionField(ZZ['q']); q = R.gen()
        sage: S = SymmetricGroupAlgebra(ZZ, 2)
        sage: B = BrauerAlgebra(2, q, ZZ[q])
        sage: A = PartitionAlgebra(3, q, R)
        sage: S([2,1])*A([[1,-1],[2,-3],[3,-2]])
        P{{-3, 1}, {-2, 3}, {-1, 2}}
        sage: A(B([[-1,-2],[2,1]]))
        P{{-3, 3}, {-2, -1}, {1, 2}}

    Shorthands for working with basis elements are as follows::

        sage: S = SymmetricGroupAlgebra(ZZ, 3)
        sage: A = PartitionAlgebra(3, x, SR)

        sage: A([[1,3],[-1],[-3]]) # pair up the omitted nodes as `{-i, i}`, if possible
        P{{-3}, {-2, 2}, {-1}, {1, 3}}
        sage: A([[1,3],[-1],[-3]]) == A[[1,3],[-1],[-3]]
        True

        sage: A([[1,2]]) # if omitted nodes cannot be paired as `{-i,i}`, add as singletons
        P{{-3}, {-2}, {-1}, {1, 2}, {3}}
        sage: A([[1,2]]) == A[[1,2]]
        True

        sage: A([2,3,1]) # permutations in one-line notation are imported as well
        P{{-3, 2}, {-2, 1}, {-1, 3}}
        sage: A([2,3,1]) == A(S([2,3,1]))
        True

    REFERENCES:

    .. [HR2005] Tom Halverson and Arun Ram, *Partition algebras*. European
       Journal of Combinatorics **26** (2005), 869--921.
    """
    @staticmethod
    def __classcall_private__(cls, k, q, base_ring=None, prefix="P"):
        r"""
        Standardize the input by getting the base ring from the parent of
        the parameter ``q`` if no ``base_ring`` is given.

        TESTS::

            sage: R.<q> = QQ[]
            sage: PA1 = PartitionAlgebra(2, q)
            sage: PA2 = PartitionAlgebra(2, q, R, 'P')
            sage: PA1 is PA2
            True
        """
        if base_ring is None:
            base_ring = q.parent()
        return super(PartitionAlgebra, cls).__classcall__(cls, k, q, base_ring, prefix)

    # The following is the basic constructor method for the class.
    # The purpose of the "prefix" is to label the basis elements
    def __init__(self, k, q, base_ring, prefix):
        r"""
        Initialize ``self``.

        TESTS::

            sage: R.<q> = QQ[]
            sage: PA = PartitionAlgebra(2, q, R)
            sage: TestSuite(PA).run()
        """
        self._k = k
        self._prefix = prefix
        self._q = base_ring(q)
        DiagramAlgebra.__init__(self, k, q, base_ring, prefix, PartitionDiagrams(k))

    def _element_constructor_(self, x):
        r"""
        Construct an element of ``self``.

        EXAMPLES::

            sage: R.<x> = QQ[]
            sage: A2 = PartitionAlgebra(2, x, R)
            sage: O2 = A2.orbit_basis()
            sage: S = SymmetricGroupAlgebra(ZZ, 3)
            sage: A = PartitionAlgebra(3, x, R)
            sage: B = BrauerAlgebra(3, x, R)
            sage: O = A.orbit_basis()
            sage: O2.an_element()
            2*OP{{-2, -1, 1, 2}} + 3*OP{{-2, -1, 1}, {2}} + 2*OP{{-2, -1, 2}, {1}}
            sage: A(O2.an_element())
            3*P{{-3, 3}, {-2, -1, 1}, {2}} + 2*P{{-3, 3}, {-2, -1, 2}, {1}}
             - 3*P{{-3, 3}, {-2, -1, 1, 2}}
            sage: A2.an_element()
            2*P{{-2, -1, 1, 2}} + 3*P{{-2, -1, 1}, {2}} + 2*P{{-2, -1, 2}, {1}}
            sage: A(A2.an_element())
            3*P{{-3, 3}, {-2, -1, 1}, {2}} + 2*P{{-3, 3}, {-2, -1, 2}, {1}}
             + 2*P{{-3, 3}, {-2, -1, 1, 2}}
            sage: S.an_element()
            [1, 2, 3] + 2*[1, 3, 2] + 3*[2, 1, 3] + [3, 1, 2]
            sage: A(S.an_element())
            P{{-3, 3}, {-2, 2}, {-1, 1}} + P{{-3, 1}, {-2, 3}, {-1, 2}} + 3*P{{-3, 3}, {-2, 1}, {-1, 2}}
             + 2*P{{-3, 2}, {-2, 3}, {-1, 1}}
            sage: B.an_element()
            3*B{{-3, 1}, {-2, -1}, {2, 3}} + 2*B{{-3, 1}, {-2, 2}, {-1, 3}}
             + 2*B{{-3, 1}, {-2, 3}, {-1, 2}}
            sage: A(B.an_element())
            2*P{{-3, 1}, {-2, 2}, {-1, 3}} + 2*P{{-3, 1}, {-2, 3}, {-1, 2}}
             + 3*P{{-3, 1}, {-2, -1}, {2, 3}}
            sage: O.an_element()
            2*OP{{-3, -2, -1, 2, 3}, {1}} + 3*OP{{-3, -2, -1, 1, 3}, {2}}
             + 2*OP{{-3, -2, -1, 1, 2, 3}}
            sage: A(O.an_element())
            2*P{{-3, -2, -1, 2, 3}, {1}} + 3*P{{-3, -2, -1, 1, 3}, {2}}
             - 3*P{{-3, -2, -1, 1, 2, 3}}
            sage: A([])
            P{{-3, 3}, {-2, 2}, {-1, 1}}
            sage: A(4)
            4*P{{-3, 3}, {-2, 2}, {-1, 1}}
            sage: A([2,1])
            P{{-3, 3}, {-2, 1}, {-1, 2}}
            sage: A([[2,1]])
            P{{-3}, {-2}, {-1}, {1, 2}, {3}}
            sage: A([[-1,3],[-2,-3,1]])
            P{{-3, -2, 1}, {-1, 3}, {2}}

        TESTS::

            sage: import sage.combinat.diagram_algebras as da
            sage: R.<x> = QQ[]
            sage: PA = PartitionAlgebra(2, x, R, 'P')
            sage: PA([]) == PA.one()
            True
            sage: D = da.DiagramAlgebra(2, x, R, 'P', da.PartitionDiagrams(2))
            sage: D([]) == D.one()
            Traceback (most recent call last):
            ...
            ValueError: invalid input of []
            sage: sp = da.to_set_partition( [[1,2], [-1,-2]] )
            sage: b_elt = D(sp); b_elt
            P{{-2, -1}, {1, 2}}
            sage: b_elt in D
            True
            sage: D([[1,2],[-1,-2]]) == b_elt
            True
            sage: D([{1,2},{-1,-2}]) == b_elt
            True
            sage: S = SymmetricGroupAlgebra(R,2)
            sage: D(S([2,1]))
            P{{-2, 1}, {-1, 2}}
            sage: D2 = da.DiagramAlgebra(2, x, R, 'P', da.PlanarDiagrams(2))
            sage: D2(S([1,2]))
            P{{-2, 2}, {-1, 1}}
            sage: D2(S([2,1]))
            Traceback (most recent call last):
            ...
            ValueError: the diagram {{-2, 1}, {-1, 2}} must be planar
        """
        # coercion from basis keys
        if self.basis().keys().is_parent_of(x):
            return self.basis()[x]

        # conversion from (smaller) diagram or permutation
        if isinstance(x, (AbstractPartitionDiagram, list, tuple, Permutations.Element)):
            return self._diag_to_Blst(x)

        # conversion from Orbit basis
        if (isinstance(x, OrbitBasis.Element)
                and self.base_ring().has_coerce_map_from(x.parent().base_ring())):
            return self(x.parent().to_diagram_basis(x))

        # conversion from SubPartitionAlgebra
        if (isinstance(x, (PartitionAlgebra.Element, SubPartitionAlgebra.Element))
                and self.has_coerce_map_from(x.parent().base_ring())):
            return sum(a * self._diag_to_Blst(d) for (d,a) in x)

        return super(PartitionAlgebra, self)._element_constructor_(x)

    def _repr_(self):
        """
        Return a string representation of ``self``.

        EXAMPLES::

            sage: R.<q> = QQ[]
            sage: PartitionAlgebra(2, q, R)
            Partition Algebra of rank 2 with parameter q
             over Univariate Polynomial Ring in q over Rational Field
        """
        return "Partition Algebra of rank {} with parameter {} over {}".format(
                self._k, self._q, self.base_ring())

    def _coerce_map_from_(self, R):
        """
        Return a coerce map from ``R`` if one exists and ``None`` otherwise.

        .. TODO::

            - Refactor some of these generic morphisms as compositions
              of morphisms.
            - Allow for coercion if base_rings and parameters are the same,
              up to relabeling/isomorphism?

        EXAMPLES::

            sage: R.<x> = QQ[]
            sage: S = SymmetricGroupAlgebra(R, 4)
            sage: A = PartitionAlgebra(4, x, R)
            sage: O = A.orbit_basis()
            sage: A._coerce_map_from_(S)
            Generic morphism:
              From: Symmetric group algebra of order 4 over Univariate Polynomial Ring in x over Rational Field
              To:   Partition Algebra of rank 4 with parameter x over Univariate Polynomial Ring in x over Rational Field
            sage: A._coerce_map_from_(O)
            Generic morphism:
              From: Orbit basis of Partition Algebra of rank 4 with parameter x over Univariate Polynomial Ring in x over Rational Field
              To:   Partition Algebra of rank 4 with parameter x over Univariate Polynomial Ring in x over Rational Field
            sage: Sp3 = SymmetricGroupAlgebra(ZZ, 3)
            sage: A._coerce_map_from_(Sp3)
            Generic morphism:
              From: Symmetric group algebra of order 3 over Integer Ring
              To:   Partition Algebra of rank 4 with parameter x over Univariate Polynomial Ring in x over Rational Field
            sage: B3 = BrauerAlgebra(3, x, R)
            sage: A._coerce_map_from_(B3)
            Generic morphism:
              From: Brauer Algebra of rank 3 with parameter x over Univariate Polynomial Ring in x over Rational Field
              To:   Partition Algebra of rank 4 with parameter x over Univariate Polynomial Ring in x over Rational Field
            sage: A3 = PartitionAlgebra(3, x, R)
            sage: A._coerce_map_from_(A3)
            Generic morphism:
              From: Partition Algebra of rank 3 with parameter x over Univariate Polynomial Ring in x over Rational Field
              To:   Partition Algebra of rank 4 with parameter x over Univariate Polynomial Ring in x over Rational Field
            sage: O3 = A3.orbit_basis()
            sage: A._coerce_map_from_(O3)
            Generic morphism:
              From: Orbit basis of Partition Algebra of rank 3 with parameter x over Univariate Polynomial Ring in x over Rational Field
              To:   Partition Algebra of rank 4 with parameter x over Univariate Polynomial Ring in x over Rational Field

        TESTS::

            sage: elt = O3.an_element(); elt
            2*OP{{-3, -2, -1, 2, 3}, {1}} + 3*OP{{-3, -2, -1, 1, 3}, {2}}
             + 2*OP{{-3, -2, -1, 1, 2, 3}}
            sage: A._coerce_map_from_(O3)(elt)
            3*P{{-4, 4}, {-3, -2, -1, 1, 3}, {2}} - 3*P{{-4, 4}, {-3, -2, -1, 1, 2, 3}}
             + 2*P{{-4, 4}, {-3, -2, -1, 2, 3}, {1}}
          """
        # coerce from Orbit basis.
        if isinstance(R, OrbitBasis):
            if R._k <= self._k and self.base_ring().has_coerce_map_from(R.base_ring()):
                return R.module_morphism(self._orbit_to_diagram_on_basis, codomain=self)
            return None

        # coerce from sub-partition algebras.
        if isinstance(R, (PartitionAlgebra, SubPartitionAlgebra)):
            if R._k <= self._k and self.base_ring().has_coerce_map_from(R.base_ring()):
                return R.module_morphism(self._diag_to_Blst, codomain=self)
            return None

        # coerce from Symmetric group algebras.
        if isinstance(R, SymmetricGroupAlgebra_n):
            if R.n <= self._k and self.base_ring().has_coerce_map_from(R.base_ring()):
                return R.module_morphism(self._perm_to_Blst, codomain=self)
            return None
        return super(PartitionAlgebra, self)._coerce_map_from_(R)

    def orbit_basis(self):
        r"""
        Return the Orbit basis of ``self``.

        EXAMPLES::

            sage: R.<x> = QQ[]
            sage: P2 = PartitionAlgebra(2, x, R)
            sage: O2 = P2.orbit_basis(); O2
            Orbit basis of Partition Algebra of rank 2 with parameter x over
             Univariate Polynomial Ring in x over Rational Field
            sage: pp = 7 * P2[{-1}, {-2, 1, 2}] - 2 * P2[{-2}, {-1, 1}, {2}]; pp
            -2*P{{-2}, {-1, 1}, {2}} + 7*P{{-2, 1, 2}, {-1}}
            sage: op = pp.to_orbit_basis(); op
            5*OP{{-2, -1, 1, 2}} - 2*OP{{-2, 2}, {-1, 1}} - 2*OP{{-2, -1, 1}, {2}}
             - 2*OP{{-2}, {-1, 1}, {2}} - 2*OP{{-2}, {-1, 1, 2}} + 7*OP{{-2, 1, 2}, {-1}}
            sage: op == O2(op)
            True
            sage: pp * op.leading_term()
            35*P{{-2, -1, 1, 2}} - 10*P{{-2, -1, 1}, {2}}
        """
        return OrbitBasis(self)

    def _orbit_to_diagram_on_basis(self, d):
        r"""
        Return the orbit basis element, indexed by the partition
        diagram ``d``, in the diagram basis of the partition algebra.

        EXAMPLES::

            sage: R.<x> = QQ[]
            sage: P2 = PartitionAlgebra(2, x, R)
            sage: from sage.combinat.diagram_algebras import PartitionDiagrams
            sage: PD = PartitionDiagrams(2)
            sage: P2._orbit_to_diagram_on_basis(PD([[1,2,-2],[-1]]))
            -P{{-2, -1, 1, 2}} + P{{-2, 1, 2}, {-1}}
        """
        # Mobius inversion in the poset of coarsenings of ``d``
        SPd = SetPartitions(len(d))
        return self.sum((-1)**(len(d)-len(sp)) * prod(ZZ(len(p)-1).factorial() for p in sp)
                        * self([sum((list(d[i-1]) for i in p),[]) for p in sp])
                        for sp in SPd)

    class Element(DiagramBasis.Element):
        def to_orbit_basis(self):
            """
            Return ``self`` in the Orbit basis of the associated
            partition algebra.

            EXAMPLES::

                sage: R.<x> = QQ[]
                sage: P = PartitionAlgebra(2, x, R)
                sage: pp = P.an_element(); pp
                2*P{{-2, -1, 1, 2}} + 3*P{{-2, -1, 1}, {2}} + 2*P{{-2, -1, 2}, {1}}
                sage: pp.to_orbit_basis()
                7*OP{{-2, -1, 1, 2}} + 3*OP{{-2, -1, 1}, {2}} + 2*OP{{-2, -1, 2}, {1}}
            """
            OP = self.parent().orbit_basis()
            return OP(self)

class OrbitBasis(DiagramAlgebra):
    """
    The Orbit basis of the partition algebra.

    EXAMPLES::

        sage: R.<x> = QQ[]
        sage: P2 = PartitionAlgebra(2, x, R)
        sage: O2 = P2.orbit_basis(); O2
        Orbit basis of Partition Algebra of rank 2 with parameter x over
         Univariate Polynomial Ring in x over Rational Field
        sage: oa = O2([[1],[-1],[2,-2]]); ob = O2([[-1,-2,2],[1]]); oa, ob
        (OP{{-2, 2}, {-1}, {1}}, OP{{-2, -1, 2}, {1}})
        sage: oa * ob
        (x-2)*OP{{-2, -1, 2}, {1}}

    We can convert between the two bases::

        sage: pa = P2(oa); pa
        2*P{{-2, -1, 1, 2}} - P{{-2, 1, 2}, {-1}} - P{{-2, 2}, {-1, 1}}
         + P{{-2, 2}, {-1}, {1}} - P{{-2, -1, 2}, {1}}
        sage: pa * ob
        (-x+2)*P{{-2, -1, 1, 2}} + (x-2)*P{{-2, -1, 2}, {1}}
        sage: _ == pa * P2(ob)
        True
        sage: O2(pa * ob)
        (x-2)*OP{{-2, -1, 2}, {1}}

    Note that the unit in the Orbit basis is not a single diagram,
    in contrast to the natural diagram basis::

        sage: P2.one()
        P{{-2, 2}, {-1, 1}}
        sage: O2.one()
        OP{{-2, -1, 1, 2}} + OP{{-2, 2}, {-1, 1}}
        sage: O2.one() == P2.one()
        True

    TESTS:

    Check that going between the two bases is the identity::

        sage: R.<x> = QQ[]
        sage: P2 = PartitionAlgebra(2, x, R)
        sage: O2 = P2.orbit_basis(); O2
        Orbit basis of Partition Algebra of rank 2 with parameter x over
         Univariate Polynomial Ring in x over Rational Field
        sage: PD = P2.basis().keys()
        sage: all(O2(P2(O2(m))) == O2(m) for m in PD)
        True
        sage: all(P2(O2(P2(m))) == P2(m) for m in PD)
        True
    """
    @staticmethod
    def __classcall_private__(cls, *args):
        """
        Normalize input to ensure a unique representation.

        INPUT:

        Either:

        - ``A`` -- an abstract diagram algebra

        or the arguments to construct a diagram algebra:

        - ``k`` -- the rank
        - ``q`` -- the parameter
        - ``R`` -- the base ring

        EXAMPLES::

            sage: R.<x> = QQ[]
            sage: P2 = PartitionAlgebra(2, x, R)
            sage: from sage.combinat.diagram_algebras import OrbitBasis
            sage: O2a = P2.orbit_basis()
            sage: O2b = OrbitBasis(P2)
            sage: O2c = OrbitBasis(2, x, R)
            sage: O2a is O2b and O2a is O2c
            True
            sage: O2d = OrbitBasis(2, x, QQ[x])
            sage: O2a is O2d
            True
        """
        if len(args) == 1:
            PA = args[0]
            if not isinstance(PA, DiagramAlgebra):
                raise ValueError("{} is not a partition algebra".format(PA))
            alg = PA
        elif len(args) != 3:
            raise ValueError("expected 1 or 3 arguments, received %s: %s"%(len(args), args))
        else:
            (k,q,R) = args
            q = R(q)
            alg = PartitionAlgebra(k, q, R)
        return super(OrbitBasis, cls).__classcall__(cls, alg)

    def __init__(self, alg):
        """
        Initialize ``self``.

        EXAMPLES::

            sage: O2 = PartitionAlgebra(2, -1, QQ).orbit_basis()
            sage: TestSuite(O2).run()
        """
        base_ring = alg.base_ring()
        k = alg._k
        q = alg._q
        diagrams = alg._base_diagrams
        # TODO: should we add additional categories?
        category = alg.category()
        prefix = "O" + alg._prefix
        DiagramAlgebra.__init__(self, k, q, base_ring, prefix, diagrams, category)
        self._alg = alg

    def _repr_(self):
        """
        Return a string representation of ``self``.

        EXAMPLES::

            sage: PartitionAlgebra(2, -1, QQ).orbit_basis()
            Orbit basis of Partition Algebra of rank 2 with parameter -1 over Rational Field
        """
        return "Orbit basis of {}".format(self._alg)

    def _element_constructor_(self, x):
        """
        Convert ``x`` into ``self``.

        EXAMPLES::

            sage: R.<x> = QQ[]
            sage: P2 = PartitionAlgebra(2, x, R)
            sage: O2 = P2.orbit_basis()
            sage: O2(P2([]))
            OP{{-2, -1, 1, 2}} + OP{{-2, 2}, {-1, 1}}
            sage: O2(3).to_diagram_basis() == 3 * P2.one()
            True
            sage: O2(P2([[1,2,-2],[-1]]))
            OP{{-2, -1, 1, 2}} + OP{{-2, 1, 2}, {-1}}
        """
        if isinstance(x, (PartitionAlgebra.Element, SubPartitionAlgebra.Element)):
            return self._alg(x).to_orbit_basis()
        d = self._alg._diag_to_Blst(x).diagram()
        return CombinatorialFreeModule._element_constructor_(self, d)

    def _coerce_map_from_(self, R):
        r"""
        Return a coerce map from ``R`` if one exists and ``None`` otherwise.

        EXAMPLES::

            sage: R.<x> = QQ[]
            sage: P2 = PartitionAlgebra(2, x, R)
            sage: O2 = P2.orbit_basis()
            sage: O2(P2([]))
            OP{{-2, -1, 1, 2}} + OP{{-2, 2}, {-1, 1}}
            sage: O2(3)
            3*OP{{-2, -1, 1, 2}} + 3*OP{{-2, 2}, {-1, 1}}
            sage: O2([[1,2,-2],[-1]])
            OP{{-2, 1, 2}, {-1}}
        """
        if R is self._alg:
            return self._alg.module_morphism(self._diagram_to_orbit_on_basis, codomain=self)
        if self._alg.coerce_map_from(R):
            return self._coerce_map_via([self._alg], R)
        return super(OrbitBasis, self)._coerce_map_from_(R)

    @cached_method
    def one(self):
        """
        Return the element `1` of the partition algebra in the Orbit basis.

        EXAMPLES::

            sage: R.<x> = QQ[]
            sage: P2 = PartitionAlgebra(2, x, R)
            sage: O2 = P2.orbit_basis()
            sage: O2.one()
            OP{{-2, -1, 1, 2}} + OP{{-2, 2}, {-1, 1}}
        """
        PDs = self._base_diagrams
        idk = PDs(identity_set_partition(self._k))
        brone = self.base_ring().one()
        return self._from_dict({PDs(d): brone for d in idk.set_partition().coarsenings()},
                               coerce=False, remove_zeros=False)

    def diagram_basis(self):
        """
        Return the associated partition algebra of ``self``
        in the diagram basis.

        EXAMPLES::

            sage: R.<x> = QQ[]
            sage: P2 = PartitionAlgebra(2, x, R)
            sage: O2 = P2.orbit_basis()
            sage: op = O2.an_element(); op
            2*OP{{-2, -1, 1, 2}} + 3*OP{{-2, -1, 1}, {2}} + 2*OP{{-2, -1, 2}, {1}}

        TESTS::

            sage: R.<x> = QQ[]
            sage: P2 = PartitionAlgebra(2, x, R)
            sage: O2 = P2.orbit_basis()
            sage: op = O2([]); op
            OP{{-2, 2}, {-1, 1}}
            sage: PA = O2.diagram_basis()
            sage: P2 == PA
            True
            sage: PA([]) == P2.one()
            True
            sage: PA(op)
            -P{{-2, -1, 1, 2}} + P{{-2, 2}, {-1, 1}}
            sage: op == PA(op).to_orbit_basis()
            True
        """
        return self._alg

    def _diagram_to_orbit_on_basis(self, diag):
        """
        Return the element ``diag`` in the Orbit basis.

        EXAMPLES::

            sage: R.<x> = QQ[]
            sage: P2 = PartitionAlgebra(2, x, R)
            sage: O2 = P2.orbit_basis()
            sage: from sage.combinat.diagram_algebras import PartitionDiagrams
            sage: PD = PartitionDiagrams(2)
            sage: O2._diagram_to_orbit_on_basis(PD([[1,2,-2],[-1]]))
            OP{{-2, -1, 1, 2}} + OP{{-2, 1, 2}, {-1}}
            sage: P2.one().to_orbit_basis()
            OP{{-2, -1, 1, 2}} + OP{{-2, 2}, {-1, 1}}
            sage: pp = P2[{-2}, {-1, 1}, {2}]
            sage: O2(pp)
            OP{{-2, -1, 1, 2}} + OP{{-2, -1, 1}, {2}} + OP{{-2}, {-1, 1}, {2}}
             + OP{{-2, 2}, {-1, 1}} + OP{{-2}, {-1, 1, 2}}

        TESTS::

            sage: P2([]).to_orbit_basis() == O2.one()
            True
            sage: O2([]) == O2.one()
            False
            sage: op = O2.an_element()
            sage: op == op.to_diagram_basis().to_orbit_basis()
            True
        """
        PDs = PartitionDiagrams(self._alg._k)
        one = self.base_ring().one()
        return self._from_dict({PDs(d): one for d in diag.set_partition().coarsenings()},
                               coerce=False, remove_zeros=False)

    def product_on_basis(self, d1, d2):
        r"""
        Return the product `O_{d_1} O_{d_2}` of two elements
        in the Orbit basis ``self``.

        EXAMPLES::

            sage: R.<x> = QQ[]
            sage: OP = PartitionAlgebra(2, x, R).orbit_basis()
            sage: SP = OP.basis().keys()
            sage: OP.product_on_basis(SP.an_element(), SP.an_element())
            OP{{-2, -1, 1, 2}}
            sage: o1 = OP.one(); o2 = OP([]); o3 = OP.an_element()
            sage: o2 == o1
            False
            sage: o1 * o1 == o1
            True
            sage: o3 * o1 == o1 * o3 and o3 * o1 == o3
            True
            sage: o3 * o3
            4*OP{{-2, -1, 1, 2}} + 6*OP{{-2, -1, 1}, {2}} + 4*OP{{-2, -1, 2}, {1}}

        We compute Examples 4.5 in [BH2017]_::

            sage: R.<x> = QQ[]
            sage: P = PartitionAlgebra(3,x); O = P.orbit_basis()
            sage: O[[1,2,3],[-1,-2,-3]] * O[[1,2,3],[-1,-2,-3]]
            (x-2)*OP{{-3, -2, -1}, {1, 2, 3}} + (x-1)*OP{{-3, -2, -1, 1, 2, 3}}

            sage: P = PartitionAlgebra(4,x); O = P.orbit_basis()
            sage: O[[1],[-1],[2,3],[4,-2],[-3,-4]] * O[[1],[2,-2],[3,4],[-1,-3],[-4]]
            (x^2-11*x+30)*OP{{-4}, {-3, -1}, {-2, 4}, {1}, {2, 3}}
             + (x^2-7*x+12)*OP{{-4, 1}, {-3, -1, 2, 3}, {-2, 4}}
             + (x^2-7*x+12)*OP{{-4, 2, 3}, {-3, -1, 1}, {-2, 4}}
             + (x^2-9*x+20)*OP{{-4, 1}, {-3, -1}, {-2, 4}, {2, 3}}
             + (x^2-9*x+20)*OP{{-4, 2, 3}, {-3, -1}, {-2, 4}, {1}}
             + (x^2-9*x+20)*OP{{-4}, {-3, -1, 1}, {-2, 4}, {2, 3}}
             + (x^2-9*x+20)*OP{{-4}, {-3, -1, 2, 3}, {-2, 4}, {1}}

            sage: O[[1,-1],[2,-2],[3],[4,-3],[-4]] * O[[1,-2],[2],[3,-1],[4],[-3],[-4]]
            (x-6)*OP{{-4}, {-3}, {-2, 1}, {-1, 4}, {2}, {3}}
             + (x-5)*OP{{-4}, {-3, 3}, {-2, 1}, {-1, 4}, {2}}
             + (x-5)*OP{{-4, 3}, {-3}, {-2, 1}, {-1, 4}, {2}}

            sage: P = PartitionAlgebra(6,x); O = P.orbit_basis()
            sage: (O[[1,-2,-3],[2,4],[3,5,-6],[6],[-1],[-4,-5]]
            ....:  * O[[1,-2],[2,3],[4],[5],[6,-4,-5,-6],[-1,-3]])
            0

            sage: (O[[1,-2],[2,-3],[3,5],[4,-5],[6,-4],[-1],[-6]]
            ....:  * O[[1,-2],[2,-1],[3,-4],[4,-6],[5,-3],[6,-5]])
            OP{{-6, 6}, {-5}, {-4, 2}, {-3, 4}, {-2}, {-1, 1}, {3, 5}}

        TESTS:

        Check that multiplication agrees with the multiplication in the
        partition algebra::

            sage: R.<x> = QQ[]
            sage: OP = PartitionAlgebra(2, x).orbit_basis()
            sage: P = OP.diagram_basis()
            sage: o1 = OP.one(); o2 = OP([]); o3 = OP.an_element()
            sage: p1 = P(o1); p2 = P(o2); p3 = P(o3)
            sage: (p2 * p3).to_orbit_basis() == o2 * o3
            True
            sage: (3*p3 * (p1 - 2*p2)).to_orbit_basis() == 3*o3 * (o1 - 2*o2)
            True

            sage: R.<x> = QQ[]
            sage: P = PartitionAlgebra(2,x); O = P.orbit_basis()
            sage: all(b * bp == OP(P(b) * P(bp)) for b in OP.basis() # long time
            ....:     for bp in OP.basis())
            True

        REFERENCES:

        - [BH2017]_
        """
        ## According to Corollary 4.12 in [BH2017]_, product is zero unless the
        ## stacked diagrams "exactly match" in the middle.
        pi_1 = [frozenset([-i for i in part if i < 0]) for part in d1]
        pi_2 = [frozenset([i for i in part if i > 0]) for part in d2]
        if set([part for part in pi_1 if part]) != set([part for part in pi_2 if part]):
            return self.zero()

        q = self._q
        k = self._k
        R = q.parent()
        PDs = self._base_diagrams
        def matchings(A, B):
            for i in range(min(len(A), len(B))+1):
                for X in itertools.combinations(A, i):
                    restA = list(A.difference(X))
                    for Y in itertools.combinations(B, i):
                        restB = list(B.difference(Y))
                        for sigma in Permutations(Y):
                            yield [x.union(y) for x,y in zip(X, sigma)] + restA + restB

        D, removed = d1.compose(d2)
        only_top = set([frozenset(part) for part in d1 if all(i > 0 for i in part)])
        only_bottom = set([frozenset(part) for part in d2 if all(i < 0 for i in part)])
        only_both = only_top.union(only_bottom)
        restD = [P for P in D if frozenset(P) not in only_both]
        term_dict = {PDs(restD + X):
                      R.prod(q - t for t in range(len(X)+len(restD),
                                                  len(X)+len(restD)+removed))
                     for X in matchings(only_top, only_bottom)}
        return self._from_dict(term_dict)

    class Element(PartitionAlgebra.Element):
        def to_diagram_basis(self):
            """
            Expand ``self`` in the natural diagram basis of the partition algebra.

            EXAMPLES::

                sage: R.<x> = QQ[]
                sage: P = PartitionAlgebra(2, x, R)
                sage: O = P.orbit_basis()
                sage: elt = O.an_element(); elt
                2*OP{{-2, -1, 1, 2}} + 3*OP{{-2, -1, 1}, {2}} + 2*OP{{-2, -1, 2}, {1}}
                sage: elt.to_diagram_basis()
                -3*P{{-2, -1, 1, 2}} + 3*P{{-2, -1, 1}, {2}} + 2*P{{-2, -1, 2}, {1}}
                sage: pp = P.an_element()
                sage: op = pp.to_orbit_basis(); op
                7*OP{{-2, -1, 1, 2}} + 3*OP{{-2, -1, 1}, {2}} + 2*OP{{-2, -1, 2}, {1}}
                sage: pp == op.to_diagram_basis()
                True
            """
            # use _coerce_map_from_
            return self.parent()._alg(self)
            #return self._alg.coerce_map_from(self)

class SubPartitionAlgebra(DiagramBasis):
    """
    A subalgebra of the partition algebra in the diagram basis indexed
    by a subset of the diagrams.
    """
    def __init__(self, k, q, base_ring, prefix, diagrams, category=None):
        """
        Initialize ``self`` by adding a coercion to the ambient space.

        EXAMPLES::

            sage: R.<x> = QQ[]
            sage: BA = BrauerAlgebra(2, x, R)
            sage: BA.ambient().has_coerce_map_from(BA)
            True
        """
        DiagramBasis.__init__(self, k, q, base_ring, prefix, diagrams, category)

    #These methods allow for a subalgebra to be correctly identified in a partition algebra
    def ambient(self):
        r"""
        Return the partition algebra ``self`` is a sub-algebra of.

        EXAMPLES::

            sage: x = var('x')
            sage: BA = BrauerAlgebra(2, x)
            sage: BA.ambient()
            Partition Algebra of rank 2 with parameter x over Symbolic Ring
        """
        return self.lift.codomain()

    @lazy_attribute
    def lift(self):
        r"""
        Return the lift map from diagram subalgebra to the ambient space.

        EXAMPLES::

            sage: R.<x> = QQ[]
            sage: BA = BrauerAlgebra(2, x, R)
            sage: E = BA([[1,2],[-1,-2]])
            sage: lifted = BA.lift(E); lifted
            B{{-2, -1}, {1, 2}}
            sage: lifted.parent() is BA.ambient()
            True
        """
        amb = PartitionAlgebra(self._k, self._q, self.base_ring(), prefix=self._prefix)
        phi = self.module_morphism(amb.monomial, codomain=amb, category=self.category())
        phi.register_as_coercion()
        return phi

    def retract(self, x):
        r"""
        Retract an appropriate partition algebra element to the
        corresponding element in the partition subalgebra.

        EXAMPLES::

            sage: R.<x> = QQ[]
            sage: BA = BrauerAlgebra(2, x, R)
            sage: PA = BA.ambient()
            sage: E = PA([[1,2], [-1,-2]])
            sage: BA.retract(E) in BA
            True
        """
        if ( x not in self.ambient()
                or any(i not in self._indices for i in x.support()) ):
            raise ValueError("{0} cannot retract to {1}".format(x, self))
        return self._from_dict(x._monomial_coefficients, remove_zeros=False)

    class Element(DiagramBasis.Element):
        def to_orbit_basis(self):
            """
            Return ``self`` in the Orbit basis of the associated
            ambient partition algebra.

            EXAMPLES::

                sage: R.<x> = QQ[]
                sage: B = BrauerAlgebra(2, x, R)
                sage: bb = B.an_element(); bb
                3*B{{-2, -1}, {1, 2}} + 2*B{{-2, 1}, {-1, 2}} + 2*B{{-2, 2}, {-1, 1}}
                sage: bb.to_orbit_basis()
                7*OB{{-2, -1, 1, 2}} + 3*OB{{-2, -1}, {1, 2}} + 2*OB{{-2, 2}, {-1, 1}}
                 + 2*OB{{-2, 1}, {-1, 2}}
            """
            P = self.parent().lift.codomain()
            OP = P.orbit_basis()
            return OP(P(self))

class BrauerAlgebra(SubPartitionAlgebra, UnitDiagramMixin):
    r"""
    A Brauer algebra.

    The Brauer algebra of rank `k` is an algebra with basis indexed by the
    collection of set partitions of `\{1, \ldots, k, -1, \ldots, -k\}`
    with block size 2.

    This algebra is a subalgebra of the partition algebra.
    For more information, see :class:`PartitionAlgebra`.

    INPUT:

    - ``k`` -- rank of the algebra

    - ``q`` -- the deformation parameter `q`

    OPTIONAL ARGUMENTS:

    - ``base_ring`` -- (default ``None``) a ring containing ``q``; if ``None``
      then just takes the parent of ``q``

    - ``prefix`` -- (default ``"B"``) a label for the basis elements

    EXAMPLES:

    We now define the Brauer algebra of rank `2` with parameter ``x``
    over `\ZZ`::

        sage: R.<x> = ZZ[]
        sage: B = BrauerAlgebra(2, x, R)
        sage: B
        Brauer Algebra of rank 2 with parameter x
         over Univariate Polynomial Ring in x over Integer Ring
        sage: B.basis()
        Lazy family (Term map from Brauer diagrams of order 2 to Brauer Algebra
         of rank 2 with parameter x over Univariate Polynomial Ring in x
         over Integer Ring(i))_{i in Brauer diagrams of order 2}
        sage: B.basis().keys()
        Brauer diagrams of order 2
        sage: B.basis().keys()([[-2, 1], [2, -1]])
        {{-2, 1}, {-1, 2}}
        sage: b = B.basis().list()
        sage: b
        [B{{-2, 1}, {-1, 2}}, B{{-2, 2}, {-1, 1}}, B{{-2, -1}, {1, 2}}]
        sage: b[2]
        B{{-2, -1}, {1, 2}}
        sage: b[2]^2
        x*B{{-2, -1}, {1, 2}}
        sage: b[2]^5
        x^4*B{{-2, -1}, {1, 2}}

    Note, also that since the symmetric group algebra is contained in
    the Brauer algebra, there is also a conversion between the two. ::

        sage: R.<x> = ZZ[]
        sage: B = BrauerAlgebra(2, x, R)
        sage: S = SymmetricGroupAlgebra(R, 2)
        sage: S([2,1])*B([[1,-1],[2,-2]])
        B{{-2, 1}, {-1, 2}}
    """

    @staticmethod
    def __classcall_private__(cls, k, q, base_ring=None, prefix="B"):
        r"""
        Standardize the input by getting the base ring from the parent of
        the parameter ``q`` if no ``base_ring`` is given.

        TESTS::

            sage: R.<q> = QQ[]
            sage: BA1 = BrauerAlgebra(2, q)
            sage: BA2 = BrauerAlgebra(2, q, R, 'B')
            sage: BA1 is BA2
            True
        """
        if base_ring is None:
            base_ring = q.parent()
        return super(BrauerAlgebra, cls).__classcall__(cls, k, q, base_ring, prefix)

    def __init__(self, k, q, base_ring, prefix):
        r"""
        Initialize ``self``.

        TESTS::

            sage: R.<q> = QQ[]
            sage: BA = BrauerAlgebra(2, q, R)
            sage: TestSuite(BA).run()
        """
        SubPartitionAlgebra.__init__(self, k, q, base_ring, prefix, BrauerDiagrams(k))

    options = BrauerDiagram.options

    def _repr_(self):
        """
        Return a string representation of ``self``.

        EXAMPLES::

            sage: R.<q> = QQ[]
            sage: BrauerAlgebra(2, q, R)
            Brauer Algebra of rank 2 with parameter q
             over Univariate Polynomial Ring in q over Rational Field
        """
        return "Brauer Algebra of rank {} with parameter {} over {}".format(
                self._k, self._q, self.base_ring())

    # TODO: Make a mixin class for diagram algebras that have coercions from SGA?
    def _coerce_map_from_(self, R):
        """
        Return a coerce map from ``R`` if one exists and ``None`` otherwise.

        EXAMPLES::

            sage: R.<x> = QQ[]
            sage: S = SymmetricGroupAlgebra(R, 4)
            sage: A = BrauerAlgebra(4, x, R)
            sage: A._coerce_map_from_(S)
            Generic morphism:
              From: Symmetric group algebra of order 4 over Univariate Polynomial Ring in x over Rational Field
              To:   Brauer Algebra of rank 4 with parameter x over Univariate Polynomial Ring in x over Rational Field
            sage: Sp = SymmetricGroupAlgebra(QQ, 4)
            sage: A._coerce_map_from_(Sp)
            Generic morphism:
              From: Symmetric group algebra of order 4 over Rational Field
              To:   Brauer Algebra of rank 4 with parameter x over Univariate Polynomial Ring in x over Rational Field
            sage: Sp3 = SymmetricGroupAlgebra(QQ, 3)
            sage: A._coerce_map_from_(Sp3)
            Generic morphism:
              From: Symmetric group algebra of order 3 over Rational Field
              To:   Brauer Algebra of rank 4 with parameter x over Univariate Polynomial Ring in x over Rational Field
        """
        if isinstance(R, SymmetricGroupAlgebra_n):
            if R.n <= self._k and self.base_ring().has_coerce_map_from(R.base_ring()):
                return R.module_morphism(self._perm_to_Blst, codomain=self)
            return None
        return super(BrauerAlgebra, self)._coerce_map_from_(R)

    def _element_constructor_(self, set_partition):
        r"""
        Construct an element of ``self``.

        EXAMPLES::

            sage: R.<q> = QQ[]
            sage: BA = BrauerAlgebra(2, q, R)
            sage: sp = SetPartition([[1,2], [-1,-2]])
            sage: b_elt = BA(sp); b_elt
            B{{-2, -1}, {1, 2}}
            sage: b_elt in BA
            True
            sage: BA([[1,2],[-1,-2]]) == b_elt
            True
            sage: BA([{1,2},{-1,-2}]) == b_elt
            True
        """
        set_partition = to_Brauer_partition(set_partition, k=self.order())
        return DiagramAlgebra._element_constructor_(self, set_partition)

    def jucys_murphy(self, j):
        r"""
        Return the ``j``-th generalized Jucys-Murphy element of ``self``.

        The `j`-th Jucys-Murphy element of a Brauer algebra is simply
        the `j`-th Jucys-Murphy element of the symmetric group algebra
        with an extra `(z-1)/2` term, where ``z`` is the parameter
        of the Brauer algebra.

        REFERENCES:

        .. [Naz96] Maxim Nazarov, Young's Orthogonal Form for Brauer's
           Centralizer Algebra. Journal of Algebra 182 (1996), 664--693.

        EXAMPLES::

            sage: z = var('z')
            sage: B = BrauerAlgebra(3,z)
            sage: B.jucys_murphy(1)
            (1/2*z-1/2)*B{{-3, 3}, {-2, 2}, {-1, 1}}
            sage: B.jucys_murphy(3)
            -B{{-3, -1}, {-2, 2}, {1, 3}} + (1/2*z-1/2)*B{{-3, 3}, {-2, 2}, {-1, 1}}
             + B{{-3, 1}, {-2, 2}, {-1, 3}} + B{{-3, 2}, {-2, 3}, {-1, 1}}
             - B{{-3, -2}, {-1, 1}, {2, 3}}
        """
        if j < 1:
            raise ValueError("Jucys-Murphy index must be positive")
        k = self.order()
        if j > k:
            raise ValueError("Jucys-Murphy index cannot be greater than the order of the algebra")
        I = lambda x: self._indices(to_Brauer_partition(x, k=k))
        R = self.base_ring()
        one = R.one()
        d = {self.one_basis(): R( (self._q-1) / 2 )}
        for i in range(1,j):
            d[I([[i,-j],[j,-i]])] = one
            d[I([[i,j],[-i,-j]])] = -one
        return self._from_dict(d, remove_zeros=True)

class TemperleyLiebAlgebra(SubPartitionAlgebra, UnitDiagramMixin):
    r"""
    A Temperley--Lieb algebra.

    The Temperley--Lieb algebra of rank `k` is an algebra with basis
    indexed by the collection of planar set partitions of
    `\{1, \ldots, k, -1, \ldots, -k\}` with block size 2.

    This algebra is thus a subalgebra of the partition algebra.
    For more information, see :class:`PartitionAlgebra`.

    INPUT:

    - ``k`` -- rank of the algebra

    - ``q`` -- the deformation parameter `q`

    OPTIONAL ARGUMENTS:

    - ``base_ring`` -- (default ``None``) a ring containing ``q``; if ``None``
      then just takes the parent of ``q``

    - ``prefix`` -- (default ``"T"``) a label for the basis elements

    EXAMPLES:

    We define the Temperley--Lieb algebra of rank `2` with parameter
    `x` over `\ZZ`::

        sage: R.<x> = ZZ[]
        sage: T = TemperleyLiebAlgebra(2, x, R); T
        Temperley-Lieb Algebra of rank 2 with parameter x
         over Univariate Polynomial Ring in x over Integer Ring
        sage: T.basis()
        Lazy family (Term map from Temperley Lieb diagrams of order 2
         to Temperley-Lieb Algebra of rank 2 with parameter x over
         Univariate Polynomial Ring in x over Integer
         Ring(i))_{i in Temperley Lieb diagrams of order 2}
        sage: T.basis().keys()
        Temperley Lieb diagrams of order 2
        sage: T.basis().keys()([[-1, 1], [2, -2]])
        {{-2, 2}, {-1, 1}}
        sage: b = T.basis().list()
        sage: b
        [T{{-2, 2}, {-1, 1}}, T{{-2, -1}, {1, 2}}]
        sage: b[1]
        T{{-2, -1}, {1, 2}}
        sage: b[1]^2 == x*b[1]
        True
        sage: b[1]^5 == x^4*b[1]
        True
    """
    @staticmethod
    def __classcall_private__(cls, k, q, base_ring=None, prefix="T"):
        r"""
        Standardize the input by getting the base ring from the parent of
        the parameter ``q`` if no ``base_ring`` is given.

        TESTS::

            sage: R.<q> = QQ[]
            sage: T1 = TemperleyLiebAlgebra(2, q)
            sage: T2 = TemperleyLiebAlgebra(2, q, R, 'T')
            sage: T1 is T2
            True
        """
        if base_ring is None:
            base_ring = q.parent()
        return super(TemperleyLiebAlgebra, cls).__classcall__(cls, k, q, base_ring, prefix)

    def __init__(self, k, q, base_ring, prefix):
        r"""
        Initialize ``self``.

        TESTS::

            sage: R.<q> = QQ[]
            sage: TL = TemperleyLiebAlgebra(2, q, R)
            sage: TestSuite(TL).run()
        """
        SubPartitionAlgebra.__init__(self, k, q, base_ring, prefix, TemperleyLiebDiagrams(k))

    def _repr_(self):
        """
        Return a string representation of ``self``.

        EXAMPLES::

            sage: R.<q> = QQ[]
            sage: TemperleyLiebAlgebra(2, q, R)
            Temperley-Lieb Algebra of rank 2 with parameter q
             over Univariate Polynomial Ring in q over Rational Field
        """
        return "Temperley-Lieb Algebra of rank {} with parameter {} over {}".format(
                self._k, self._q, self.base_ring())

    def _element_constructor_(self, set_partition):
        r"""
        Construct an element of ``self``.

        EXAMPLES::

            sage: R.<q> = QQ[]
            sage: TL = TemperleyLiebAlgebra(2, q, R)
            sage: sp = SetPartition([[1,2], [-1,-2]])
            sage: b_elt = TL(sp); b_elt
            T{{-2, -1}, {1, 2}}
            sage: b_elt in TL
            True
            sage: TL([[1,2],[-1,-2]]) == b_elt
            True
            sage: TL([{1,2},{-1,-2}]) == b_elt
            True
            sage: S = SymmetricGroupAlgebra(R, 2)
            sage: TL(S([1,2]))
            T{{-2, 2}, {-1, 1}}
            sage: TL(S([2,1]))
            Traceback (most recent call last):
            ...
            ValueError: the diagram {{-2, 1}, {-1, 2}} must be planar
        """
        if isinstance(set_partition, SymmetricGroupAlgebra_n.Element):
            return SubPartitionAlgebra._element_constructor_(self, set_partition)
        set_partition = to_Brauer_partition(set_partition, k=self.order())
        return SubPartitionAlgebra._element_constructor_(self, set_partition)

class PlanarAlgebra(SubPartitionAlgebra, UnitDiagramMixin):
    """
    A planar algebra.

    The planar algebra of rank `k` is an algebra with basis indexed by the
    collection of all planar set partitions of
    `\{1, \ldots, k, -1, \ldots, -k\}`.

    This algebra is thus a subalgebra of the partition algebra. For more
    information, see :class:`PartitionAlgebra`.

    INPUT:

    - ``k`` -- rank of the algebra

    - ``q`` -- the deformation parameter `q`

    OPTIONAL ARGUMENTS:

    - ``base_ring`` -- (default ``None``) a ring containing ``q``; if ``None``
      then just takes the parent of ``q``

    - ``prefix`` -- (default ``"Pl"``) a label for the basis elements

    EXAMPLES:

    We define the planar algebra of rank `2` with parameter
    `x` over `\ZZ`::

        sage: R.<x> = ZZ[]
        sage: Pl = PlanarAlgebra(2, x, R); Pl
        Planar Algebra of rank 2 with parameter x over Univariate Polynomial Ring in x over Integer Ring
        sage: Pl.basis().keys()
        Planar diagrams of order 2
        sage: Pl.basis().keys()([[-1, 1], [2, -2]])
        {{-2, 2}, {-1, 1}}
        sage: Pl.basis().list()
        [Pl{{-2, -1, 1, 2}},
         Pl{{-2, -1, 2}, {1}},
         Pl{{-2, -1, 1}, {2}},
         Pl{{-2, 1, 2}, {-1}},
         Pl{{-2}, {-1, 1, 2}},
         Pl{{-2, 2}, {-1, 1}},
         Pl{{-2, -1}, {1, 2}},
         Pl{{-2, -1}, {1}, {2}},
         Pl{{-2, 2}, {-1}, {1}},
         Pl{{-2}, {-1, 2}, {1}},
         Pl{{-2, 1}, {-1}, {2}},
         Pl{{-2}, {-1, 1}, {2}},
         Pl{{-2}, {-1}, {1, 2}},
         Pl{{-2}, {-1}, {1}, {2}}]
        sage: E = Pl([[1,2],[-1,-2]])
        sage: E^2 == x*E
        True
        sage: E^5 == x^4*E
        True
    """
    @staticmethod
    def __classcall_private__(cls, k, q, base_ring=None, prefix="Pl"):
        r"""
        Standardize the input by getting the base ring from the parent of
        the parameter ``q`` if no ``base_ring`` is given.

        TESTS::

            sage: R.<q> = QQ[]
            sage: Pl1 = PlanarAlgebra(2, q)
            sage: Pl2 = PlanarAlgebra(2, q, R, 'Pl')
            sage: Pl1 is Pl2
            True
        """
        if base_ring is None:
            base_ring = q.parent()
        return super(PlanarAlgebra, cls).__classcall__(cls, k, q, base_ring, prefix)

    def __init__(self, k, q, base_ring, prefix):
        r"""
        Initialize ``self``.

        TESTS::

            sage: R.<q> = QQ[]
            sage: PlA = PlanarAlgebra(2, q, R)
            sage: TestSuite(PlA).run()
        """
        SubPartitionAlgebra.__init__(self, k, q, base_ring, prefix, PlanarDiagrams(k))

    def _repr_(self):
        """
        Return a string representation of ``self``.

        EXAMPLES::

            sage: R.<x> = ZZ[]
            sage: Pl = PlanarAlgebra(2, x, R); Pl
            Planar Algebra of rank 2 with parameter x
             over Univariate Polynomial Ring in x over Integer Ring
        """
        return "Planar Algebra of rank {} with parameter {} over {}".format(self._k,
                self._q, self.base_ring())

class PropagatingIdeal(SubPartitionAlgebra):
    r"""
    A propagating ideal.

    The propagating ideal of rank `k` is a non-unital algebra with basis
    indexed by the collection of ideal set partitions of `\{1, \ldots, k, -1,
    \ldots, -k\}`. We say a set partition is *ideal* if its propagating
    number is less than `k`.

    This algebra is a non-unital subalgebra and an ideal of the partition
    algebra.
    For more information, see :class:`PartitionAlgebra`.

    EXAMPLES:

    We now define the propagating ideal of rank `2` with parameter
    `x` over `\ZZ`::

        sage: R.<x> = QQ[]
        sage: I = PropagatingIdeal(2, x, R); I
        Propagating Ideal of rank 2 with parameter x
         over Univariate Polynomial Ring in x over Rational Field
        sage: I.basis().keys()
        Ideal diagrams of order 2
        sage: I.basis().list()
        [I{{-2, -1, 1, 2}},
         I{{-2, -1, 2}, {1}},
         I{{-2, -1, 1}, {2}},
         I{{-2, 1, 2}, {-1}},
         I{{-2}, {-1, 1, 2}},
         I{{-2, -1}, {1, 2}},
         I{{-2, -1}, {1}, {2}},
         I{{-2, 2}, {-1}, {1}},
         I{{-2}, {-1, 2}, {1}},
         I{{-2, 1}, {-1}, {2}},
         I{{-2}, {-1, 1}, {2}},
         I{{-2}, {-1}, {1, 2}},
         I{{-2}, {-1}, {1}, {2}}]
        sage: E = I([[1,2],[-1,-2]])
        sage: E^2 == x*E
        True
        sage: E^5 == x^4*E
        True
    """
    @staticmethod
    def __classcall_private__(cls, k, q, base_ring=None, prefix="I"):
        r"""
        Standardize the input by getting the base ring from the parent of
        the parameter ``q`` if no ``base_ring`` is given.

        TESTS::

            sage: R.<q> = QQ[]
            sage: IA1 = PropagatingIdeal(2, q)
            sage: IA2 = PropagatingIdeal(2, q, R, 'I')
            sage: IA1 is IA2
            True
        """
        if base_ring is None:
            base_ring = q.parent()
        return super(PropagatingIdeal, cls).__classcall__(cls, k, q, base_ring, prefix)

    def __init__(self, k, q, base_ring, prefix):
        r"""
        Initialize ``self``.

        TESTS::

            sage: R.<q> = QQ[]
            sage: I = PropagatingIdeal(2, q, R)
            sage: TestSuite(I).run()
        """
        category = AssociativeAlgebras(base_ring.category()).FiniteDimensional().WithBasis()
        SubPartitionAlgebra.__init__(self, k, q, base_ring, prefix,
                                     IdealDiagrams(k), category)

    def _repr_(self):
        """
        Return a string representation of ``self``.

        EXAMPLES::

            sage: R.<x> = QQ[]
            sage: PropagatingIdeal(2, x, R)
            Propagating Ideal of rank 2 with parameter x over Univariate
             Polynomial Ring in x over Rational Field
        """
        return "Propagating Ideal of rank {} with parameter {} over {}".format(
                self._k, self._q, self.base_ring())

    class Element(SubPartitionAlgebra.Element):
        """
        An element of a propagating ideal.

        We need to take care of exponents since we are not unital.
        """
        def __pow__(self, n):
            """
            Return ``self`` to the `n`-th power.

            INPUT:

            - ``n`` -- a positive integer

            EXAMPLES::

                sage: R.<x> = QQ[]
                sage: I = PropagatingIdeal(2, x, R)
                sage: E = I([[1,2],[-1,-2]])
                sage: E^2
                x*I{{-2, -1}, {1, 2}}
                sage: E^0
                Traceback (most recent call last):
                ...
                ValueError: can only take positive integer powers
            """
            if n <= 0:
                raise ValueError("can only take positive integer powers")
            return generic_power(self, n)

#########################################################################
# START BORROWED CODE
#########################################################################
# Borrowed from Mike Hansen's original code -- global methods for dealing
# with partition diagrams, compositions of partition diagrams, and so on.
# --> CHANGED 'identity' to 'identity_set_partition' for enhanced clarity.
#########################################################################

def is_planar(sp):
    r"""
    Return ``True`` if the diagram corresponding to the set partition ``sp``
    is planar; otherwise, return ``False``.

    EXAMPLES::

        sage: import sage.combinat.diagram_algebras as da
        sage: da.is_planar( da.to_set_partition([[1,-2],[2,-1]]))
        False
        sage: da.is_planar( da.to_set_partition([[1,-1],[2,-2]]))
        True
    """
    #Singletons don't affect planarity
    to_consider = [x for x in (list(_) for _ in sp) if len(x) > 1]
    n = len(to_consider)

    for i in range(n):
        #Get the positive and negative entries of this part
        ap = [x for x in to_consider[i] if x>0]
        an = [abs(x) for x in to_consider[i] if x<0]

        #Check if a includes numbers in both the top and bottom rows
        if len(ap) > 0 and len(an) > 0:
            for j in range(n):
                if i == j:
                    continue
                #Get the positive and negative entries of this part
                bp = [x for x in to_consider[j] if x>0]
                bn = [abs(x) for x in to_consider[j] if x<0]

                #Skip the ones that don't involve numbers in both
                #the bottom and top rows
                if not bn or not bp:
                    continue

                #Make sure that if min(bp) > max(ap)
                #then min(bn) >  max(an)
                if max(bp) > max(ap):
                    if min(bn) < min(an):
                        return False

        #Go through the bottom and top rows
        for row in [ap, an]:
            if len(row) > 1:
                row.sort()
                for s in range(len(row)-1):
                    if row[s] + 1 == row[s+1]:
                        #No gap, continue on
                        continue

                    rng = list(range(row[s] + 1, row[s+1]))

                    #Go through and make sure any parts that
                    #contain numbers in this range are completely
                    #contained in this range
                    for j in range(n):
                        if i == j:
                            continue

                        #Make sure we make the numbers negative again
                        #if we are in the bottom row
                        if row is ap:
                            sr = set(rng)
                        else:
                            sr = set((-1*x for x in rng))

                        sj = set(to_consider[j])
                        intersection = sr.intersection(sj)
                        if intersection:
                            if sj != intersection:
                                return False

    return True


def to_graph(sp):
    r"""
    Return a graph representing the set partition ``sp``.

    EXAMPLES::

        sage: import sage.combinat.diagram_algebras as da
        sage: g = da.to_graph( da.to_set_partition([[1,-2],[2,-1]])); g
        Graph on 4 vertices

        sage: g.vertices()
        [-2, -1, 1, 2]
        sage: g.edges()
        [(-2, 1, None), (-1, 2, None)]
    """
    g = Graph()
    for part in sp:
        part_list = list(part)
        if len(part_list) > 0:
            g.add_vertex(part_list[0])
        for i in range(1, len(part_list)):
            g.add_vertex(part_list[i])
            g.add_edge(part_list[i-1], part_list[i])
    return g

def pair_to_graph(sp1, sp2):
    r"""
    Return a graph consisting of the disjoint union of the graphs of set
    partitions ``sp1`` and ``sp2`` along with edges joining the bottom
    row (negative numbers) of ``sp1`` to the top row (positive numbers)
    of ``sp2``.

    The vertices of the graph ``sp1`` appear in the result as pairs
    ``(k, 1)``, whereas the vertices of the graph ``sp2`` appear as
    pairs ``(k, 2)``.

    EXAMPLES::

        sage: import sage.combinat.diagram_algebras as da
        sage: sp1 = da.to_set_partition([[1,-2],[2,-1]])
        sage: sp2 = da.to_set_partition([[1,-2],[2,-1]])
        sage: g = da.pair_to_graph( sp1, sp2 ); g
        Graph on 8 vertices

        sage: g.vertices()
        [(-2, 1), (-2, 2), (-1, 1), (-1, 2), (1, 1), (1, 2), (2, 1), (2, 2)]
        sage: g.edges()
        [((-2, 1), (1, 1), None), ((-2, 1), (2, 2), None),
         ((-2, 2), (1, 2), None), ((-1, 1), (1, 2), None),
         ((-1, 1), (2, 1), None), ((-1, 2), (2, 2), None)]

    Another example which used to be wrong until :trac:`15958`::

        sage: sp3 = da.to_set_partition([[1, -1], [2], [-2]])
        sage: sp4 = da.to_set_partition([[1], [-1], [2], [-2]])
        sage: g = da.pair_to_graph( sp3, sp4 ); g
        Graph on 8 vertices

        sage: g.vertices()
        [(-2, 1), (-2, 2), (-1, 1), (-1, 2), (1, 1), (1, 2), (2, 1), (2, 2)]
        sage: g.edges()
        [((-2, 1), (2, 2), None), ((-1, 1), (1, 1), None),
         ((-1, 1), (1, 2), None)]
    """
    g = Graph()

    #Add the first set partition to the graph
    for part in sp1:
        part_list = list(part)
        if len(part_list) > 0:
            g.add_vertex( (part_list[0],1) )

            #Add the edge to the second part of the graph
            if part_list[0] < 0:
                g.add_edge( (part_list[0], 1), (abs(part_list[0]), 2)  )

        for i in range(1, len(part_list)):
            g.add_vertex( (part_list[i], 1) )

            #Add the edge to the second part of the graph
            if part_list[i] < 0:
                g.add_edge( (part_list[i], 1), (abs(part_list[i]), 2) )

            #Add the edge between adjacent elements of a part
            g.add_edge( (part_list[i-1], 1), (part_list[i], 1) )

    #Add the second set partition to the graph
    for part in sp2:
        part_list = list(part)
        if len(part_list) > 0:
            g.add_vertex( (part_list[0], 2) )
        for i in range(1, len(part_list)):
            g.add_vertex( (part_list[i], 2) )
            g.add_edge( (part_list[i-1], 2), (part_list[i], 2) )

    return g

def propagating_number(sp):
    r"""
    Return the propagating number of the set partition ``sp``.

    The propagating number is the number of blocks with both a positive and
    negative number.

    EXAMPLES::

        sage: import sage.combinat.diagram_algebras as da
        sage: sp1 = da.to_set_partition([[1,-2],[2,-1]])
        sage: sp2 = da.to_set_partition([[1,2],[-2,-1]])
        sage: da.propagating_number(sp1)
        2
        sage: da.propagating_number(sp2)
        0
    """
    pn = 0
    for part in sp:
        if min(part) < 0  and max(part) > 0:
            pn += 1
    return pn

def pairing_is_possible(d, k):
    r"""
    Determine whether or not omitted nodes may be added in pairs `{i,-i}`.

    INPUT:
    - ``d`` -- a set partition of `X \subseteq {-k, \ldots, -2, -1, 1, 2, \ldots, k}`.

    OUTPUT:
    - ``True``  if there is a perfect matching on the nodes comprising the
                complement of `X` of the form `{i, -i}`;
    - ``False`` otherwise.

    TESTS::

        sage: import sage.combinat.diagram_algebras as da
        sage: da.pairing_is_possible([[-1,3],[1,2,5],[-3],[-2,-5]], 7)
        True
        sage: da.pairing_is_possible([[-1,3],[1,2,5],[-3],[-2]], 7)
        False
    """
    d_support = flatten(map(list,d))
    assert max(d_support) <= k
    return all([-i in d_support for i in d_support])

def to_set_partition(l, k=None, through_strands=False):
    r"""
    Convert a list of a list of numbers to a set partitions. Each list
    of numbers in the outer list specifies the numbers contained in one
    of the blocks in the set partition.

    If `k` is specified, then the set partition will be a set partition
    of `\{1, \ldots, k, -1, \ldots, -k\}`. Otherwise, `k` will default to
    the minimum number needed to contain all of the specified numbers.

    EXAMPLES::

        sage: import sage.combinat.diagram_algebras as da
        sage: f = lambda sp: SetPartition(da.to_set_partition(sp))
        sage: f([[1,-1],[2,-2]]) == SetPartition(da.identity_set_partition(2))
        True
    """
    if k is None:
        if l == []:
            return []
        else:
            k = max( (max( map(abs, x) ) for x in l) )

    to_be_added = set( list(range(1, k+1)) + [-1*x for x in range(1, k+1)] )

    sp = []
    for part in l:
        spart = set(part)
        to_be_added -= spart
        sp.append(spart)

    if through_strands:
        # assume the elements of to_be_added come in pairs, "i, -i"
        for i in [_ for _ in to_be_added if _ > 0]:
            sp.append(set([i,-i]))
    else:
        for singleton in to_be_added:
            sp.append(set([singleton]))


    return sp

def to_Brauer_partition(l, k=None):
    r"""
    Same as :func:`to_set_partition` but assumes omitted elements are
    connected straight through.

    EXAMPLES::

        sage: import sage.combinat.diagram_algebras as da
        sage: f = lambda sp: SetPartition(da.to_Brauer_partition(sp))
        sage: f([[1,2],[-1,-2]]) == SetPartition([[1,2],[-1,-2]])
        True
        sage: f([[1,3],[-1,-3]]) == SetPartition([[1,3],[-3,-1],[2,-2]])
        True
        sage: f([[1,-4],[-3,-1],[3,4]]) == SetPartition([[-3,-1],[2,-2],[1,-4],[3,4]])
        True
        sage: p = SetPartition([[1,2],[-1,-2],[3,-3],[4,-4]])
        sage: SetPartition(da.to_Brauer_partition([[1,2],[-1,-2]], k=4)) == p
        True
    """
    L = to_set_partition(l, k=k)
    L2 = []
    paired = []
    not_paired = []
    for i in L:
        L2.append(list(i))
    for i in L2:
        if len(i) >= 3:
            raise ValueError("blocks must have size at most 2, but {0} has {1}".format(i, len(i)))
        if len(i) == 2:
            paired.append(i)
        if len(i) == 1:
            not_paired.append(i)
    if any(i[0] in j or -1*i[0] in j for i in not_paired for j in paired):
        raise ValueError("unable to convert {0} to a Brauer partition due to the invalid block {1}".format(l, i))
    for i in not_paired:
        if [-1*i[0]] in not_paired:
            not_paired.remove([-1*i[0]])
        paired.append([i[0], -1*i[0]])
    return to_set_partition(paired)

def identity_set_partition(k):
    """
    Return the identity set partition `\{\{1, -1\}, \ldots, \{k, -k\}\}`

    EXAMPLES::

        sage: import sage.combinat.diagram_algebras as da
        sage: SetPartition(da.identity_set_partition(2))
        {{-2, 2}, {-1, 1}}
    """
    if k in ZZ:
        return [[i,-i] for i in range(1, k + 1)]
    # Else k in 1/2 ZZ
    return [[i, -i] for i in range(1, k + ZZ(3)/ZZ(2))]

def set_partition_composition(sp1, sp2):
    r"""
    Return a tuple consisting of the composition of the set partitions
    ``sp1`` and ``sp2`` and the number of components removed from the middle
    rows of the graph.

    EXAMPLES::

        sage: import sage.combinat.diagram_algebras as da
        sage: sp1 = da.to_set_partition([[1,-2],[2,-1]])
        sage: sp2 = da.to_set_partition([[1,-2],[2,-1]])
        sage: p, c = da.set_partition_composition(sp1, sp2)
        sage: (SetPartition(p), c) == (SetPartition(da.identity_set_partition(2)), 0)
        True
    """
    g = pair_to_graph(sp1, sp2)
    connected_components = g.connected_components()

    res = []
    total_removed = 0
    for cc in connected_components:
        #Remove the vertices that live in the middle two rows
        new_cc = [x for x in cc if not ( (x[0]<0 and x[1] == 1) or (x[0]>0 and x[1]==2))]

        if new_cc == []:
            if len(cc) > 1:
                total_removed += 1
        else:
            res.append( set((x[0] for x in new_cc)) )

    return (res, total_removed)

##########################################################################
# END BORROWED CODE
##########################################################################
<|MERGE_RESOLUTION|>--- conflicted
+++ resolved
@@ -445,51 +445,6 @@
         """
         return is_planar(self)
 
-class PartitionDiagram(AbstractPartitionDiagram):
-    r"""
-    The element class for a partition diagram.
-
-    A partition diagram for an integer `k` is a partition of the set
-    `\{1, \ldots, k, -1, \ldots, -k\}`.
-
-    EXAMPLES::
-
-        sage: from sage.combinat.diagram_algebras import PartitionDiagram, PartitionDiagrams
-        sage: PartitionDiagrams(1)
-        Partition diagrams of order 1
-        sage: PartitionDiagrams(1).list()
-        [{{-1, 1}}, {{-1}, {1}}]
-        sage: PartitionDiagram([[1,-1]])
-        {{-1, 1}}
-        sage: PartitionDiagram(((1,-2),(2,-1))).parent()
-        Partition diagrams of order 2
-    """
-    @staticmethod
-    def __classcall_private__(cls, diag):
-        """
-        Normalize input to initialize diagram.
-
-        The order of the diagram element is the maximum value found in
-        the list of lists.
-
-        .. TODO::
-
-        Allow for one or two arguments, giving this method the same functionality
-        as found in :meth:`BrauerDiagram.__classcall_private__`
-
-        EXAMPLES::
-
-            sage: from sage.combinat.diagram_algebras import PartitionDiagram
-            sage: PartitionDiagram([[1],[-1]])
-            {{-1}, {1}}
-            sage: PartitionDiagram([[1],[-1]]).parent()
-            Partition diagrams of order 1
-        """
-        order = max([v for p in diag for v in p])
-        acls = PartitionDiagrams(order)
-        d = (tuple(sorted(p)) for p in diag)
-        return acls(d)
-
 class IdealDiagram(AbstractPartitionDiagram):
     r"""
     The element class for a ideal diagram.
@@ -503,29 +458,13 @@
         sage: from sage.combinat.diagram_algebras import IdealDiagrams as IDs
         sage: IDs(2)
         Ideal diagrams of order 2
-<<<<<<< HEAD
         sage: IDs(2).list()
-        [{{-2, -1, 1, 2}},
-         {{-2, -1, 2}, {1}},
-         {{-2, -1, 1}, {2}},
-         {{-2}, {-1, 1, 2}},
-         {{-2, 1, 2}, {-1}},
-         {{-2, -1}, {1, 2}},
-         {{-2, -1}, {1}, {2}},
-         {{-2}, {-1, 2}, {1}},
-         {{-2, 2}, {-1}, {1}},
-         {{-2}, {-1, 1}, {2}},
-         {{-2, 1}, {-1}, {2}},
-         {{-2}, {-1}, {1, 2}},
-=======
-        sage: IdealDiagrams(2).list()
         [{{-2, -1, 1, 2}}, {{-2, -1, 2}, {1}},
          {{-2, -1, 1}, {2}}, {{-2, 1, 2}, {-1}},
          {{-2}, {-1, 1, 2}}, {{-2, -1}, {1, 2}},
          {{-2, -1}, {1}, {2}}, {{-2, 2}, {-1}, {1}},
          {{-2}, {-1, 2}, {1}}, {{-2, 1}, {-1}, {2}},
          {{-2}, {-1, 1}, {2}}, {{-2}, {-1}, {1, 2}},
->>>>>>> 5e840637
          {{-2}, {-1}, {1}, {2}}]
         sage: from sage.combinat.diagram_algebras import PartitionDiagrams as PDs
         sage: PDs(4).cardinality() == factorial(4) + IDs(4).cardinality()
@@ -569,13 +508,8 @@
             sage: pd4 = IdealDiagram([[1,-2,-1],[2]])  # indirect doctest
         """
         super(IdealDiagram, self).check()
-<<<<<<< HEAD
-        if self.propagating_number()>=self.order():
+        if self.propagating_number() >= self.order():
             raise ValueError("the diagram %s must have a propagating number smaller than the order"%(self))
-=======
-        if self.propagating_number() >= self.order():
-            raise ValueError("the diagram must have a propagating number smaller than the order")
->>>>>>> 5e840637
 
 class PlanarDiagram(AbstractPartitionDiagram):
     r"""
@@ -703,8 +637,6 @@
         if not self.is_planar():
             raise ValueError("the diagram %s must be planar"%(self))
 
-<<<<<<< HEAD
-=======
 class PartitionDiagram(AbstractPartitionDiagram):
     r"""
     The element class for a partition diagram.
@@ -744,7 +676,6 @@
         PD = PartitionDiagrams(order)
         return PD(diag)
 
->>>>>>> 5e840637
 class BrauerDiagram(AbstractPartitionDiagram):
     r"""
     A Brauer diagram.
@@ -783,32 +714,6 @@
             {{-1, 1}}
             sage: bd.parent()
             Brauer diagrams of order 1
-<<<<<<< HEAD
-            sage: BrauerDiagram(BrauerDiagrams(1), [[1,-1]])
-            {{-1, 1}}
-            sage: BrauerDiagram(BrauerDiagrams(2), [[1,-1]]).parent()
-            Traceback (most recent call last):
-            ...
-            ValueError: {{-1, 1}} does not represent two rows of vertices of order 2
-        """
-        if arg2 is None:
-            order = max([v for p in arg1 for v in p])
-            acls = BrauerDiagrams(order)
-            arg2 = arg1
-        else:
-            acls = arg1
-        d = (tuple(sorted(p)) for p in arg2)
-        return acls(d)
-
-    def __init__(self, parent, d):
-        r"""
-        Initialize ``self``.
-
-            sage: import sage.combinat.diagram_algebras as da
-            sage: bd = da.BrauerDiagrams(2)
-            sage: bd1 = da.BrauerDiagram(bd, ((-2,-1),(1,2)) )
-=======
->>>>>>> 5e840637
         """
         order = max(v for p in diag for v in p)
         BD = BrauerDiagrams(order)
@@ -831,6 +736,19 @@
         super(BrauerDiagram, self).check()
         if any(len(i) != 2 for i in self):
             raise ValueError("all blocks of %s must be of size 2"%(self))
+
+    def _repr_(self):
+        r"""
+        Return a string representation of a Brauer diagram.
+
+        TESTS::
+
+            sage: import sage.combinat.diagram_algebras as da
+            sage: bd = da.BrauerDiagrams(2)
+            sage: bd1 = bd([[1,2],[-1,-2]]); bd1
+            {{-2, -1}, {1, 2}}
+        """
+        return self.parent().options._dispatch(self, '_repr_', 'display')
 
     # add options to class
     class options(GlobalOptions):
@@ -883,19 +801,6 @@
                                    compact="Using the compact representation"),
                                    case_sensitive=False)
 
-    def _repr_(self):
-        r"""
-        Return a string representation of a Brauer diagram.
-
-        TESTS::
-
-            sage: import sage.combinat.diagram_algebras as da
-            sage: bd = da.BrauerDiagrams(2)
-            sage: bd1 = bd([[1,2],[-1,-2]]); bd1
-            {{-2, -1}, {1, 2}}
-        """
-        return self.parent().options._dispatch(self, '_repr_', 'display')
-
     def _repr_normal(self):
         """
         Return a string representation of ``self``.
@@ -1071,8 +976,6 @@
     own right. Furthermore, this class is meant to be extended to
     create more efficient contains methods.
 
-    .. TODO:: add description of allowable names for the attribute ``self._name``
-
     INPUT:
 
     - ``order`` -- integer or integer `+ 1/2`; the order of the diagrams
@@ -1131,50 +1034,12 @@
             category = FiniteEnumeratedSets()
         Parent.__init__(self, category=category)
         self.order = order
-<<<<<<< HEAD
-        self._name = name
         if order in ZZ:
             self._base_set = Set(range(1,self.order+1)) | Set(range(-self.order,0))
         else:
             #order is a half-integer.
-            self._base_set = Set(range(1,ZZ(ZZ(1)/ZZ(2) + self.order)+1)) | Set(range(ZZ(-ZZ(1)/ZZ(2) - self.order),0))
-
-    def __iter__(self):
-        r"""
-
-        TESTS::
-
-            sage: import sage.combinat.diagram_algebras as da
-            sage: pd = da.AbstractPartitionDiagrams("Partition", 2)
-            sage: for i in pd: print(i) # indirect doctest
-            {{-2, -1, 1, 2}}
-            {{-2, -1, 2}, {1}}
-            {{-2, -1, 1}, {2}}
-            {{-2}, {-1, 1, 2}}
-            {{-2, 1, 2}, {-1}}
-            {{-2, 1}, {-1, 2}}
-            {{-2, 2}, {-1, 1}}
-            {{-2, -1}, {1, 2}}
-            {{-2, -1}, {1}, {2}}
-            {{-2}, {-1, 2}, {1}}
-            {{-2, 2}, {-1}, {1}}
-            {{-2}, {-1, 1}, {2}}
-            {{-2, 1}, {-1}, {2}}
-            {{-2}, {-1}, {1, 2}}
-            {{-2}, {-1}, {1}, {2}}
-            sage: pd = da.AbstractPartitionDiagrams("Temperley Lieb", 3)
-            sage: for i in pd: print(i) # indirect doctest
-            {{-3, 1}, {-2, -1}, {2, 3}}
-            {{-3, 3}, {-2, 2}, {-1, 1}}
-            {{-3, 3}, {-2, -1}, {1, 2}}
-            {{-3, -2}, {-1, 1}, {2, 3}}
-            {{-3, -2}, {-1, 3}, {1, 2}}
-        """
-        cls = eval(self._name.title().replace("-","").replace(" ","") + "Diagrams")
-        for i in cls(self.order):
-            yield self.element_class(self, i)
-=======
->>>>>>> 5e840637
+            self._base_set = (Set(range(1,ZZ(ZZ(1)/ZZ(2) + self.order)+1))
+                              | Set(range(ZZ(-ZZ(1)/ZZ(2) - self.order),0)))
 
     def _repr_(self):
         r"""
@@ -1273,7 +1138,7 @@
                 obj = self._element_constructor_(obj)
             except (ValueError, TypeError):
                 return False
-        if len(obj.base_diagram()) > 0:
+        if obj.base_diagram():
             tst = sorted(flatten(obj.base_diagram()))
             if len(tst) % 2 or tst != list(range(-len(tst)//2,0)) + list(range(1,len(tst)//2+1)):
                 return False
@@ -1337,346 +1202,7 @@
             return bell_number(2*self.order)
         return bell_number(2*(self.order-1/2))
 
-<<<<<<< HEAD
-    def __iter__(self):
-        r"""
-        Iterator for Partition diagrams.
-
-        EXAMPLES::
-
-            sage: from sage.combinat.diagram_algebras import PartitionDiagrams
-            sage: list(PartitionDiagrams(3/2))
-            [{{-2, -1, 1, 2}},
-             {{-2, -1, 2}, {1}},
-             {{-2, 2}, {-1, 1}},
-             {{-2, 1, 2}, {-1}},
-             {{-2, 2}, {-1}, {1}}]
-            sage: list(PartitionDiagrams(2))
-            [{{-2, -1, 1, 2}},
-             {{-2, -1, 2}, {1}},
-             {{-2, -1, 1}, {2}},
-             {{-2, 1, 2}, {-1}},
-             {{-2}, {-1, 1, 2}},
-             {{-2, 1}, {-1, 2}},
-             {{-2, 2}, {-1, 1}},
-             {{-2, -1}, {1, 2}},
-             {{-2, -1}, {1}, {2}},
-             {{-2, 2}, {-1}, {1}},
-             {{-2}, {-1, 2}, {1}},
-             {{-2, 1}, {-1}, {2}},
-             {{-2}, {-1, 1}, {2}},
-             {{-2}, {-1}, {1, 2}},
-             {{-2}, {-1}, {1}, {2}}]
-        """
-        k = self.order
-        if k in ZZ:
-            # iterate over all set partitions of self._base_set
-            S = SetPartitions(self._base_set)
-            for p in Partitions(2*k):
-                for i in S._iterator_part(p):
-                    yield self._element_constructor_(i)
-        elif k + ZZ(1)/ZZ(2) in ZZ: # Else k in 1/2 ZZ
-            k = ZZ(k + ZZ(1) / ZZ(2))
-            S = SetPartitions( self._base_set.difference({-k}) )
-            for p in Partitions(2*k-1):
-                for sp in S._iterator_part(p):
-                    sp = list(sp)
-                    for i in range(len(sp)):
-                        if k in sp[i]:
-                            sp[i] += Set([-k])
-                            break
-                    yield self._element_constructor_(sp)
-
-class IdealDiagrams(AbstractPartitionDiagrams):
-=======
 class BrauerDiagrams(AbstractPartitionDiagrams):
->>>>>>> 5e840637
-    r"""
-    All "ideal" diagrams of integer or integer `+1/2` order.
-
-    If `k` is an integer then an ideal diagram of order `k` is a partition
-    diagram of order `k` with propagating number less than `k`
-
-    EXAMPLES::
-
-        sage: import sage.combinat.diagram_algebras as da
-        sage: id = da.IdealDiagrams(3)
-        sage: id.an_element() in id
-        True
-        sage: id.cardinality() == len(id.list())
-        True
-        sage: da.IdealDiagrams(3/2).list()
-        [{{-2, -1, 1, 2}},
-         {{-2, -1, 2}, {1}},
-         {{-2, 1, 2}, {-1}},
-         {{-2, 2}, {-1}, {1}}]
-    """
-<<<<<<< HEAD
-    Element = IdealDiagram
-
-    def __init__(self, order):
-        r"""
-        TESTS::
-
-            sage: import sage.combinat.diagram_algebras as da
-            sage: id = da.IdealDiagrams(2)
-            sage: TestSuite(id).run() # long time
-        """
-        super(IdealDiagrams, self).__init__("Ideal", order)
-=======
-    Element = BrauerDiagram
-    options = BrauerDiagram.options
-    _name = "Brauer"
-    _diagram_func = brauer_diagrams
->>>>>>> 5e840637
-
-    def __contains__(self, obj):
-        r"""
-        TESTS::
-
-            sage: import sage.combinat.diagram_algebras as da
-            sage: id = da.IdealDiagrams(2)
-            sage: id.an_element() in id
-            True
-            sage: id([[1,2],[-1,-2]]) in id
-            True
-            sage: [[1,2],[-1,-2]] in id
-            True
-            sage: [[1,-2],[-1,2]] in id
-            False
-        """
-        if not hasattr(obj, '_base_diagram'):
-            try:
-                obj = self._element_constructor_(obj)
-            except (ValueError, TypeError):
-                return False
-        return super(IdealDiagrams, self).__contains__(obj) and obj.propagating_number() < self.order
-
-<<<<<<< HEAD
-    def __iter__(self):
-        r"""
-        Iterator for "ideal" diagrams.
-
-        EXAMPLES::
-
-            sage: from sage.combinat.diagram_algebras import IdealDiagrams
-            sage: list(IdealDiagrams(3/2))
-            [{{-2, -1, 1, 2}},
-            {{-2, -1, 2}, {1}},
-            {{-2, 1, 2}, {-1}},
-            {{-2, 2}, {-1}, {1}}]
-            sage: list(IdealDiagrams(2))
-            [{{-2, -1, 1, 2}},
-             {{-2, -1, 2}, {1}},
-             {{-2, -1, 1}, {2}},
-             {{-2, 1, 2}, {-1}},
-             {{-2}, {-1, 1, 2}},
-             {{-2, -1}, {1, 2}},
-             {{-2, -1}, {1}, {2}},
-             {{-2, 2}, {-1}, {1}},
-             {{-2}, {-1, 2}, {1}},
-             {{-2, 1}, {-1}, {2}},
-             {{-2}, {-1, 1}, {2}},
-             {{-2}, {-1}, {1, 2}},
-             {{-2}, {-1}, {1}, {2}}]
-        """
-        for p in PartitionDiagrams(self.order):
-            if p.propagating_number() < self.order:
-                yield self._element_constructor_(p)
-
-class PlanarDiagrams(AbstractPartitionDiagrams):
-    r"""
-    All planar diagrams of integer or integer `+1/2` order.
-
-    EXAMPLES::
-
-        sage: import sage.combinat.diagram_algebras as da
-        sage: pld = da.PlanarDiagrams(3)
-        sage: pld.an_element() in pld
-        True
-        sage: pld.cardinality() == len(pld.list())
-        True
-    """
-    Element = PlanarDiagram
-
-    def __init__(self, order):
-        r"""
-        See :class:`PlanarDiagrams` for full documentation.
-
-        TESTS::
-
-            sage: import sage.combinat.diagram_algebras as da
-            sage: pld = da.PlanarDiagrams(2)
-            sage: TestSuite(pld).run() # long time
-        """
-        super(PlanarDiagrams, self).__init__("Planar", order)
-
-=======
->>>>>>> 5e840637
-    def cardinality(self):
-        r"""
-        Return the cardinality of ``self``.
-
-        The number of all planar diagrams of order `k` is the
-        `2k`-th Catalan number.
-
-        EXAMPLES::
-
-            sage: import sage.combinat.diagram_algebras as da
-            sage: pld = da.PlanarDiagrams(3)
-            sage: pld.cardinality()
-            132
-        """
-        if self.order in ZZ:
-            return catalan_number(2*self.order)
-        else:
-            return catalan_number(2*self.order-1)
-
-<<<<<<< HEAD
-    def __contains__(self, obj):
-=======
-    def symmetric_diagrams(self, l=None, perm=None):
->>>>>>> 5e840637
-        r"""
-        TESTS::
-
-            sage: import sage.combinat.diagram_algebras as da
-            sage: pld = da.PlanarDiagrams(2)
-            sage: pld.an_element() in pld
-            True
-            sage: pld([[1,2],[-1,-2]]) in pld
-            True
-            sage: [[1,2],[-1,-2]] in pld
-            True
-            sage: [[1,-2],[-1,2]] in pld
-            False
-        """
-        if not hasattr(obj, '_base_diagram'):
-            try:
-                obj = self._element_constructor_(obj)
-            except (ValueError, TypeError):
-                return False
-        return super(PlanarDiagrams, self).__contains__(obj)
-
-    def __iter__(self):
-        r"""
-        Iterator for planar diagrams.
-
-        EXAMPLES::
-
-            sage: from sage.combinat.diagram_algebras import PlanarDiagrams
-            sage: list(PlanarDiagrams(3/2))
-            [{{-2, -1, 1, 2}},
-             {{-2, -1, 2}, {1}},
-             {{-2, 2}, {-1, 1}},
-             {{-2, 1, 2}, {-1}},
-             {{-2, 2}, {-1}, {1}}]
-            sage: list(PlanarDiagrams(2))
-            [{{-2, -1, 1, 2}},
-             {{-2, -1, 2}, {1}},
-             {{-2, -1, 1}, {2}},
-             {{-2, 1, 2}, {-1}},
-             {{-2}, {-1, 1, 2}},
-             {{-2, 2}, {-1, 1}},
-             {{-2, -1}, {1, 2}},
-             {{-2, -1}, {1}, {2}},
-             {{-2, 2}, {-1}, {1}},
-             {{-2}, {-1, 2}, {1}},
-             {{-2, 1}, {-1}, {2}},
-             {{-2}, {-1, 1}, {2}},
-             {{-2}, {-1}, {1, 2}},
-             {{-2}, {-1}, {1}, {2}}]
-        """
-        for p in PartitionDiagrams(self.order):
-            if p.is_planar():
-                yield self._element_constructor_(p)
-
-class TemperleyLiebDiagrams(AbstractPartitionDiagrams):
-    r"""
-    All Temperley-Lieb diagrams of integer or integer `+1/2` order.
-
-    For more information on Temperley-Lieb diagrams, see
-    :class:`TemperleyLiebAlgebra`.
-
-    EXAMPLES::
-
-        sage: import sage.combinat.diagram_algebras as da
-        sage: td = da.TemperleyLiebDiagrams(3)
-        sage: td.an_element() in td
-        True
-        sage: td.cardinality() == len(td.list())
-        True
-    """
-    Element = TemperleyLiebDiagram
-    _name = "Temperley Lieb"
-    _diagram_func = temperley_lieb_diagrams
-
-    def cardinality(self):
-        r"""
-        Return the cardinality of ``self``.
-
-        The number of Temperley--Lieb diagrams of integer order `k` is the
-        `k`-th Catalan number.
-
-        EXAMPLES::
-
-            sage: import sage.combinat.diagram_algebras as da
-            sage: td = da.TemperleyLiebDiagrams(3)
-            sage: td.cardinality()
-            5
-        """
-        if self.order in ZZ:
-            return catalan_number(self.order)
-        else:
-            return catalan_number(self.order-1/2)
-
-    def __contains__(self, obj):
-        r"""
-        TESTS::
-
-            sage: import sage.combinat.diagram_algebras as da
-            sage: td = da.TemperleyLiebDiagrams(2)
-            sage: td.an_element() in td
-            True
-            sage: td([[1,2],[-1,-2]]) in td
-            True
-            sage: [[1,2],[-1,-2]] in td
-            True
-            sage: [[1,-2],[-1,2]] in td
-            False
-        """
-        if not hasattr(obj, '_base_diagram'):
-            try:
-                obj = self._element_constructor_(obj)
-            except (ValueError, TypeError):
-                return False
-        if obj not in BrauerDiagrams(self.order):
-            return False
-        if not obj.is_planar():
-            return False
-        return True
-
-<<<<<<< HEAD
-    def __iter__(self):
-        r"""
-        Iterator for Temperley-Lieb diagrams.
-
-        EXAMPLES::
-
-            sage: from sage.combinat.diagram_algebras import TemperleyLiebDiagrams
-            sage: list(TemperleyLiebDiagrams(5/2))
-            [{{-3, 3}, {-2, 2}, {-1, 1}}, {{-3, 3}, {-2, -1}, {1, 2}}]
-            sage: list(TemperleyLiebDiagrams(2))
-            [{{-2, 2}, {-1, 1}}, {{-2, -1}, {1, 2}}]
-        """
-        for p in BrauerDiagrams(self.order):
-            if p.is_planar():
-                yield self._element_constructor_(p)
-
-class BrauerDiagrams(AbstractPartitionDiagrams):
-=======
-class PlanarDiagrams(AbstractPartitionDiagrams):
->>>>>>> 5e840637
     r"""
     This class represents all Brauer diagrams of integer or integer
     `+1/2` order. For more information on Brauer diagrams,
@@ -1690,7 +1216,6 @@
         True
         sage: bd.cardinality() == len(bd.list())
         True
-<<<<<<< HEAD
 
     These diagrams also come equipped with a compact representation based
     on their bipartition triple representation. See the
@@ -1720,24 +1245,8 @@
     """
     Element = BrauerDiagram
     options = BrauerDiagram.options
-=======
-    """
-    Element = PlanarDiagram
-    _name = "Planar"
-    _diagram_func = planar_diagrams
->>>>>>> 5e840637
-
-    def __init__(self, order, category=None):
-        r"""
-        Initialize ``self``.
-
-        TESTS::
-
-            sage: import sage.combinat.diagram_algebras as da
-            sage: bd = da.BrauerDiagrams(2)
-            sage: TestSuite(bd).run() # long time
-        """
-        super(BrauerDiagrams, self).__init__("Brauer", order, category=category)
+    _name = "Brauer"
+    _diagram_func = brauer_diagrams
 
     def __contains__(self, obj):
         r"""
@@ -1753,55 +1262,6 @@
             False
         """
         return super(BrauerDiagrams, self).__contains__(obj) and [len(i) for i in obj] == [2]*self.order
-
-<<<<<<< HEAD
-    def __iter__(self):
-        r"""
-        Iterator for Brauer diagram elements.
-
-        EXAMPLES::
-
-            sage: from sage.combinat.diagram_algebras import BrauerDiagrams
-            sage: list(BrauerDiagrams(5/2))
-            [{{-3, 3}, {-2, 1}, {-1, 2}},
-             {{-3, 3}, {-2, 2}, {-1, 1}},
-             {{-3, 3}, {-2, -1}, {1, 2}}]
-            sage: list(BrauerDiagrams(2))
-            [{{-2, 1}, {-1, 2}}, {{-2, 2}, {-1, 1}}, {{-2, -1}, {1, 2}}]
-        """
-        k = self.order
-        if k in ZZ:
-            # iterate over set partitions of self._base_set into blocks of size 2
-            S = SetPartitions(self._base_set, [2 for j in range(1,k+1)] )
-            for i in S._iterator_part(S.parts):
-                yield self._element_constructor_(i)
-        elif k + ZZ(1) / ZZ(2) in ZZ: # Else k in 1/2 ZZ
-            k = ZZ(k + ZZ(1) / ZZ(2))
-            S = SetPartitions( self._base_set.difference({-k, k}), [2]*(k-1) )
-            for i in S._iterator_part(S.parts):
-                yield self._element_constructor_(list(i) + [[k, -k]])
-
-    def _element_constructor_(self, d):
-        r"""
-        Construct an element of ``self``.
-=======
-class IdealDiagrams(AbstractPartitionDiagrams):
-    r"""
-    All "ideal" diagrams of integer or integer `+1/2` order.
-
-    If `k` is an integer then an ideal diagram of order `k` is a partition
-    diagram of order `k` with propagating number less than `k`.
->>>>>>> 5e840637
-
-        EXAMPLES::
-
-<<<<<<< HEAD
-            sage: import sage.combinat.diagram_algebras as da
-            sage: bd = da.BrauerDiagrams(2)
-            sage: bd([[1,2],[-1,-2]])
-            {{-2, -1}, {1, 2}}
-        """
-        return self.element_class(self, d)
 
     def cardinality(self):
         r"""
@@ -1820,25 +1280,8 @@
             return (2*self.order-1).multifactorial(2)
         else:
             return (2*(self.order-1/2)-1).multifactorial(2)
-=======
-        sage: import sage.combinat.diagram_algebras as da
-        sage: id = da.IdealDiagrams(3)
-        sage: id.an_element() in id
-        True
-        sage: id.cardinality() == len(id.list())
-        True
-        sage: da.IdealDiagrams(3/2).list()
-        [{{-2, -1, 1, 2}},
-         {{-2, -1, 2}, {1}},
-         {{-2, 1, 2}, {-1}},
-         {{-2, 2}, {-1}, {1}}]
-    """
-    Element = IdealDiagram
-    _name = "Ideal"
-    _diagram_func = ideal_diagrams
->>>>>>> 5e840637
-
-    def symmetric_diagrams(self,l=None,perm=None):
+
+    def symmetric_diagrams(self, l=None, perm=None):
         r"""
         Return the list of Brauer diagrams with symmetric placement of `l` arcs,
         and with free nodes permuted according to `perm`.
@@ -1870,7 +1313,6 @@
             out.append(diag)
         return out
 
-<<<<<<< HEAD
     def from_involution_permutation_triple(self, D1_D2_pi):
         r"""
         Construct a Brauer diagram of ``self`` from an involution
@@ -1921,8 +1363,176 @@
         SP = SP0 + Perm
         return self(SP) # could pass 'SetPartition' ?
 
-=======
->>>>>>> 5e840637
+class TemperleyLiebDiagrams(AbstractPartitionDiagrams):
+    r"""
+    All Temperley-Lieb diagrams of integer or integer `+1/2` order.
+
+    For more information on Temperley-Lieb diagrams, see
+    :class:`TemperleyLiebAlgebra`.
+
+    EXAMPLES::
+
+        sage: import sage.combinat.diagram_algebras as da
+        sage: td = da.TemperleyLiebDiagrams(3)
+        sage: td.an_element() in td
+        True
+        sage: td.cardinality() == len(td.list())
+        True
+    """
+    Element = TemperleyLiebDiagram
+    _name = "Temperley Lieb"
+    _diagram_func = temperley_lieb_diagrams
+
+    def cardinality(self):
+        r"""
+        Return the cardinality of ``self``.
+
+        The number of Temperley--Lieb diagrams of integer order `k` is the
+        `k`-th Catalan number.
+
+        EXAMPLES::
+
+            sage: import sage.combinat.diagram_algebras as da
+            sage: td = da.TemperleyLiebDiagrams(3)
+            sage: td.cardinality()
+            5
+        """
+        if self.order in ZZ:
+            return catalan_number(self.order)
+        else:
+            return catalan_number(self.order-1/2)
+
+    def __contains__(self, obj):
+        r"""
+        TESTS::
+
+            sage: import sage.combinat.diagram_algebras as da
+            sage: td = da.TemperleyLiebDiagrams(2)
+            sage: td.an_element() in td
+            True
+            sage: td([[1,2],[-1,-2]]) in td
+            True
+            sage: [[1,2],[-1,-2]] in td
+            True
+            sage: [[1,-2],[-1,2]] in td
+            False
+        """
+        if not hasattr(obj, '_base_diagram'):
+            try:
+                obj = self._element_constructor_(obj)
+            except (ValueError, TypeError):
+                return False
+        if obj not in BrauerDiagrams(self.order):
+            return False
+        if not obj.is_planar():
+            return False
+        return True
+
+class PlanarDiagrams(AbstractPartitionDiagrams):
+    r"""
+    All planar diagrams of integer or integer `+1/2` order.
+
+    EXAMPLES::
+
+        sage: import sage.combinat.diagram_algebras as da
+        sage: pld = da.PlanarDiagrams(3)
+        sage: pld.an_element() in pld
+        True
+        sage: pld.cardinality() == len(pld.list())
+        True
+    """
+    Element = PlanarDiagram
+    _name = "Planar"
+    _diagram_func = planar_diagrams
+
+    def cardinality(self):
+        r"""
+        Return the cardinality of ``self``.
+
+        The number of all planar diagrams of order `k` is the
+        `2k`-th Catalan number.
+
+        EXAMPLES::
+
+            sage: import sage.combinat.diagram_algebras as da
+            sage: pld = da.PlanarDiagrams(3)
+            sage: pld.cardinality()
+            132
+        """
+        if self.order in ZZ:
+            return catalan_number(2*self.order)
+        else:
+            return catalan_number(2*self.order-1)
+
+    def __contains__(self, obj):
+        r"""
+        TESTS::
+
+            sage: import sage.combinat.diagram_algebras as da
+            sage: pld = da.PlanarDiagrams(2)
+            sage: pld.an_element() in pld
+            True
+            sage: pld([[1,2],[-1,-2]]) in pld
+            True
+            sage: [[1,2],[-1,-2]] in pld
+            True
+            sage: [[1,-2],[-1,2]] in pld
+            False
+        """
+        if not hasattr(obj, '_base_diagram'):
+            try:
+                obj = self._element_constructor_(obj)
+            except (ValueError, TypeError):
+                return False
+        return super(PlanarDiagrams, self).__contains__(obj)
+
+class IdealDiagrams(AbstractPartitionDiagrams):
+    r"""
+    All "ideal" diagrams of integer or integer `+1/2` order.
+
+    If `k` is an integer then an ideal diagram of order `k` is a partition
+    diagram of order `k` with propagating number less than `k`.
+
+    EXAMPLES::
+
+        sage: import sage.combinat.diagram_algebras as da
+        sage: id = da.IdealDiagrams(3)
+        sage: id.an_element() in id
+        True
+        sage: id.cardinality() == len(id.list())
+        True
+        sage: da.IdealDiagrams(3/2).list()
+        [{{-2, -1, 1, 2}},
+         {{-2, -1, 2}, {1}},
+         {{-2, 1, 2}, {-1}},
+         {{-2, 2}, {-1}, {1}}]
+    """
+    Element = IdealDiagram
+    _name = "Ideal"
+    _diagram_func = ideal_diagrams
+
+    def __contains__(self, obj):
+        r"""
+        TESTS::
+
+            sage: import sage.combinat.diagram_algebras as da
+            sage: id = da.IdealDiagrams(2)
+            sage: id.an_element() in id
+            True
+            sage: id([[1,2],[-1,-2]]) in id
+            True
+            sage: [[1,2],[-1,-2]] in id
+            True
+            sage: [[1,-2],[-1,2]] in id
+            False
+        """
+        if not hasattr(obj, '_base_diagram'):
+            try:
+                obj = self._element_constructor_(obj)
+            except (ValueError, TypeError):
+                return False
+        return super(IdealDiagrams, self).__contains__(obj) and obj.propagating_number() < self.order
+
 class DiagramAlgebra(CombinatorialFreeModule):
     r"""
     Abstract class for diagram algebras and is not designed to be used
@@ -1934,22 +1544,6 @@
         sage: R.<x> = QQ[]
         sage: D = da.DiagramAlgebra(2, x, R, 'P', da.PartitionDiagrams(2))
         sage: sorted(D.basis())
-<<<<<<< HEAD
-        [P{{-2, -1, 1, 2}},
-         P{{-2, -1, 2}, {1}},
-         P{{-2, -1, 1}, {2}},
-         P{{-2, 1, 2}, {-1}},
-         P{{-2}, {-1, 1, 2}},
-         P{{-2, 1}, {-1, 2}},
-         P{{-2, 2}, {-1, 1}},
-         P{{-2, -1}, {1, 2}},
-         P{{-2, -1}, {1}, {2}},
-         P{{-2, 2}, {-1}, {1}},
-         P{{-2}, {-1, 2}, {1}},
-         P{{-2, 1}, {-1}, {2}},
-         P{{-2}, {-1, 1}, {2}},
-         P{{-2}, {-1}, {1, 2}},
-=======
         [P{{-2, -1, 1, 2}}, P{{-2, -1, 2}, {1}},
          P{{-2, -1, 1}, {2}}, P{{-2, 1, 2}, {-1}},
          P{{-2}, {-1, 1, 2}}, P{{-2, 1}, {-1, 2}},
@@ -1957,7 +1551,6 @@
          P{{-2, -1}, {1}, {2}}, P{{-2, 2}, {-1}, {1}},
          P{{-2}, {-1, 2}, {1}}, P{{-2, 1}, {-1}, {2}},
          P{{-2}, {-1, 1}, {2}}, P{{-2}, {-1}, {1, 2}},
->>>>>>> 5e840637
          P{{-2}, {-1}, {1}, {2}}]
     """
     def __init__(self, k, q, base_ring, prefix, diagrams, category=None):
@@ -2422,22 +2015,6 @@
         sage: P.basis().keys()([[-2, 1, 2], [-1]])
         {{-2, 1, 2}, {-1}}
         sage: P.basis().list()
-<<<<<<< HEAD
-        [P{{-2, -1, 1, 2}},
-         P{{-2, -1, 2}, {1}},
-         P{{-2, -1, 1}, {2}},
-         P{{-2, 1, 2}, {-1}},
-         P{{-2}, {-1, 1, 2}},
-         P{{-2, 1}, {-1, 2}},
-         P{{-2, 2}, {-1, 1}},
-         P{{-2, -1}, {1, 2}},
-         P{{-2, -1}, {1}, {2}},
-         P{{-2, 2}, {-1}, {1}},
-         P{{-2}, {-1, 2}, {1}},
-         P{{-2, 1}, {-1}, {2}},
-         P{{-2}, {-1, 1}, {2}},
-         P{{-2}, {-1}, {1, 2}},
-=======
         [P{{-2, -1, 1, 2}}, P{{-2, -1, 2}, {1}},
          P{{-2, -1, 1}, {2}}, P{{-2, 1, 2}, {-1}},
          P{{-2}, {-1, 1, 2}}, P{{-2, 1}, {-1, 2}},
@@ -2445,7 +2022,6 @@
          P{{-2, -1}, {1}, {2}}, P{{-2, 2}, {-1}, {1}},
          P{{-2}, {-1, 2}, {1}}, P{{-2, 1}, {-1}, {2}},
          P{{-2}, {-1, 1}, {2}}, P{{-2}, {-1}, {1, 2}},
->>>>>>> 5e840637
          P{{-2}, {-1}, {1}, {2}}]
         sage: E = P([[1,2],[-2,-1]]); E
         P{{-2, -1}, {1, 2}}
