r"""
Exterior powers of free modules

Given a free module `M` of finite rank over a commutative ring `R`
and a positive integer `p`, the `p`-*th exterior power of* `M`
is the set `\Lambda^p(M)` of all alternating contravariant tensors of
degree `p` on `M`, i.e. of all multilinear maps

.. MATH::

    \underbrace{M^*\times\cdots\times M^*}_{p\ \; \mbox{times}}
    \longrightarrow R

that vanish whenever any of two of their arguments are equal
(`M^*` stands for the dual of `M`).
Note that `\Lambda^1(M) = M`. The exterior power
`\Lambda^p(M)` is a free module of rank `\binom{n}{p}` over `R`,
where `n` is the rank of `M`.

Similarly, the `p`-*th exterior power of the dual of* `M`
is the set `\Lambda^p(M^*)` of all alternating forms of degree `p` on
`M`, i.e. of all multilinear maps

.. MATH::

    \underbrace{M\times\cdots\times M}_{p\ \; \mbox{times}}
    \longrightarrow R

that vanish whenever any of two of their arguments are equal.
Note that `\Lambda^1(M^*) = M^*` (the dual of `M`). The exterior power
`\Lambda^p(M^*)` is a free module of rank `\binom{n}{p}` over `R`,
where `n` is the rank of `M`.

The class :class:`ExtPowerFreeModule` implements `\Lambda^p(M)`, while
the class :class:`ExtPowerDualFreeModule` implements `\Lambda^p(M^*)`.

AUTHORS:

- Eric Gourgoulhon: initial version, regarding `\Lambda^p(M^*)` only
  (2015); add class for `\Lambda^p(M)` (2017)


REFERENCES:

- \K. Conrad: *Exterior powers* [Con2013]_
- Chap. 19 of S. Lang: *Algebra* [Lan2002]_

"""
#******************************************************************************
#       Copyright (C) 2017 Eric Gourgoulhon <eric.gourgoulhon@obspm.fr>
#
#  Distributed under the terms of the GNU General Public License (GPL)
#  as published by the Free Software Foundation; either version 2 of
#  the License, or (at your option) any later version.
#                  http://www.gnu.org/licenses/
#******************************************************************************

from sage.misc.cachefunc import cached_method
from sage.rings.integer import Integer
from sage.rings.integer_ring import ZZ
from sage.tensor.modules.finite_rank_free_module import FiniteRankFreeModule_abstract
from sage.tensor.modules.free_module_tensor import FreeModuleTensor
from sage.tensor.modules.alternating_contr_tensor import AlternatingContrTensor
from sage.tensor.modules.free_module_alt_form import FreeModuleAltForm

class ExtPowerFreeModule(FiniteRankFreeModule_abstract):
    r"""
    Exterior power of a free module of finite rank over a commutative
    ring.

    Given a free module `M` of finite rank over a commutative ring `R`
    and a positive integer `p`, the `p`-*th exterior power of* `M` is
    the set `\Lambda^p(M)` of all alternating contravariant tensors of
    degree `p` on `M`, i.e. of all multilinear maps

    .. MATH::

        \underbrace{M^*\times\cdots\times M^*}_{p\ \; \mbox{times}}
        \longrightarrow R

    that vanish whenever any of two of their arguments are equal.
    Note that `\Lambda^1(M) = M`.

    `\Lambda^p(M)` is a free module of rank `\binom{n}{p}` over
    `R`, where `n` is the rank of `M`.
    Accordingly, the class :class:`ExtPowerFreeModule` inherits from the
    class
    :class:`~sage.tensor.modules.finite_rank_free_module.FiniteRankFreeModule`.

    This is a Sage *parent* class, whose *element* class is
    :class:`~sage.tensor.modules.alternating_contr_tensor.AlternatingContrTensor`

    INPUT:

    - ``fmodule`` -- free module `M` of finite rank, as an instance of
      :class:`~sage.tensor.modules.finite_rank_free_module.FiniteRankFreeModule`
    - ``degree`` -- positive integer; the degree `p` of the alternating
      elements
    - ``name`` -- (default: ``None``) string; name given to `\Lambda^p(M)`
    - ``latex_name`` -- (default: ``None``) string; LaTeX symbol to
      denote `\Lambda^p(M)`

    EXAMPLES:

    2nd exterior power of the dual of a free `\ZZ`-module of rank 3::

        sage: M = FiniteRankFreeModule(ZZ, 3, name='M')
        sage: e = M.basis('e')
        sage: from sage.tensor.modules.ext_pow_free_module import ExtPowerFreeModule
        sage: A = ExtPowerFreeModule(M, 2) ; A
        2nd exterior power of the Rank-3 free module M over the
         Integer Ring

    Instead of importing ExtPowerFreeModule in the global name space, it is
    recommended to use the module's method
    :meth:`~sage.tensor.modules.finite_rank_free_module.FiniteRankFreeModule.exterior_power`::

        sage: A = M.exterior_power(2) ; A
        2nd exterior power of the Rank-3 free module M over the
         Integer Ring
        sage: latex(A)
        \Lambda^{2}\left(M\right)

    ``A`` is a module (actually a free module) over `\ZZ`::

        sage: A.category()
        Category of finite dimensional modules over Integer Ring
        sage: A in Modules(ZZ)
        True
        sage: A.rank()
        3
        sage: A.base_ring()
        Integer Ring
        sage: A.base_module()
        Rank-3 free module M over the Integer Ring

    ``A`` is a *parent* object, whose elements are alternating
    contravariant tensors, represented by instances of the class
    :class:`~sage.tensor.modules.alternating_contr_tensor.AlternatingContrTensor`::

        sage: a = A.an_element() ; a
        Alternating contravariant tensor of degree 2 on the Rank-3 free
         module M over the Integer Ring
        sage: a.display() # expansion with respect to M's default basis (e)
        e_0∧e_1
        sage: from sage.tensor.modules.alternating_contr_tensor import AlternatingContrTensor
        sage: isinstance(a, AlternatingContrTensor)
        True
        sage: a in A
        True
        sage: A.is_parent_of(a)
        True

    Elements can be constructed from ``A``. In particular, 0 yields
    the zero element of ``A``::

        sage: A(0)
        Alternating contravariant tensor zero of degree 2 on the Rank-3
         free module M over the Integer Ring
        sage: A(0) is A.zero()
        True

    while non-zero elements are constructed by providing their components in a
    given basis::

        sage: e
        Basis (e_0,e_1,e_2) on the Rank-3 free module M over the Integer Ring
        sage: comp = [[0,3,-1],[-3,0,4],[1,-4,0]]
        sage: a = A(comp, basis=e, name='a') ; a
        Alternating contravariant tensor a of degree 2 on the Rank-3
         free module M over the Integer Ring
        sage: a.display(e)
        a = 3 e_0∧e_1 - e_0∧e_2 + 4 e_1∧e_2

    An alternative is to construct the alternating contravariant tensor from an
     empty list of components and to set the nonzero components afterwards::

        sage: a = A([], name='a')
        sage: a.set_comp(e)[0,1] = 3
        sage: a.set_comp(e)[0,2] = -1
        sage: a.set_comp(e)[1,2] = 4
        sage: a.display(e)
        a = 3 e_0∧e_1 - e_0∧e_2 + 4 e_1∧e_2

    The exterior powers are unique::

        sage: A is M.exterior_power(2)
        True

    The exterior power `\Lambda^1(M)` is nothing but `M`::

        sage: M.exterior_power(1) is M
        True

    For a degree `p\geq 2`, there is a coercion
    `\Lambda^p(M)\rightarrow T^{(p,0)}(M)`::

        sage: T20 = M.tensor_module(2,0) ; T20
        Free module of type-(2,0) tensors on the Rank-3 free module M
         over the Integer Ring
        sage: T20.has_coerce_map_from(A)
        True

    Of course, there is no coercion in the reverse direction::

        sage: A.has_coerce_map_from(T20)
        False

    The coercion map `\Lambda^2(M)\rightarrow T^{(2,0)}(M)` in action::

        sage: ta = T20(a) ; ta
        Type-(2,0) tensor a on the Rank-3 free module M over the Integer Ring
        sage: ta.display(e)
        a = 3 e_0⊗e_1 - e_0⊗e_2 - 3 e_1⊗e_0 + 4 e_1⊗e_2 + e_2⊗e_0 - 4 e_2⊗e_1
        sage: a.display(e)
        a = 3 e_0∧e_1 - e_0∧e_2 + 4 e_1∧e_2
        sage: ta.symmetries()  # the antisymmetry is of course preserved
        no symmetry;  antisymmetry: (0, 1)
        sage: ta == a  # equality as type-(2,0) tensors
        True

    """

    Element = AlternatingContrTensor

    def __init__(self, fmodule, degree, name=None, latex_name=None):
        r"""
        TESTS::

            sage: from sage.tensor.modules.ext_pow_free_module import ExtPowerFreeModule
            sage: M = FiniteRankFreeModule(ZZ, 3, name='M')
            sage: e = M.basis('e')
            sage: A = ExtPowerFreeModule(M, 2) ; A
            2nd exterior power of the Rank-3 free module M over the
             Integer Ring
            sage: TestSuite(A).run()

        """
        from sage.arith.misc import binomial
        from sage.typeset.unicode_characters import unicode_bigwedge
        self._fmodule = fmodule
        self._degree = ZZ(degree)
        rank = binomial(fmodule._rank, degree)
        if name is None and fmodule._name is not None:
            name = unicode_bigwedge + r'^{}('.format(degree) \
                   + fmodule._name + ')'
        if latex_name is None and fmodule._latex_name is not None:
            latex_name = r'\Lambda^{' + str(degree) + r'}\left(' \
                         + fmodule._latex_name + r'\right)'
        super().__init__(fmodule._ring, rank,
                         name=name, latex_name=latex_name)
        fmodule._all_modules.add(self)

    def construction(self):
        r"""
<<<<<<< HEAD
=======
        Return the functorial construction of ``self``.

        This implementation just returns ``None``, as no functorial construction is implemented.

>>>>>>> b7f04edc
        TESTS::

            sage: from sage.tensor.modules.ext_pow_free_module import ExtPowerFreeModule
            sage: M = FiniteRankFreeModule(ZZ, 3, name='M')
            sage: e = M.basis('e')
            sage: A = ExtPowerFreeModule(M, 2)
            sage: A.construction() is None
            True
        """
        # No construction until https://trac.sagemath.org/ticket/30242
        # makes this a quotient of TensorFreeModule
        return None

    #### Parent methods

    def _element_constructor_(self, comp=[], basis=None, name=None,
                              latex_name=None):
        r"""
        Construct an alternating contravariant tensor.

        EXAMPLES::

            sage: M = FiniteRankFreeModule(ZZ, 3, name='M')
            sage: e = M.basis('e')
            sage: A = M.exterior_power(2)
            sage: a = A._element_constructor_(0) ; a
            Alternating contravariant tensor zero of degree 2 on the
             Rank-3 free module M over the Integer Ring
            sage: a = A._element_constructor_([], name='a') ; a
            Alternating contravariant tensor a of degree 2 on the Rank-3
             free module M over the Integer Ring
            sage: a[e,0,2], a[e,1,2] = 3, -1
            sage: a.display()
            a = 3 e_0∧e_2 - e_1∧e_2

        """
        if isinstance(comp, (int, Integer)) and comp == 0:
            return self.zero()
        resu = self.element_class(self._fmodule, self._degree, name=name,
                                  latex_name=latex_name)
        if comp:
            resu.set_comp(basis)[:] = comp
        return resu

    def _an_element_(self):
        r"""
        Construct some (unnamed) alternating contravariant tensor.

        EXAMPLES::

            sage: M = FiniteRankFreeModule(QQ, 4, name='M')
            sage: e = M.basis('e')
            sage: a = M.exterior_power(2)._an_element_() ; a
            Alternating contravariant tensor of degree 2 on the 4-dimensional vector space M
             over the Rational Field
            sage: a.display()
            1/2 e_0∧e_1
            sage: a = M.exterior_power(3)._an_element_() ; a
            Alternating contravariant tensor of degree 3 on the 4-dimensional vector space M
             over the Rational Field
            sage: a.display()
            1/2 e_0∧e_1∧e_2
            sage: a = M.exterior_power(4)._an_element_() ; a
            Alternating contravariant tensor of degree 4 on the 4-dimensional vector space M
             over the Rational Field
            sage: a.display()
            1/2 e_0∧e_1∧e_2∧e_3

        TESTS:

        When the base module has no default basis, a default
        basis will be set for it::

            sage: M2 = FiniteRankFreeModule(QQ, 4, name='M2')
            sage: a = M2.exterior_power(2)._an_element_(); a
            Alternating contravariant tensor of degree 2
            on the 4-dimensional vector space M2 over the Rational Field
            sage: a + a
            Alternating contravariant tensor of degree 2
            on the 4-dimensional vector space M2 over the Rational Field
            sage: M2.default_basis()
            Basis (e_0,e_1,e_2,e_3) on the 4-dimensional vector space M2 over the Rational Field

        """
        resu = self.element_class(self._fmodule, self._degree)
        # Make sure that the base module has a default basis
        self._fmodule.an_element()
        sindex = self._fmodule._sindex
        ind = [sindex + i for i in range(resu._tensor_rank)]
        resu.set_comp()[ind] = self._fmodule._ring.an_element()
        return resu

    #### End of parent methods

    @cached_method
    def zero(self):
        r"""
        Return the zero of ``self``.

        EXAMPLES::

            sage: M = FiniteRankFreeModule(ZZ, 3, name='M')
            sage: e = M.basis('e')
            sage: A = M.exterior_power(2)
            sage: A.zero()
            Alternating contravariant tensor zero of degree 2 on the Rank-3 free
             module M over the Integer Ring
            sage: A(0) is A.zero()
            True

        """
        resu = self._element_constructor_(name='zero', latex_name='0')
        for basis in self._fmodule._known_bases:
            resu._add_comp_unsafe(basis)
            # (since new components are initialized to zero)
        resu._is_zero = True # This element is certainly zero
        resu.set_immutable()
        return resu

    def _repr_(self):
        r"""
        Return a string representation of ``self``.

        EXAMPLES::

            sage: M = FiniteRankFreeModule(ZZ, 5, name='M')
            sage: M.exterior_power(2)._repr_()
            '2nd exterior power of the Rank-5 free module M over the Integer Ring'
            sage: M.exterior_power(3)._repr_()
            '3rd exterior power of the Rank-5 free module M over the Integer Ring'
            sage: M.exterior_power(4)._repr_()
            '4th exterior power of the Rank-5 free module M over the Integer Ring'
            sage: M.exterior_power(5)._repr_()
            '5th exterior power of the Rank-5 free module M over the Integer Ring'
            sage: M.exterior_power(21)._repr_()
            '21st exterior power of the Rank-5 free module M over the Integer Ring'
        """
        description = "{}".format(self._degree.ordinal_str())
        description += " exterior power of the {}".format(self._fmodule)
        return description

    def base_module(self):
        r"""
        Return the free module on which ``self`` is constructed.

        OUTPUT:

        - instance of :class:`FiniteRankFreeModule` representing the
          free module on which the exterior power is defined.

        EXAMPLES::

            sage: M = FiniteRankFreeModule(ZZ, 5, name='M')
            sage: A = M.exterior_power(2)
            sage: A.base_module()
            Rank-5 free module M over the Integer Ring
            sage: A.base_module() is M
            True

        """
        return self._fmodule

    def degree(self):
        r"""
        Return the degree of ``self``.

        OUTPUT:

        - integer `p` such that ``self`` is the exterior power
          `\Lambda^p(M)`

        EXAMPLES::

            sage: M = FiniteRankFreeModule(ZZ, 5, name='M')
            sage: A = M.exterior_power(2)
            sage: A.degree()
            2
            sage: M.exterior_power(4).degree()
            4

        """
        return self._degree

#***********************************************************************


class ExtPowerDualFreeModule(FiniteRankFreeModule_abstract):
    r"""
    Exterior power of the dual of a free module of finite rank
    over a commutative ring.

    Given a free module `M` of finite rank over a commutative ring `R`
    and a positive integer `p`, the `p`-*th exterior power of the dual of*
    `M` is the set `\Lambda^p(M^*)` of all alternating forms of degree
    `p` on `M`, i.e. of all multilinear maps

    .. MATH::

        \underbrace{M\times\cdots\times M}_{p\ \; \mbox{times}}
        \longrightarrow R

    that vanish whenever any of two of their arguments are equal.
    Note that `\Lambda^1(M^*) = M^*` (the dual of `M`).

    `\Lambda^p(M^*)` is a free module of rank `\binom{n}{p}` over
    `R`, where `n` is the rank of `M`.
    Accordingly, the class :class:`ExtPowerDualFreeModule` inherits from
    the class
    :class:`~sage.tensor.modules.finite_rank_free_module.FiniteRankFreeModule`.

    This is a Sage *parent* class, whose *element* class is
    :class:`~sage.tensor.modules.free_module_alt_form.FreeModuleAltForm`.

    INPUT:

    - ``fmodule`` -- free module `M` of finite rank, as an instance of
      :class:`~sage.tensor.modules.finite_rank_free_module.FiniteRankFreeModule`
    - ``degree`` -- positive integer; the degree `p` of the alternating
      forms
    - ``name`` -- (default: ``None``) string; name given to `\Lambda^p(M^*)`
    - ``latex_name`` -- (default: ``None``) string; LaTeX symbol to
      denote `\Lambda^p(M^*)`

    EXAMPLES:

    2nd exterior power of the dual of a free `\ZZ`-module of rank 3::

        sage: M = FiniteRankFreeModule(ZZ, 3, name='M')
        sage: e = M.basis('e')
        sage: from sage.tensor.modules.ext_pow_free_module import ExtPowerDualFreeModule
        sage: A = ExtPowerDualFreeModule(M, 2) ; A
        2nd exterior power of the dual of the Rank-3 free module M over the
         Integer Ring

    Instead of importing ExtPowerDualFreeModule in the global name space,
    it is recommended to use the module's method
    :meth:`~sage.tensor.modules.finite_rank_free_module.FiniteRankFreeModule.dual_exterior_power`::

        sage: A = M.dual_exterior_power(2) ; A
        2nd exterior power of the dual of the Rank-3 free module M over the
         Integer Ring
        sage: latex(A)
        \Lambda^{2}\left(M^*\right)

    ``A`` is a module (actually a free module) over `\ZZ`::

        sage: A.category()
        Category of finite dimensional modules over Integer Ring
        sage: A in Modules(ZZ)
        True
        sage: A.rank()
        3
        sage: A.base_ring()
        Integer Ring
        sage: A.base_module()
        Rank-3 free module M over the Integer Ring

    ``A`` is a *parent* object, whose elements are alternating forms,
    represented by instances of the class
    :class:`~sage.tensor.modules.free_module_alt_form.FreeModuleAltForm`::

        sage: a = A.an_element() ; a
        Alternating form of degree 2 on the Rank-3 free module M over the
         Integer Ring
        sage: a.display() # expansion with respect to M's default basis (e)
        e^0∧e^1
        sage: from sage.tensor.modules.free_module_alt_form import FreeModuleAltForm
        sage: isinstance(a, FreeModuleAltForm)
        True
        sage: a in A
        True
        sage: A.is_parent_of(a)
        True

    Elements can be constructed from ``A``. In particular, 0 yields
    the zero element of ``A``::

        sage: A(0)
        Alternating form zero of degree 2 on the Rank-3 free module M over the
         Integer Ring
        sage: A(0) is A.zero()
        True

    while non-zero elements are constructed by providing their components in a
    given basis::

        sage: e
        Basis (e_0,e_1,e_2) on the Rank-3 free module M over the Integer Ring
        sage: comp = [[0,3,-1],[-3,0,4],[1,-4,0]]
        sage: a = A(comp, basis=e, name='a') ; a
        Alternating form a of degree 2 on the Rank-3 free module M over the
         Integer Ring
        sage: a.display(e)
        a = 3 e^0∧e^1 - e^0∧e^2 + 4 e^1∧e^2

    An alternative is to construct the alternating form from an empty list of
    components and to set the nonzero components afterwards::

        sage: a = A([], name='a')
        sage: a.set_comp(e)[0,1] = 3
        sage: a.set_comp(e)[0,2] = -1
        sage: a.set_comp(e)[1,2] = 4
        sage: a.display(e)
        a = 3 e^0∧e^1 - e^0∧e^2 + 4 e^1∧e^2

    The exterior powers are unique::

        sage: A is M.dual_exterior_power(2)
        True

    The exterior power `\Lambda^1(M^*)` is nothing but `M^*`::

        sage: M.dual_exterior_power(1) is M.dual()
        True
        sage: M.dual()
        Dual of the Rank-3 free module M over the Integer Ring
        sage: latex(M.dual())
        M^*

    It also coincides with the module of type-`(0,1)` tensors::

        sage: M.dual_exterior_power(1) is M.tensor_module(0,1)
        True

    For a degree `p\geq 2`, there is a coercion map
    `\Lambda^p(M^*)\rightarrow T^{(0,p)}(M)`::

        sage: T02 = M.tensor_module(0,2) ; T02
        Free module of type-(0,2) tensors on the Rank-3 free module M over the
         Integer Ring
        sage: T02.has_coerce_map_from(A)
        True
        sage: A.has_coerce_map_from(T02)
        False

    The coercion map `\Lambda^2(M^*)\rightarrow T^{(0,2)}(M)` in action::

        sage: ta = T02(a) ; ta
        Type-(0,2) tensor a on the Rank-3 free module M over the Integer Ring
        sage: ta.display(e)
        a = 3 e^0⊗e^1 - e^0⊗e^2 - 3 e^1⊗e^0 + 4 e^1⊗e^2 + e^2⊗e^0 - 4 e^2⊗e^1
        sage: a.display(e)
        a = 3 e^0∧e^1 - e^0∧e^2 + 4 e^1∧e^2
        sage: ta.symmetries() # the antisymmetry is of course preserved
        no symmetry;  antisymmetry: (0, 1)

    """

    Element = FreeModuleAltForm

    def __init__(self, fmodule, degree, name=None, latex_name=None):
        r"""
        TESTS::

            sage: from sage.tensor.modules.ext_pow_free_module import ExtPowerDualFreeModule
            sage: M = FiniteRankFreeModule(ZZ, 3, name='M')
            sage: e = M.basis('e')
            sage: A = ExtPowerDualFreeModule(M, 2) ; A
            2nd exterior power of the dual of the Rank-3 free module M over
             the Integer Ring
            sage: TestSuite(A).run()

        """
        from sage.arith.misc import binomial
        from sage.typeset.unicode_characters import unicode_bigwedge
        self._fmodule = fmodule
        self._degree = ZZ(degree)
        rank = binomial(fmodule._rank, degree)
<<<<<<< HEAD
        if degree == 1:  # case of the dual
            if name is None and fmodule._name is not None:
                name = fmodule._name + '*'
            if latex_name is None and fmodule._latex_name is not None:
                latex_name = fmodule._latex_name + r'^*'
        else:
            if name is None and fmodule._name is not None:
                name = unicode_bigwedge + r'^{}('.format(degree) \
                       + fmodule._name + '*)'
            if latex_name is None and fmodule._latex_name is not None:
                latex_name = r'\Lambda^{' + str(degree) + r'}\left(' \
                             + fmodule._latex_name + r'^*\right)'
=======
        if name is None and fmodule._name is not None:
            name = unicode_bigwedge + r'^{}('.format(degree) \
                   + fmodule._name + '*)'
        if latex_name is None and fmodule._latex_name is not None:
            latex_name = r'\Lambda^{' + str(degree) + r'}\left(' \
                         + fmodule._latex_name + r'^*\right)'
>>>>>>> b7f04edc
        super().__init__(fmodule._ring, rank, name=name,
                         latex_name=latex_name)
        fmodule._all_modules.add(self)

    def construction(self):
        r"""
<<<<<<< HEAD
=======
        Return the functorial construction of ``self``.

        This implementation just returns ``None``, as no functorial construction is implemented.

>>>>>>> b7f04edc
        TESTS::

            sage: from sage.tensor.modules.ext_pow_free_module import ExtPowerDualFreeModule
            sage: M = FiniteRankFreeModule(ZZ, 3, name='M')
            sage: e = M.basis('e')
            sage: A = ExtPowerDualFreeModule(M, 2)
            sage: A.construction() is None
            True
        """
        # No construction until https://trac.sagemath.org/ticket/30242
        # makes this a quotient of TensorFreeModule
        return None

    #### Parent methods

    def _element_constructor_(self, comp=[], basis=None, name=None,
                              latex_name=None):
        r"""
        Construct an alternating form.

        EXAMPLES::

            sage: M = FiniteRankFreeModule(ZZ, 3, name='M')
            sage: e = M.basis('e')
            sage: A = M.dual_exterior_power(2)
            sage: a = A._element_constructor_(0) ; a
            Alternating form zero of degree 2 on the Rank-3 free module M over
             the Integer Ring
            sage: a = A._element_constructor_([], name='a') ; a
            Alternating form a of degree 2 on the Rank-3 free module M over
             the Integer Ring
            sage: a[e,0,2], a[e,1,2] = 3, -1
            sage: a.display()
            a = 3 e^0∧e^2 - e^1∧e^2

        """
        if isinstance(comp, (int, Integer)) and comp == 0:
            return self.zero()
        if isinstance(comp, FreeModuleTensor):
            # coercion of a tensor of type (0,1) to a linear form
            tensor = comp # for readability
            if tensor.tensor_type() == (0,1) and self._degree == 1 and \
                                         tensor.base_module() is self._fmodule:
                resu = self.element_class(self._fmodule, 1, name=tensor._name,
                                          latex_name=tensor._latex_name)
                for basis, comp in tensor._components.items():
                    resu._components[basis] = comp.copy()
                return resu
            else:
                raise TypeError("cannot coerce the {} ".format(tensor) +
                                "to an element of {}".format(self))
        # standard construction
        resu = self.element_class(self._fmodule, self._degree, name=name,
                                  latex_name=latex_name)
        if comp:
            resu.set_comp(basis)[:] = comp
        return resu

    def _an_element_(self):
        r"""
        Construct some (unnamed) alternating form.

        EXAMPLES::

            sage: M = FiniteRankFreeModule(QQ, 4, name='M')
            sage: e = M.basis('e')
            sage: a = M.dual_exterior_power(2)._an_element_() ; a
            Alternating form of degree 2 on the 4-dimensional vector space M
             over the Rational Field
            sage: a.display()
            1/2 e^0∧e^1
            sage: a = M.dual_exterior_power(3)._an_element_() ; a
            Alternating form of degree 3 on the 4-dimensional vector space M
             over the Rational Field
            sage: a.display()
            1/2 e^0∧e^1∧e^2
            sage: a = M.dual_exterior_power(4)._an_element_() ; a
            Alternating form of degree 4 on the 4-dimensional vector space M
             over the Rational Field
            sage: a.display()
            1/2 e^0∧e^1∧e^2∧e^3

        TESTS:

        When the base module has no default basis, a default
        basis will be set for it::

            sage: M2 = FiniteRankFreeModule(QQ, 4, name='M2')
            sage: a = M2.dual_exterior_power(2)._an_element_(); a
            Alternating form of degree 2 on the 4-dimensional vector space M2 over the Rational Field
            sage: a + a
            Alternating form of degree 2 on the 4-dimensional vector space M2 over the Rational Field
            sage: M2.default_basis()
            Basis (e_0,e_1,e_2,e_3) on the 4-dimensional vector space M2 over the Rational Field

        """
        resu = self.element_class(self._fmodule, self._degree)
        # Make sure that the base module has a default basis
        self._fmodule.an_element()
        sindex = self._fmodule._sindex
        ind = [sindex + i for i in range(resu._tensor_rank)]
        resu.set_comp()[ind] = self._fmodule._ring.an_element()
        return resu

    #### End of parent methods

    @cached_method
    def zero(self):
        r"""
        Return the zero of ``self``.

        EXAMPLES::

            sage: M = FiniteRankFreeModule(ZZ, 3, name='M')
            sage: e = M.basis('e')
            sage: A = M.dual_exterior_power(2)
            sage: A.zero()
            Alternating form zero of degree 2 on the Rank-3 free module M over
             the Integer Ring
            sage: A(0) is A.zero()
            True

        """
        resu = self._element_constructor_(name='zero', latex_name='0')
        for basis in self._fmodule._known_bases:
            resu._components[basis] = resu._new_comp(basis)
            # (since new components are initialized to zero)
        resu._is_zero = True # This element is certainly zero
        resu.set_immutable()
        return resu

    def _repr_(self):
        r"""
        Return a string representation of ``self``.

        EXAMPLES::

            sage: M = FiniteRankFreeModule(ZZ, 5, name='M')
            sage: M.dual_exterior_power(2)._repr_()
            '2nd exterior power of the dual of the Rank-5 free module M over the Integer Ring'
            sage: M.dual_exterior_power(3)._repr_()
            '3rd exterior power of the dual of the Rank-5 free module M over the Integer Ring'
            sage: M.dual_exterior_power(4)._repr_()
            '4th exterior power of the dual of the Rank-5 free module M over the Integer Ring'
            sage: M.dual_exterior_power(5)._repr_()
            '5th exterior power of the dual of the Rank-5 free module M over the Integer Ring'
            sage: M.dual_exterior_power(21)._repr_()
            '21st exterior power of the dual of the Rank-5 free module M over the Integer Ring'

        """
        description = "{}".format(self._degree.ordinal_str())
        description += " exterior power of the dual of the {}".format(
                                                                 self._fmodule)
        return description

    def base_module(self):
        r"""
        Return the free module on which ``self`` is constructed.

        OUTPUT:

        - instance of :class:`FiniteRankFreeModule` representing the free
          module on which the exterior power is defined.

        EXAMPLES::

            sage: M = FiniteRankFreeModule(ZZ, 5, name='M')
            sage: A = M.dual_exterior_power(2)
            sage: A.base_module()
            Rank-5 free module M over the Integer Ring
            sage: A.base_module() is M
            True

        """
        return self._fmodule

    def degree(self):
        r"""
        Return the degree of ``self``.

        OUTPUT:

        - integer `p` such that ``self`` is the exterior power `\Lambda^p(M^*)`

        EXAMPLES::

            sage: M = FiniteRankFreeModule(ZZ, 5, name='M')
            sage: A = M.dual_exterior_power(2)
            sage: A.degree()
            2
            sage: M.dual_exterior_power(4).degree()
            4

        """
        return self._degree<|MERGE_RESOLUTION|>--- conflicted
+++ resolved
@@ -253,13 +253,10 @@
 
     def construction(self):
         r"""
-<<<<<<< HEAD
-=======
         Return the functorial construction of ``self``.
 
         This implementation just returns ``None``, as no functorial construction is implemented.
 
->>>>>>> b7f04edc
         TESTS::
 
             sage: from sage.tensor.modules.ext_pow_free_module import ExtPowerFreeModule
@@ -628,40 +625,22 @@
         self._fmodule = fmodule
         self._degree = ZZ(degree)
         rank = binomial(fmodule._rank, degree)
-<<<<<<< HEAD
-        if degree == 1:  # case of the dual
-            if name is None and fmodule._name is not None:
-                name = fmodule._name + '*'
-            if latex_name is None and fmodule._latex_name is not None:
-                latex_name = fmodule._latex_name + r'^*'
-        else:
-            if name is None and fmodule._name is not None:
-                name = unicode_bigwedge + r'^{}('.format(degree) \
-                       + fmodule._name + '*)'
-            if latex_name is None and fmodule._latex_name is not None:
-                latex_name = r'\Lambda^{' + str(degree) + r'}\left(' \
-                             + fmodule._latex_name + r'^*\right)'
-=======
         if name is None and fmodule._name is not None:
             name = unicode_bigwedge + r'^{}('.format(degree) \
                    + fmodule._name + '*)'
         if latex_name is None and fmodule._latex_name is not None:
             latex_name = r'\Lambda^{' + str(degree) + r'}\left(' \
                          + fmodule._latex_name + r'^*\right)'
->>>>>>> b7f04edc
         super().__init__(fmodule._ring, rank, name=name,
                          latex_name=latex_name)
         fmodule._all_modules.add(self)
 
     def construction(self):
         r"""
-<<<<<<< HEAD
-=======
         Return the functorial construction of ``self``.
 
         This implementation just returns ``None``, as no functorial construction is implemented.
 
->>>>>>> b7f04edc
         TESTS::
 
             sage: from sage.tensor.modules.ext_pow_free_module import ExtPowerDualFreeModule
