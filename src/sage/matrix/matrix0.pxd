--- conflicted
+++ resolved
@@ -60,13 +60,7 @@
     cdef add_multiple_of_row_c(self, Py_ssize_t i, Py_ssize_t j,    s, Py_ssize_t col_start)
     cdef add_multiple_of_column_c(self, Py_ssize_t i, Py_ssize_t j, s, Py_ssize_t row_start)
     cdef rescale_row_c(self, Py_ssize_t i, s, Py_ssize_t start_col)
-<<<<<<< HEAD
     cdef rescale_col_c(self, Py_ssize_t i, s, Py_ssize_t start_row)
 
     # Helper function for inverse of sparse matrices
-    cdef build_inverse_from_augmented_sparse(self, A)
-
-
-=======
-    cdef rescale_col_c(self, Py_ssize_t i, s, Py_ssize_t start_row)
->>>>>>> b707ce93
+    cdef build_inverse_from_augmented_sparse(self, A)