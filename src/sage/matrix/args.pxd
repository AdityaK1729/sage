from cpython.object cimport PyObject
from sage.structure.element cimport Element, Matrix
from sage.structure.parent cimport Parent


cdef enum entries_type:
    # flags appearing in the types below
    MA_FLAG_ASSUME_SQUARE = 0x01_00  # Assume a square matrix if only 1 dimension given
    MA_FLAG_DIM_REQUIRED  = 0x02_00  # Dimensions must be given
    MA_FLAG_BASE_REQUIRED = 0x04_00  # Base must be given or is trivial to determine
    MA_FLAG_FINAL         = 0x10_00  # Can occur after finalize()
    MA_FLAG_SPARSE        = 0x20_00  # Sparse by default

    # types of input entries
    MA_ENTRIES_UNKNOWN    =       0  # anything
    MA_ENTRIES_ZERO       = 0x17_01  # zero matrix
    MA_ENTRIES_SCALAR     = 0x17_02  # single scalar value
    MA_ENTRIES_SEQ_SEQ    = 0x10_03  # list of lists
    MA_ENTRIES_SEQ_FLAT   = 0x10_04  # flat list
    MA_ENTRIES_SEQ_SPARSE = 0x37_05  # list of SparseEntry instances
    MA_ENTRIES_CALLABLE   = 0x13_06  # function for the entries
    MA_ENTRIES_MATRIX     = 0x14_07  # Sage matrix
    MA_ENTRIES_MAPPING    = 0x01_08  # dict
    MA_ENTRIES_METHOD     = 0x00_09  # function returning the matrix
    MA_ENTRIES_NDARRAY    = 0x00_0A  # numpy array

    # value for exception raised
    MA_EXCEPT = -1


cdef class SparseEntry:
    cdef public long i, j
    cdef public object entry


cdef inline SparseEntry make_SparseEntry(long i, long j, entry):
    e = <SparseEntry>SparseEntry.__new__(SparseEntry)
    e.i = i
    e.j = j
    e.entry = entry
    return e


cdef class MatrixArgs:
    # For integers, -1 means unknown
    # For Python objects, None means unknown
    cdef public Parent space  # parent of matrix
    cdef public Parent base   # parent of entries
    cdef public long nrows, ncols
    cdef public object row_keys, column_keys
    cdef public object entries
    cdef entries_type typ
    cdef public bint sparse
    cdef public dict kwds     # **kwds for MatrixSpace()
    cdef bint is_finalized

<<<<<<< HEAD
    cpdef Matrix matrix(self, bint convert=?) noexcept
    cpdef element(self, bint immutable=?) noexcept
    cpdef list list(self, bint convert=?) noexcept
    cpdef dict dict(self, bint convert=?) noexcept
=======
    cpdef Matrix matrix(self, bint convert=?)
    cpdef list list(self, bint convert=?)
    cpdef dict dict(self, bint convert=?)
>>>>>>> 8ea52146

    cdef inline bint ref_safe(self) noexcept:
        """
        Can we safely return self.entries without making a copy?
        A refcount of 1 means that self.entries is the only reference.
        """
        return (<PyObject*>self.entries).ob_refcnt == 1

    cdef inline bint need_to_convert(self, x) noexcept:
        """Is ``x`` not an element of ``self.base``?"""
        if not isinstance(x, Element):
            return True
        return (<Element>x)._parent is not self.base

    cdef int set_base_from_entries(self, entries) except -1

    cdef inline int setdefault_base(self, B) except -1:
        """
        Set the base ring if not previously set.
        """
        if self.base is not None:
            return 0
        self.base = <Parent?>B

    cdef inline int set_ncols(self, long n) except -1:
        """
        Set the number of columns with consistency checking: if the
        value was previously set, it must remain the same.
        """
        if n < 0:
            raise ArithmeticError("number of columns must be non-negative")
        cdef long p = self.ncols
        if p != -1 and p != n:
            raise ValueError(f"inconsistent number of columns: should be {p} "
                             f"but got {n}")
        if self.column_keys is not None and n != len(self.column_keys):
            raise ValueError(f"inconsistent number of columns: should be cardinality of {self.column_keys} "
                             f"but got {n}")
        self.ncols = n

    cdef inline int set_nrows(self, long n) except -1:
        """
        Set the number of rows with consistency checking: if the
        value was previously set, it must remain the same.
        """
        if n < 0:
            raise ArithmeticError("number of rows must be non-negative")
        cdef long p = self.nrows
        if p != -1 and p != n:
            raise ValueError(f"inconsistent number of rows: should be {p} but got {n}")
        if self.row_keys is not None and n != len(self.row_keys):
            raise ValueError(f"inconsistent number of rows: should be cardinality of {self.row_keys} "
                             f"but got {n}")
        self.nrows = n

    cdef inline int _ensure_nrows_ncols(self) except -1:
        r"""
        Make sure that the number of rows and columns is set.
        If ``row_keys`` or ``column_keys`` is not finite, this can raise an exception.
        """
        if self.nrows == -1:
            self.nrows = len(self.row_keys)
        if self.ncols == -1:
            self.ncols = len(self.column_keys)

    cpdef int set_column_keys(self, column_keys) except -1
    cpdef int set_row_keys(self, row_keys) except -1
    cpdef int set_space(self, space) except -1

    cdef int finalize(self) except -1
    cdef int process_mapping(self) except -1
    cdef int process_method(self) except -1
    cdef int process_ndarray(self) except -1
    cdef int finalize_seq_seq(self) except -1
    cdef int finalize_seq_scalar(self) except -1
    cdef int finalize_callable(self) except -1
    cdef entries_type get_type(self) except MA_EXCEPT
    cdef entries_type sequence_type(self) except MA_EXCEPT

    cdef int set_seq_flat(self, entries) except -1


cpdef MatrixArgs MatrixArgs_init(space, entries)<|MERGE_RESOLUTION|>--- conflicted
+++ resolved
@@ -54,16 +54,10 @@
     cdef public dict kwds     # **kwds for MatrixSpace()
     cdef bint is_finalized
 
-<<<<<<< HEAD
-    cpdef Matrix matrix(self, bint convert=?) noexcept
-    cpdef element(self, bint immutable=?) noexcept
-    cpdef list list(self, bint convert=?) noexcept
-    cpdef dict dict(self, bint convert=?) noexcept
-=======
     cpdef Matrix matrix(self, bint convert=?)
+    cpdef element(self, bint immutable=?)
     cpdef list list(self, bint convert=?)
     cpdef dict dict(self, bint convert=?)
->>>>>>> 8ea52146
 
     cdef inline bint ref_safe(self) noexcept:
         """
