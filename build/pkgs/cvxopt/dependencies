--- conflicted
+++ resolved
@@ -1,8 +1,4 @@
-<<<<<<< HEAD
-numpy atlas cephes gsl glpk | matplotlib
-=======
-$(INST)/$(NUMPY) $(INST)/$(ATLAS) $(INST)/$(CEPHES) $(INST)/$(GSL) $(INST)/$(GLPK) $(INST)/$(PKGCONFIG) | $(INST)/$(MATPLOTLIB)
->>>>>>> 555b2581
+numpy atlas cephes gsl glpk pkgconf | matplotlib
 
 matplotlib is needed to test cvxopt (i.e., if SAGE_CHECK=yes). See #12742.
 
