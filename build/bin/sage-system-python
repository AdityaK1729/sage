#!/bin/sh

# Run the system python.
#
# This is primarily for use by the build toolchain so that it can continue
# using the system Python rather than Sage's Python, preventing conflicts
# that might otherwise occur, particularly in parallel builds.
#
# See https://trac.sagemath.org/ticket/18438

if [ -z "$SAGE_ORIG_PATH" ]; then
    # If not we're running from within sage-env just set the existing path
    SAGE_ORIG_PATH="$PATH"
fi

# In particular, it is invoked by "bootstrap -d" for sage-download-file,
# i.e., before a configure run, and by "sage-spkg", also for sage-download-file.
# So it needs to find a python that has the urllib module.
# For example, on Debian buster, the python3-minimal package does NOT provide it.
#
# See https://trac.sagemath.org/ticket/29090

# Trac #29890: Our first choice is "python", not "python3". This is to avoid
# a defect of sage_bootstrap on macOS regarding SSL URLs.

# Trac #30177: Also check for hashlib.sha1 to guard against broken python2
# from old homebrew installations.  Also check whether the current directory
# is accessible by this python; this is to guard on Cygwin against Pythons
# installed somewhere else in Windows.

PYTHONS="python python3 python3.8 python3.7 python2.7 python3.6 python2"
for PY in $PYTHONS; do
    PYTHON="$(PATH="$SAGE_ORIG_PATH" command -v $PY)"
<<<<<<< HEAD
    if [[ -n "$PYTHON" ]]; then
        if "$PYTHON" -c "import urllib; from hashlib import sha1; from os import listdir; listdir(\"$(pwd)\");" 2>/dev/null; then
=======
    if [ -n "$PYTHON" ]; then
        if "$PYTHON" -c 'import urllib'; then
>>>>>>> 83caa4be
            exec "$PYTHON" "$@"
        fi
    fi
done
echo >&2 "$0: error: none of $PYTHONS is a suitable Python with urllib"
exit 1<|MERGE_RESOLUTION|>--- conflicted
+++ resolved
@@ -31,13 +31,8 @@
 PYTHONS="python python3 python3.8 python3.7 python2.7 python3.6 python2"
 for PY in $PYTHONS; do
     PYTHON="$(PATH="$SAGE_ORIG_PATH" command -v $PY)"
-<<<<<<< HEAD
-    if [[ -n "$PYTHON" ]]; then
+    if [ -n "$PYTHON" ]; then
         if "$PYTHON" -c "import urllib; from hashlib import sha1; from os import listdir; listdir(\"$(pwd)\");" 2>/dev/null; then
-=======
-    if [ -n "$PYTHON" ]; then
-        if "$PYTHON" -c 'import urllib'; then
->>>>>>> 83caa4be
             exec "$PYTHON" "$@"
         fi
     fi
