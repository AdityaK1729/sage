--- conflicted
+++ resolved
@@ -13,19 +13,9 @@
 
 # Defer unknown targets to build/make/Makefile
 %::
-<<<<<<< HEAD
-	$(MAKE) configure logs
-	+cd build/make && ./pipestatus \
-		"./install '$@' 2>&1" \
-		"tee -a ../../logs/install.log"
-
-logs:
-	mkdir -p $@
-=======
 	$(MAKE) configure
 	+build/bin/sage-logger \
 		"cd build/make && ./install '$@'" logs/install.log
->>>>>>> 58f931d0
 
 # Preemptively download all standard upstream source tarballs.
 download:
